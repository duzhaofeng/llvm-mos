//===- RegisterCoalescer.cpp - Generic Register Coalescing Interface ------===//
//
// Part of the LLVM Project, under the Apache License v2.0 with LLVM Exceptions.
// See https://llvm.org/LICENSE.txt for license information.
// SPDX-License-Identifier: Apache-2.0 WITH LLVM-exception
//
//===----------------------------------------------------------------------===//
//
// This file implements the generic RegisterCoalescer interface which
// is used as the common interface used by all clients and
// implementations of register coalescing.
//
//===----------------------------------------------------------------------===//

#include "RegisterCoalescer.h"
#include "llvm/ADT/ArrayRef.h"
#include "llvm/ADT/BitVector.h"
#include "llvm/ADT/DenseSet.h"
#include "llvm/ADT/STLExtras.h"
#include "llvm/ADT/SmallPtrSet.h"
#include "llvm/ADT/SmallVector.h"
#include "llvm/ADT/Statistic.h"
#include "llvm/Analysis/AliasAnalysis.h"
#include "llvm/CodeGen/LiveInterval.h"
#include "llvm/CodeGen/LiveIntervals.h"
#include "llvm/CodeGen/LiveRangeEdit.h"
#include "llvm/CodeGen/MachineBasicBlock.h"
#include "llvm/CodeGen/MachineFunction.h"
#include "llvm/CodeGen/MachineFunctionPass.h"
#include "llvm/CodeGen/MachineInstr.h"
#include "llvm/CodeGen/MachineInstrBuilder.h"
#include "llvm/CodeGen/MachineLoopInfo.h"
#include "llvm/CodeGen/MachineOperand.h"
#include "llvm/CodeGen/MachineRegisterInfo.h"
#include "llvm/CodeGen/Passes.h"
#include "llvm/CodeGen/RegisterClassInfo.h"
#include "llvm/CodeGen/SlotIndexes.h"
#include "llvm/CodeGen/TargetInstrInfo.h"
#include "llvm/CodeGen/TargetOpcodes.h"
#include "llvm/CodeGen/TargetRegisterInfo.h"
#include "llvm/CodeGen/TargetSubtargetInfo.h"
#include "llvm/IR/DebugLoc.h"
#include "llvm/InitializePasses.h"
#include "llvm/MC/LaneBitmask.h"
#include "llvm/MC/MCInstrDesc.h"
#include "llvm/MC/MCRegisterInfo.h"
#include "llvm/Pass.h"
#include "llvm/Support/CommandLine.h"
#include "llvm/Support/Compiler.h"
#include "llvm/Support/Debug.h"
#include "llvm/Support/ErrorHandling.h"
#include "llvm/Support/raw_ostream.h"
#include <algorithm>
#include <cassert>
#include <iterator>
#include <limits>
#include <tuple>
#include <utility>
#include <vector>

using namespace llvm;

#define DEBUG_TYPE "regalloc"

STATISTIC(numJoins    , "Number of interval joins performed");
STATISTIC(numCrossRCs , "Number of cross class joins performed");
STATISTIC(numCommutes , "Number of instruction commuting performed");
STATISTIC(numExtends  , "Number of copies extended");
STATISTIC(NumReMats   , "Number of instructions re-materialized");
STATISTIC(NumInflated , "Number of register classes inflated");
STATISTIC(NumLaneConflicts, "Number of dead lane conflicts tested");
STATISTIC(NumLaneResolves,  "Number of dead lane conflicts resolved");
STATISTIC(NumShrinkToUses,  "Number of shrinkToUses called");

static cl::opt<bool> EnableJoining("join-liveintervals",
                                   cl::desc("Coalesce copies (default=true)"),
                                   cl::init(true), cl::Hidden);

static cl::opt<bool> UseTerminalRule("terminal-rule",
                                     cl::desc("Apply the terminal rule"),
                                     cl::init(false), cl::Hidden);

/// Temporary flag to test critical edge unsplitting.
static cl::opt<bool>
EnableJoinSplits("join-splitedges",
  cl::desc("Coalesce copies on split edges (default=subtarget)"), cl::Hidden);

/// Temporary flag to test global copy optimization.
static cl::opt<cl::boolOrDefault>
EnableGlobalCopies("join-globalcopies",
  cl::desc("Coalesce copies that span blocks (default=subtarget)"),
  cl::init(cl::BOU_UNSET), cl::Hidden);

static cl::opt<bool>
VerifyCoalescing("verify-coalescing",
         cl::desc("Verify machine instrs before and after register coalescing"),
         cl::Hidden);

static cl::opt<unsigned> LateRematUpdateThreshold(
    "late-remat-update-threshold", cl::Hidden,
    cl::desc("During rematerialization for a copy, if the def instruction has "
             "many other copy uses to be rematerialized, delay the multiple "
             "separate live interval update work and do them all at once after "
             "all those rematerialization are done. It will save a lot of "
             "repeated work. "),
    cl::init(100));

static cl::opt<unsigned> LargeIntervalSizeThreshold(
    "large-interval-size-threshold", cl::Hidden,
    cl::desc("If the valnos size of an interval is larger than the threshold, "
             "it is regarded as a large interval. "),
    cl::init(100));

static cl::opt<unsigned> LargeIntervalFreqThreshold(
    "large-interval-freq-threshold", cl::Hidden,
    cl::desc("For a large interval, if it is coalesced with other live "
             "intervals many times more than the threshold, stop its "
             "coalescing to control the compile time. "),
    cl::init(256));

namespace {

  class JoinVals;

  class RegisterCoalescer : public MachineFunctionPass,
                            private LiveRangeEdit::Delegate {
    MachineFunction* MF = nullptr;
    MachineRegisterInfo* MRI = nullptr;
    const TargetRegisterInfo* TRI = nullptr;
    const TargetInstrInfo* TII = nullptr;
    LiveIntervals *LIS = nullptr;
    const MachineLoopInfo* Loops = nullptr;
    AliasAnalysis *AA = nullptr;
    RegisterClassInfo RegClassInfo;

    /// Position and VReg of a PHI instruction during coalescing.
    struct PHIValPos {
      SlotIndex SI;    ///< Slot where this PHI occurs.
      Register Reg;    ///< VReg the PHI occurs in.
      unsigned SubReg; ///< Qualifying subregister for Reg.
    };

    /// Map from debug instruction number to PHI position during coalescing.
    DenseMap<unsigned, PHIValPos> PHIValToPos;
    /// Index of, for each VReg, which debug instruction numbers and
    /// corresponding PHIs are sensitive to coalescing. Each VReg may have
    /// multiple PHI defs, at different positions.
    DenseMap<Register, SmallVector<unsigned, 2>> RegToPHIIdx;

    /// Debug variable location tracking -- for each VReg, maintain an
    /// ordered-by-slot-index set of DBG_VALUEs, to help quick
    /// identification of whether coalescing may change location validity.
    using DbgValueLoc = std::pair<SlotIndex, MachineInstr*>;
    DenseMap<Register, std::vector<DbgValueLoc>> DbgVRegToValues;

    /// A LaneMask to remember on which subregister live ranges we need to call
    /// shrinkToUses() later.
    LaneBitmask ShrinkMask;

    /// True if the main range of the currently coalesced intervals should be
    /// checked for smaller live intervals.
    bool ShrinkMainRange = false;

    /// True if the coalescer should aggressively coalesce global copies
    /// in favor of keeping local copies.
    bool JoinGlobalCopies = false;

    /// True if the coalescer should aggressively coalesce fall-thru
    /// blocks exclusively containing copies.
    bool JoinSplitEdges = false;

    /// Copy instructions yet to be coalesced.
    SmallVector<MachineInstr*, 8> WorkList;
    SmallVector<MachineInstr*, 8> LocalWorkList;

    /// Set of instruction pointers that have been erased, and
    /// that may be present in WorkList.
    SmallPtrSet<MachineInstr*, 8> ErasedInstrs;

    /// Dead instructions that are about to be deleted.
    SmallVector<MachineInstr*, 8> DeadDefs;

    /// Virtual registers to be considered for register class inflation.
    SmallVector<Register, 8> InflateRegs;

    /// The collection of live intervals which should have been updated
    /// immediately after rematerialiation but delayed until
    /// lateLiveIntervalUpdate is called.
    DenseSet<Register> ToBeUpdated;

    /// Record how many times the large live interval with many valnos
    /// has been tried to join with other live interval.
    DenseMap<Register, unsigned long> LargeLIVisitCounter;

    /// Recursively eliminate dead defs in DeadDefs.
    void eliminateDeadDefs(LiveRangeEdit *Edit = nullptr);

    /// LiveRangeEdit callback for eliminateDeadDefs().
    void LRE_WillEraseInstruction(MachineInstr *MI) override;

    /// Coalesce the LocalWorkList.
    void coalesceLocals();

    /// Join compatible live intervals
    void joinAllIntervals();

    /// Coalesce copies in the specified MBB, putting
    /// copies that cannot yet be coalesced into WorkList.
    void copyCoalesceInMBB(MachineBasicBlock *MBB);

    /// Tries to coalesce all copies in CurrList. Returns true if any progress
    /// was made.
    bool copyCoalesceWorkList(MutableArrayRef<MachineInstr*> CurrList);

    /// If one def has many copy like uses, and those copy uses are all
    /// rematerialized, the live interval update needed for those
    /// rematerializations will be delayed and done all at once instead
    /// of being done multiple times. This is to save compile cost because
    /// live interval update is costly.
    void lateLiveIntervalUpdate();

    /// Check if the incoming value defined by a COPY at \p SLRQ in the subrange
    /// has no value defined in the predecessors. If the incoming value is the
    /// same as defined by the copy itself, the value is considered undefined.
    bool copyValueUndefInPredecessors(LiveRange &S,
                                      const MachineBasicBlock *MBB,
                                      LiveQueryResult SLRQ);

    /// Set necessary undef flags on subregister uses after pruning out undef
    /// lane segments from the subrange.
    void setUndefOnPrunedSubRegUses(LiveInterval &LI, Register Reg,
                                    LaneBitmask PrunedLanes);

    /// Attempt to join intervals corresponding to SrcReg/DstReg, which are the
    /// src/dst of the copy instruction CopyMI.  This returns true if the copy
    /// was successfully coalesced away. If it is not currently possible to
    /// coalesce this interval, but it may be possible if other things get
    /// coalesced, then it returns true by reference in 'Again'.
    bool joinCopy(MachineInstr *CopyMI, bool &Again,
                  SmallPtrSetImpl<MachineInstr *> &CurrentErasedInstrs);

    /// Attempt to join these two intervals.  On failure, this
    /// returns false.  The output "SrcInt" will not have been modified, so we
    /// can use this information below to update aliases.
    bool joinIntervals(CoalescerPair &CP);

    /// Attempt joining two virtual registers. Return true on success.
    bool joinVirtRegs(CoalescerPair &CP);

    /// If a live interval has many valnos and is coalesced with other
    /// live intervals many times, we regard such live interval as having
    /// high compile time cost.
    bool isHighCostLiveInterval(LiveInterval &LI);

    /// Attempt joining with a reserved physreg.
    bool joinReservedPhysReg(CoalescerPair &CP);

    /// Add the LiveRange @p ToMerge as a subregister liverange of @p LI.
    /// Subranges in @p LI which only partially interfere with the desired
    /// LaneMask are split as necessary. @p LaneMask are the lanes that
    /// @p ToMerge will occupy in the coalescer register. @p LI has its subrange
    /// lanemasks already adjusted to the coalesced register.
    void mergeSubRangeInto(LiveInterval &LI, const LiveRange &ToMerge,
                           LaneBitmask LaneMask, CoalescerPair &CP,
                           unsigned DstIdx);

    /// Join the liveranges of two subregisters. Joins @p RRange into
    /// @p LRange, @p RRange may be invalid afterwards.
    void joinSubRegRanges(LiveRange &LRange, LiveRange &RRange,
                          LaneBitmask LaneMask, const CoalescerPair &CP);

    /// We found a non-trivially-coalescable copy. If the source value number is
    /// defined by a copy from the destination reg see if we can merge these two
    /// destination reg valno# into a single value number, eliminating a copy.
    /// This returns true if an interval was modified.
    bool adjustCopiesBackFrom(const CoalescerPair &CP, MachineInstr *CopyMI);

    /// Return true if there are definitions of IntB
    /// other than BValNo val# that can reach uses of AValno val# of IntA.
    bool hasOtherReachingDefs(LiveInterval &IntA, LiveInterval &IntB,
                              VNInfo *AValNo, VNInfo *BValNo);

    /// We found a non-trivially-coalescable copy.
    /// If the source value number is defined by a commutable instruction and
    /// its other operand is coalesced to the copy dest register, see if we
    /// can transform the copy into a noop by commuting the definition.
    /// This returns a pair of two flags:
    /// - the first element is true if an interval was modified,
    /// - the second element is true if the destination interval needs
    ///   to be shrunk after deleting the copy.
    std::pair<bool,bool> removeCopyByCommutingDef(const CoalescerPair &CP,
                                                  MachineInstr *CopyMI);

    /// We found a copy which can be moved to its less frequent predecessor.
    bool removePartialRedundancy(const CoalescerPair &CP, MachineInstr &CopyMI);

    /// If the source of a copy is defined by a
    /// trivial computation, replace the copy by rematerialize the definition.
    bool reMaterializeTrivialDef(const CoalescerPair &CP, MachineInstr *CopyMI,
                                 bool &IsDefCopy);

    /// Return true if a copy involving a physreg should be joined.
    bool canJoinPhys(const CoalescerPair &CP);

    /// Replace all defs and uses of SrcReg to DstReg and update the subregister
    /// number if it is not zero. If DstReg is a physical register and the
    /// existing subregister number of the def / use being updated is not zero,
    /// make sure to set it to the correct physical subregister.
    void updateRegDefsUses(Register SrcReg, Register DstReg, unsigned SubIdx);

    /// If the given machine operand reads only undefined lanes add an undef
    /// flag.
    /// This can happen when undef uses were previously concealed by a copy
    /// which we coalesced. Example:
    ///    %0:sub0<def,read-undef> = ...
    ///    %1 = COPY %0           <-- Coalescing COPY reveals undef
    ///       = use %1:sub1       <-- hidden undef use
    void addUndefFlag(const LiveInterval &Int, SlotIndex UseIdx,
                      MachineOperand &MO, unsigned SubRegIdx);

    /// Handle copies of undef values. If the undef value is an incoming
    /// PHI value, it will convert @p CopyMI to an IMPLICIT_DEF.
    /// Returns nullptr if @p CopyMI was not in any way eliminable. Otherwise,
    /// it returns @p CopyMI (which could be an IMPLICIT_DEF at this point).
    MachineInstr *eliminateUndefCopy(MachineInstr *CopyMI);

    /// Check whether or not we should apply the terminal rule on the
    /// destination (Dst) of \p Copy.
    /// When the terminal rule applies, Copy is not profitable to
    /// coalesce.
    /// Dst is terminal if it has exactly one affinity (Dst, Src) and
    /// at least one interference (Dst, Dst2). If Dst is terminal, the
    /// terminal rule consists in checking that at least one of
    /// interfering node, say Dst2, has an affinity of equal or greater
    /// weight with Src.
    /// In that case, Dst2 and Dst will not be able to be both coalesced
    /// with Src. Since Dst2 exposes more coalescing opportunities than
    /// Dst, we can drop \p Copy.
    bool applyTerminalRule(const MachineInstr &Copy) const;

    /// Wrapper method for \see LiveIntervals::shrinkToUses.
    /// This method does the proper fixing of the live-ranges when the afore
    /// mentioned method returns true.
    void shrinkToUses(LiveInterval *LI,
                      SmallVectorImpl<MachineInstr * > *Dead = nullptr) {
      NumShrinkToUses++;
      if (LIS->shrinkToUses(LI, Dead)) {
        /// Check whether or not \p LI is composed by multiple connected
        /// components and if that is the case, fix that.
        SmallVector<LiveInterval*, 8> SplitLIs;
        LIS->splitSeparateComponents(*LI, SplitLIs);
      }
    }

    /// Wrapper Method to do all the necessary work when an Instruction is
    /// deleted.
    /// Optimizations should use this to make sure that deleted instructions
    /// are always accounted for.
    void deleteInstr(MachineInstr* MI) {
      ErasedInstrs.insert(MI);
      LIS->RemoveMachineInstrFromMaps(*MI);
      MI->eraseFromParent();
    }

    /// Walk over function and initialize the DbgVRegToValues map.
    void buildVRegToDbgValueMap(MachineFunction &MF);

    /// Test whether, after merging, any DBG_VALUEs would refer to a
    /// different value number than before merging, and whether this can
    /// be resolved. If not, mark the DBG_VALUE as being undef.
    void checkMergingChangesDbgValues(CoalescerPair &CP, LiveRange &LHS,
                                      JoinVals &LHSVals, LiveRange &RHS,
                                      JoinVals &RHSVals);

    void checkMergingChangesDbgValuesImpl(Register Reg, LiveRange &OtherRange,
                                          LiveRange &RegRange, JoinVals &Vals2);

  public:
    static char ID; ///< Class identification, replacement for typeinfo

    RegisterCoalescer() : MachineFunctionPass(ID) {
      initializeRegisterCoalescerPass(*PassRegistry::getPassRegistry());
    }

    void getAnalysisUsage(AnalysisUsage &AU) const override;

    MachineFunctionProperties getClearedProperties() const override {
      return MachineFunctionProperties().set(
          MachineFunctionProperties::Property::IsSSA);
    }

    void releaseMemory() override;

    /// This is the pass entry point.
    bool runOnMachineFunction(MachineFunction&) override;

    /// Implement the dump method.
    void print(raw_ostream &O, const Module* = nullptr) const override;
  };

} // end anonymous namespace

char RegisterCoalescer::ID = 0;

char &llvm::RegisterCoalescerID = RegisterCoalescer::ID;

INITIALIZE_PASS_BEGIN(RegisterCoalescer, "register-coalescer",
                      "Register Coalescer", false, false)
INITIALIZE_PASS_DEPENDENCY(LiveIntervalsWrapperPass)
INITIALIZE_PASS_DEPENDENCY(SlotIndexesWrapperPass)
INITIALIZE_PASS_DEPENDENCY(MachineLoopInfoWrapperPass)
INITIALIZE_PASS_DEPENDENCY(AAResultsWrapperPass)
INITIALIZE_PASS_END(RegisterCoalescer, "register-coalescer",
                    "Register Coalescer", false, false)

[[nodiscard]] static bool isMoveInstr(const TargetRegisterInfo &tri,
                                      const MachineInstr *MI, Register &Src,
                                      Register &Dst, unsigned &SrcSub,
                                      unsigned &DstSub) {
    if (MI->isCopy()) {
      Dst = MI->getOperand(0).getReg();
      DstSub = MI->getOperand(0).getSubReg();
      Src = MI->getOperand(1).getReg();
      SrcSub = MI->getOperand(1).getSubReg();
    } else if (MI->isSubregToReg()) {
      Dst = MI->getOperand(0).getReg();
      DstSub = tri.composeSubRegIndices(MI->getOperand(0).getSubReg(),
                                        MI->getOperand(3).getImm());
      Src = MI->getOperand(2).getReg();
      SrcSub = MI->getOperand(2).getSubReg();
    } else
      return false;
    return true;
}

/// Return true if this block should be vacated by the coalescer to eliminate
/// branches. The important cases to handle in the coalescer are critical edges
/// split during phi elimination which contain only copies. Simple blocks that
/// contain non-branches should also be vacated, but this can be handled by an
/// earlier pass similar to early if-conversion.
static bool isSplitEdge(const MachineBasicBlock *MBB) {
  if (MBB->pred_size() != 1 || MBB->succ_size() != 1)
    return false;

  for (const auto &MI : *MBB) {
    if (!MI.isCopyLike() && !MI.isUnconditionalBranch())
      return false;
  }
  return true;
}

bool CoalescerPair::setRegisters(const MachineInstr *MI) {
  SrcReg = DstReg = Register();
  SrcIdx = DstIdx = 0;
  NewRC = nullptr;
  Flipped = CrossClass = false;

  Register Src, Dst;
  unsigned SrcSub = 0, DstSub = 0;
  if (!isMoveInstr(TRI, MI, Src, Dst, SrcSub, DstSub))
    return false;
  Partial = SrcSub || DstSub;

  // If one register is a physreg, it must be Dst.
  if (Src.isPhysical()) {
    if (Dst.isPhysical())
      return false;
    std::swap(Src, Dst);
    std::swap(SrcSub, DstSub);
    Flipped = true;
  }

  const MachineRegisterInfo &MRI = MI->getMF()->getRegInfo();

  if (Dst.isPhysical()) {
    // Eliminate DstSub on a physreg.
    if (DstSub) {
      Dst = TRI.getSubReg(Dst, DstSub);
      if (!Dst) return false;
      DstSub = 0;
    }

    // Eliminate SrcSub by picking a corresponding Dst superregister.
    if (SrcSub) {
      Dst = TRI.getMatchingSuperReg(Dst, SrcSub, MRI.getRegClass(Src));
      if (!Dst) return false;
    } else if (!MRI.getRegClass(Src)->contains(Dst)) {
      return false;
    }
  } else {
    // Both registers are virtual.
    const TargetRegisterClass *SrcRC = MRI.getRegClass(Src);
    const TargetRegisterClass *DstRC = MRI.getRegClass(Dst);

    // Both registers have subreg indices.
    if (SrcSub && DstSub) {
      // Copies between different sub-registers are never coalescable.
      if (Src == Dst && SrcSub != DstSub)
        return false;

      NewRC = TRI.getCommonSuperRegClass(SrcRC, SrcSub, DstRC, DstSub,
                                         SrcIdx, DstIdx);
      if (!NewRC)
        return false;
    } else if (DstSub) {
      // SrcReg will be merged with a sub-register of DstReg.
      SrcIdx = DstSub;
      NewRC = TRI.getMatchingSuperRegClass(DstRC, SrcRC, DstSub);
    } else if (SrcSub) {
      // DstReg will be merged with a sub-register of SrcReg.
      DstIdx = SrcSub;
      NewRC = TRI.getMatchingSuperRegClass(SrcRC, DstRC, SrcSub);
    } else {
      // This is a straight copy without sub-registers.
      NewRC = TRI.getCommonSubClass(DstRC, SrcRC);
    }

    // The combined constraint may be impossible to satisfy.
    if (!NewRC)
      return false;

    // Prefer SrcReg to be a sub-register of DstReg.
    // FIXME: Coalescer should support subregs symmetrically.
    if (DstIdx && !SrcIdx) {
      std::swap(Src, Dst);
      std::swap(SrcIdx, DstIdx);
      Flipped = !Flipped;
    }

    CrossClass = NewRC != DstRC || NewRC != SrcRC;
  }
  // Check our invariants
  assert(Src.isVirtual() && "Src must be virtual");
  assert(!(Dst.isPhysical() && DstSub) && "Cannot have a physical SubIdx");
  SrcReg = Src;
  DstReg = Dst;
  return true;
}

bool CoalescerPair::flip() {
  if (DstReg.isPhysical())
    return false;
  std::swap(SrcReg, DstReg);
  std::swap(SrcIdx, DstIdx);
  Flipped = !Flipped;
  return true;
}

bool CoalescerPair::isCoalescable(const MachineInstr *MI) const {
  if (!MI)
    return false;
  Register Src, Dst;
  unsigned SrcSub = 0, DstSub = 0;
  if (!isMoveInstr(TRI, MI, Src, Dst, SrcSub, DstSub))
    return false;

  // Find the virtual register that is SrcReg.
  if (Dst == SrcReg) {
    std::swap(Src, Dst);
    std::swap(SrcSub, DstSub);
  } else if (Src != SrcReg) {
    return false;
  }

  // Now check that Dst matches DstReg.
  if (DstReg.isPhysical()) {
    if (!Dst.isPhysical())
      return false;
    assert(!DstIdx && !SrcIdx && "Inconsistent CoalescerPair state.");
    // DstSub could be set for a physreg from INSERT_SUBREG.
    if (DstSub)
      Dst = TRI.getSubReg(Dst, DstSub);
    // Full copy of Src.
    if (!SrcSub)
      return DstReg == Dst;
    // This is a partial register copy. Check that the parts match.
    return Register(TRI.getSubReg(DstReg, SrcSub)) == Dst;
  } else {
    // DstReg is virtual.
    if (DstReg != Dst)
      return false;
    // Registers match, do the subregisters line up?
    return TRI.composeSubRegIndices(SrcIdx, SrcSub) ==
           TRI.composeSubRegIndices(DstIdx, DstSub);
  }
}

void RegisterCoalescer::getAnalysisUsage(AnalysisUsage &AU) const {
  AU.setPreservesCFG();
  AU.addRequired<AAResultsWrapperPass>();
  AU.addRequired<LiveIntervalsWrapperPass>();
  AU.addPreserved<LiveIntervalsWrapperPass>();
  AU.addPreserved<SlotIndexesWrapperPass>();
  AU.addRequired<MachineLoopInfoWrapperPass>();
  AU.addPreserved<MachineLoopInfoWrapperPass>();
  AU.addPreservedID(MachineDominatorsID);
  MachineFunctionPass::getAnalysisUsage(AU);
}

void RegisterCoalescer::eliminateDeadDefs(LiveRangeEdit *Edit) {
  if (Edit) {
    Edit->eliminateDeadDefs(DeadDefs);
    return;
  }
  SmallVector<Register, 8> NewRegs;
  LiveRangeEdit(nullptr, NewRegs, *MF, *LIS,
                nullptr, this).eliminateDeadDefs(DeadDefs);
}

void RegisterCoalescer::LRE_WillEraseInstruction(MachineInstr *MI) {
  // MI may be in WorkList. Make sure we don't visit it.
  ErasedInstrs.insert(MI);
}

bool RegisterCoalescer::adjustCopiesBackFrom(const CoalescerPair &CP,
                                             MachineInstr *CopyMI) {
  assert(!CP.isPartial() && "This doesn't work for partial copies.");
  assert(!CP.isPhys() && "This doesn't work for physreg copies.");

  LiveInterval &IntA =
    LIS->getInterval(CP.isFlipped() ? CP.getDstReg() : CP.getSrcReg());
  LiveInterval &IntB =
    LIS->getInterval(CP.isFlipped() ? CP.getSrcReg() : CP.getDstReg());
  SlotIndex CopyIdx = LIS->getInstructionIndex(*CopyMI).getRegSlot();

  // We have a non-trivially-coalescable copy with IntA being the source and
  // IntB being the dest, thus this defines a value number in IntB.  If the
  // source value number (in IntA) is defined by a copy from B, see if we can
  // merge these two pieces of B into a single value number, eliminating a copy.
  // For example:
  //
  //  A3 = B0
  //    ...
  //  B1 = A3      <- this copy
  //
  // In this case, B0 can be extended to where the B1 copy lives, allowing the
  // B1 value number to be replaced with B0 (which simplifies the B
  // liveinterval).

  // BValNo is a value number in B that is defined by a copy from A.  'B1' in
  // the example above.
  LiveInterval::iterator BS = IntB.FindSegmentContaining(CopyIdx);
  if (BS == IntB.end()) return false;
  VNInfo *BValNo = BS->valno;

  // Get the location that B is defined at.  Two options: either this value has
  // an unknown definition point or it is defined at CopyIdx.  If unknown, we
  // can't process it.
  if (BValNo->def != CopyIdx) return false;

  // AValNo is the value number in A that defines the copy, A3 in the example.
  SlotIndex CopyUseIdx = CopyIdx.getRegSlot(true);
  LiveInterval::iterator AS = IntA.FindSegmentContaining(CopyUseIdx);
  // The live segment might not exist after fun with physreg coalescing.
  if (AS == IntA.end()) return false;
  VNInfo *AValNo = AS->valno;

  // If AValNo is defined as a copy from IntB, we can potentially process this.
  // Get the instruction that defines this value number.
  MachineInstr *ACopyMI = LIS->getInstructionFromIndex(AValNo->def);
  // Don't allow any partial copies, even if isCoalescable() allows them.
  if (!CP.isCoalescable(ACopyMI) || !ACopyMI->isFullCopy())
    return false;

  // Get the Segment in IntB that this value number starts with.
  LiveInterval::iterator ValS =
    IntB.FindSegmentContaining(AValNo->def.getPrevSlot());
  if (ValS == IntB.end())
    return false;

  // Make sure that the end of the live segment is inside the same block as
  // CopyMI.
  MachineInstr *ValSEndInst =
    LIS->getInstructionFromIndex(ValS->end.getPrevSlot());
  if (!ValSEndInst || ValSEndInst->getParent() != CopyMI->getParent())
    return false;

  // Okay, we now know that ValS ends in the same block that the CopyMI
  // live-range starts.  If there are no intervening live segments between them
  // in IntB, we can merge them.
  if (ValS+1 != BS) return false;

  LLVM_DEBUG(dbgs() << "Extending: " << printReg(IntB.reg(), TRI));

  SlotIndex FillerStart = ValS->end, FillerEnd = BS->start;
  // We are about to delete CopyMI, so need to remove it as the 'instruction
  // that defines this value #'. Update the valnum with the new defining
  // instruction #.
  BValNo->def = FillerStart;

  // Okay, we can merge them.  We need to insert a new liverange:
  // [ValS.end, BS.begin) of either value number, then we merge the
  // two value numbers.
  IntB.addSegment(LiveInterval::Segment(FillerStart, FillerEnd, BValNo));

  // Okay, merge "B1" into the same value number as "B0".
  if (BValNo != ValS->valno)
    IntB.MergeValueNumberInto(BValNo, ValS->valno);

  // Do the same for the subregister segments.
  for (LiveInterval::SubRange &S : IntB.subranges()) {
    // Check for SubRange Segments of the form [1234r,1234d:0) which can be
    // removed to prevent creating bogus SubRange Segments.
    LiveInterval::iterator SS = S.FindSegmentContaining(CopyIdx);
    if (SS != S.end() && SlotIndex::isSameInstr(SS->start, SS->end)) {
      S.removeSegment(*SS, true);
      continue;
    }
    // The subrange may have ended before FillerStart. If so, extend it.
    if (!S.getVNInfoAt(FillerStart)) {
      SlotIndex BBStart =
          LIS->getMBBStartIdx(LIS->getMBBFromIndex(FillerStart));
      S.extendInBlock(BBStart, FillerStart);
    }
    VNInfo *SubBValNo = S.getVNInfoAt(CopyIdx);
    S.addSegment(LiveInterval::Segment(FillerStart, FillerEnd, SubBValNo));
    VNInfo *SubValSNo = S.getVNInfoAt(AValNo->def.getPrevSlot());
    if (SubBValNo != SubValSNo)
      S.MergeValueNumberInto(SubBValNo, SubValSNo);
  }

  LLVM_DEBUG(dbgs() << "   result = " << IntB << '\n');

  // If the source instruction was killing the source register before the
  // merge, unset the isKill marker given the live range has been extended.
  int UIdx =
      ValSEndInst->findRegisterUseOperandIdx(IntB.reg(), /*TRI=*/nullptr, true);
  if (UIdx != -1) {
    ValSEndInst->getOperand(UIdx).setIsKill(false);
  }

  // Rewrite the copy.
  CopyMI->substituteRegister(IntA.reg(), IntB.reg(), 0, *TRI);
  // If the copy instruction was killing the destination register or any
  // subrange before the merge trim the live range.
  bool RecomputeLiveRange = AS->end == CopyIdx;
  if (!RecomputeLiveRange) {
    for (LiveInterval::SubRange &S : IntA.subranges()) {
      LiveInterval::iterator SS = S.FindSegmentContaining(CopyUseIdx);
      if (SS != S.end() && SS->end == CopyIdx) {
        RecomputeLiveRange = true;
        break;
      }
    }
  }
  if (RecomputeLiveRange)
    shrinkToUses(&IntA);

  ++numExtends;
  return true;
}

bool RegisterCoalescer::hasOtherReachingDefs(LiveInterval &IntA,
                                             LiveInterval &IntB,
                                             VNInfo *AValNo,
                                             VNInfo *BValNo) {
  // If AValNo has PHI kills, conservatively assume that IntB defs can reach
  // the PHI values.
  if (LIS->hasPHIKill(IntA, AValNo))
    return true;

  for (LiveRange::Segment &ASeg : IntA.segments) {
    if (ASeg.valno != AValNo) continue;
    LiveInterval::iterator BI = llvm::upper_bound(IntB, ASeg.start);
    if (BI != IntB.begin())
      --BI;
    for (; BI != IntB.end() && ASeg.end >= BI->start; ++BI) {
      if (BI->valno == BValNo)
        continue;
      if (BI->start <= ASeg.start && BI->end > ASeg.start)
        return true;
      if (BI->start > ASeg.start && BI->start < ASeg.end)
        return true;
    }
  }
  return false;
}

/// Copy segments with value number @p SrcValNo from liverange @p Src to live
/// range @Dst and use value number @p DstValNo there.
static std::pair<bool,bool>
addSegmentsWithValNo(LiveRange &Dst, VNInfo *DstValNo, const LiveRange &Src,
                     const VNInfo *SrcValNo) {
  bool Changed = false;
  bool MergedWithDead = false;
  for (const LiveRange::Segment &S : Src.segments) {
    if (S.valno != SrcValNo)
      continue;
    // This is adding a segment from Src that ends in a copy that is about
    // to be removed. This segment is going to be merged with a pre-existing
    // segment in Dst. This works, except in cases when the corresponding
    // segment in Dst is dead. For example: adding [192r,208r:1) from Src
    // to [208r,208d:1) in Dst would create [192r,208d:1) in Dst.
    // Recognized such cases, so that the segments can be shrunk.
    LiveRange::Segment Added = LiveRange::Segment(S.start, S.end, DstValNo);
    LiveRange::Segment &Merged = *Dst.addSegment(Added);
    if (Merged.end.isDead())
      MergedWithDead = true;
    Changed = true;
  }
  return std::make_pair(Changed, MergedWithDead);
}

std::pair<bool,bool>
RegisterCoalescer::removeCopyByCommutingDef(const CoalescerPair &CP,
                                            MachineInstr *CopyMI) {
  assert(!CP.isPhys());

  LiveInterval &IntA =
      LIS->getInterval(CP.isFlipped() ? CP.getDstReg() : CP.getSrcReg());
  LiveInterval &IntB =
      LIS->getInterval(CP.isFlipped() ? CP.getSrcReg() : CP.getDstReg());

  // We found a non-trivially-coalescable copy with IntA being the source and
  // IntB being the dest, thus this defines a value number in IntB.  If the
  // source value number (in IntA) is defined by a commutable instruction and
  // its other operand is coalesced to the copy dest register, see if we can
  // transform the copy into a noop by commuting the definition. For example,
  //
  //  A3 = op A2 killed B0
  //    ...
  //  B1 = A3      <- this copy
  //    ...
  //     = op A3   <- more uses
  //
  // ==>
  //
  //  B2 = op B0 killed A2
  //    ...
  //  B1 = B2      <- now an identity copy
  //    ...
  //     = op B2   <- more uses

  // BValNo is a value number in B that is defined by a copy from A. 'B1' in
  // the example above.
  SlotIndex CopyIdx = LIS->getInstructionIndex(*CopyMI).getRegSlot();
  VNInfo *BValNo = IntB.getVNInfoAt(CopyIdx);
  assert(BValNo != nullptr && BValNo->def == CopyIdx);

  // AValNo is the value number in A that defines the copy, A3 in the example.
  VNInfo *AValNo = IntA.getVNInfoAt(CopyIdx.getRegSlot(true));
  assert(AValNo && !AValNo->isUnused() && "COPY source not live");
  if (AValNo->isPHIDef())
    return { false, false };
  MachineInstr *DefMI = LIS->getInstructionFromIndex(AValNo->def);
  if (!DefMI)
    return { false, false };
  if (!DefMI->isCommutable())
    return { false, false };
  // If DefMI is a two-address instruction then commuting it will change the
  // destination register.
  int DefIdx = DefMI->findRegisterDefOperandIdx(IntA.reg(), /*TRI=*/nullptr);
  assert(DefIdx != -1);
  unsigned UseOpIdx;
  if (!DefMI->isRegTiedToUseOperand(DefIdx, &UseOpIdx))
    return { false, false };

  // FIXME: The code below tries to commute 'UseOpIdx' operand with some other
  // commutable operand which is expressed by 'CommuteAnyOperandIndex'value
  // passed to the method. That _other_ operand is chosen by
  // the findCommutedOpIndices() method.
  //
  // That is obviously an area for improvement in case of instructions having
  // more than 2 operands. For example, if some instruction has 3 commutable
  // operands then all possible variants (i.e. op#1<->op#2, op#1<->op#3,
  // op#2<->op#3) of commute transformation should be considered/tried here.
  unsigned NewDstIdx = TargetInstrInfo::CommuteAnyOperandIndex;
  if (!TII->findCommutedOpIndices(*DefMI, UseOpIdx, NewDstIdx))
    return { false, false };

  MachineOperand &NewDstMO = DefMI->getOperand(NewDstIdx);
  Register NewReg = NewDstMO.getReg();
  if (NewReg != IntB.reg() || !IntB.Query(AValNo->def).isKill())
    return { false, false };

  // Make sure there are no other definitions of IntB that would reach the
  // uses which the new definition can reach.
  if (hasOtherReachingDefs(IntA, IntB, AValNo, BValNo))
    return { false, false };

  // If some of the uses of IntA.reg is already coalesced away, return false.
  // It's not possible to determine whether it's safe to perform the coalescing.
  for (MachineOperand &MO : MRI->use_nodbg_operands(IntA.reg())) {
    MachineInstr *UseMI = MO.getParent();
    unsigned OpNo = &MO - &UseMI->getOperand(0);
    SlotIndex UseIdx = LIS->getInstructionIndex(*UseMI);
    LiveInterval::iterator US = IntA.FindSegmentContaining(UseIdx);
    if (US == IntA.end() || US->valno != AValNo)
      continue;
    // If this use is tied to a def, we can't rewrite the register.
    if (UseMI->isRegTiedToDefOperand(OpNo))
      return { false, false };
  }

  LLVM_DEBUG(dbgs() << "\tremoveCopyByCommutingDef: " << AValNo->def << '\t'
                    << *DefMI);

  // At this point we have decided that it is legal to do this
  // transformation.  Start by commuting the instruction.
  MachineBasicBlock *MBB = DefMI->getParent();
  MachineInstr *NewMI =
      TII->commuteInstruction(*DefMI, false, UseOpIdx, NewDstIdx);
  if (!NewMI)
    return { false, false };
  if (IntA.reg().isVirtual() && IntB.reg().isVirtual() &&
      !MRI->constrainRegClass(IntB.reg(), MRI->getRegClass(IntA.reg())))
    return { false, false };
  if (NewMI != DefMI) {
    LIS->ReplaceMachineInstrInMaps(*DefMI, *NewMI);
    MachineBasicBlock::iterator Pos = DefMI;
    MBB->insert(Pos, NewMI);
    MBB->erase(DefMI);
  }

  // If ALR and BLR overlaps and end of BLR extends beyond end of ALR, e.g.
  // A = or A, B
  // ...
  // B = A
  // ...
  // C = killed A
  // ...
  //   = B

  // Update uses of IntA of the specific Val# with IntB.
  for (MachineOperand &UseMO :
       llvm::make_early_inc_range(MRI->use_operands(IntA.reg()))) {
    if (UseMO.isUndef())
      continue;
    MachineInstr *UseMI = UseMO.getParent();
    if (UseMI->isDebugInstr()) {
      // FIXME These don't have an instruction index.  Not clear we have enough
      // info to decide whether to do this replacement or not.  For now do it.
      UseMO.setReg(NewReg);
      continue;
    }
    SlotIndex UseIdx = LIS->getInstructionIndex(*UseMI).getRegSlot(true);
    LiveInterval::iterator US = IntA.FindSegmentContaining(UseIdx);
    assert(US != IntA.end() && "Use must be live");
    if (US->valno != AValNo)
      continue;
    // Kill flags are no longer accurate. They are recomputed after RA.
    UseMO.setIsKill(false);
    if (NewReg.isPhysical())
      UseMO.substPhysReg(NewReg, *TRI);
    else
      UseMO.setReg(NewReg);
    if (UseMI == CopyMI)
      continue;
    if (!UseMI->isCopy())
      continue;
    if (UseMI->getOperand(0).getReg() != IntB.reg() ||
        UseMI->getOperand(0).getSubReg())
      continue;

    // This copy will become a noop. If it's defining a new val#, merge it into
    // BValNo.
    SlotIndex DefIdx = UseIdx.getRegSlot();
    VNInfo *DVNI = IntB.getVNInfoAt(DefIdx);
    if (!DVNI)
      continue;
    LLVM_DEBUG(dbgs() << "\t\tnoop: " << DefIdx << '\t' << *UseMI);
    assert(DVNI->def == DefIdx);
    BValNo = IntB.MergeValueNumberInto(DVNI, BValNo);
    for (LiveInterval::SubRange &S : IntB.subranges()) {
      VNInfo *SubDVNI = S.getVNInfoAt(DefIdx);
      if (!SubDVNI)
        continue;
      VNInfo *SubBValNo = S.getVNInfoAt(CopyIdx);
      assert(SubBValNo->def == CopyIdx);
      S.MergeValueNumberInto(SubDVNI, SubBValNo);
    }

    deleteInstr(UseMI);
  }

  // Extend BValNo by merging in IntA live segments of AValNo. Val# definition
  // is updated.
  bool ShrinkB = false;
  BumpPtrAllocator &Allocator = LIS->getVNInfoAllocator();
  if (IntA.hasSubRanges() || IntB.hasSubRanges()) {
    if (!IntA.hasSubRanges()) {
      LaneBitmask Mask = MRI->getMaxLaneMaskForVReg(IntA.reg());
      IntA.createSubRangeFrom(Allocator, Mask, IntA);
    } else if (!IntB.hasSubRanges()) {
      LaneBitmask Mask = MRI->getMaxLaneMaskForVReg(IntB.reg());
      IntB.createSubRangeFrom(Allocator, Mask, IntB);
    }
    SlotIndex AIdx = CopyIdx.getRegSlot(true);
    LaneBitmask MaskA;
    const SlotIndexes &Indexes = *LIS->getSlotIndexes();
    for (LiveInterval::SubRange &SA : IntA.subranges()) {
      VNInfo *ASubValNo = SA.getVNInfoAt(AIdx);
      // Even if we are dealing with a full copy, some lanes can
      // still be undefined.
      // E.g.,
      // undef A.subLow = ...
      // B = COPY A <== A.subHigh is undefined here and does
      //                not have a value number.
      if (!ASubValNo)
        continue;
      MaskA |= SA.LaneMask;

      IntB.refineSubRanges(
          Allocator, SA.LaneMask,
          [&Allocator, &SA, CopyIdx, ASubValNo,
           &ShrinkB](LiveInterval::SubRange &SR) {
            VNInfo *BSubValNo = SR.empty() ? SR.getNextValue(CopyIdx, Allocator)
                                           : SR.getVNInfoAt(CopyIdx);
            assert(BSubValNo != nullptr);
            auto P = addSegmentsWithValNo(SR, BSubValNo, SA, ASubValNo);
            ShrinkB |= P.second;
            if (P.first)
              BSubValNo->def = ASubValNo->def;
          },
          Indexes, *TRI);
    }
    // Go over all subranges of IntB that have not been covered by IntA,
    // and delete the segments starting at CopyIdx. This can happen if
    // IntA has undef lanes that are defined in IntB.
    for (LiveInterval::SubRange &SB : IntB.subranges()) {
      if ((SB.LaneMask & MaskA).any())
        continue;
      if (LiveRange::Segment *S = SB.getSegmentContaining(CopyIdx))
        if (S->start.getBaseIndex() == CopyIdx.getBaseIndex())
          SB.removeSegment(*S, true);
    }
  }

  BValNo->def = AValNo->def;
  auto P = addSegmentsWithValNo(IntB, BValNo, IntA, AValNo);
  ShrinkB |= P.second;
  LLVM_DEBUG(dbgs() << "\t\textended: " << IntB << '\n');

  LIS->removeVRegDefAt(IntA, AValNo->def);

  LLVM_DEBUG(dbgs() << "\t\ttrimmed:  " << IntA << '\n');
  ++numCommutes;
  return { true, ShrinkB };
}

/// For copy B = A in BB2, if A is defined by A = B in BB0 which is a
/// predecessor of BB2, and if B is not redefined on the way from A = B
/// in BB0 to B = A in BB2, B = A in BB2 is partially redundant if the
/// execution goes through the path from BB0 to BB2. We may move B = A
/// to the predecessor without such reversed copy.
/// So we will transform the program from:
///   BB0:
///      A = B;    BB1:
///       ...         ...
///     /     \      /
///             BB2:
///               ...
///               B = A;
///
/// to:
///
///   BB0:         BB1:
///      A = B;        ...
///       ...          B = A;
///     /     \       /
///             BB2:
///               ...
///
/// A special case is when BB0 and BB2 are the same BB which is the only
/// BB in a loop:
///   BB1:
///        ...
///   BB0/BB2:  ----
///        B = A;   |
///        ...      |
///        A = B;   |
///          |-------
///          |
/// We may hoist B = A from BB0/BB2 to BB1.
///
/// The major preconditions for correctness to remove such partial
/// redundancy include:
/// 1. A in B = A in BB2 is defined by a PHI in BB2, and one operand of
///    the PHI is defined by the reversed copy A = B in BB0.
/// 2. No B is referenced from the start of BB2 to B = A.
/// 3. No B is defined from A = B to the end of BB0.
/// 4. BB1 has only one successor.
///
/// 2 and 4 implicitly ensure B is not live at the end of BB1.
/// 4 guarantees BB2 is hotter than BB1, so we can only move a copy to a
/// colder place, which not only prevent endless loop, but also make sure
/// the movement of copy is beneficial.
bool RegisterCoalescer::removePartialRedundancy(const CoalescerPair &CP,
                                                MachineInstr &CopyMI) {
  assert(!CP.isPhys());
  if (!CopyMI.isFullCopy())
    return false;

  MachineBasicBlock &MBB = *CopyMI.getParent();
  // If this block is the target of an invoke/inlineasm_br, moving the copy into
  // the predecessor is tricker, and we don't handle it.
  if (MBB.isEHPad() || MBB.isInlineAsmBrIndirectTarget())
    return false;

  if (MBB.pred_size() != 2)
    return false;

  LiveInterval &IntA =
      LIS->getInterval(CP.isFlipped() ? CP.getDstReg() : CP.getSrcReg());
  LiveInterval &IntB =
      LIS->getInterval(CP.isFlipped() ? CP.getSrcReg() : CP.getDstReg());

  // A is defined by PHI at the entry of MBB.
  SlotIndex CopyIdx = LIS->getInstructionIndex(CopyMI).getRegSlot(true);
  VNInfo *AValNo = IntA.getVNInfoAt(CopyIdx);
  assert(AValNo && !AValNo->isUnused() && "COPY source not live");
  if (!AValNo->isPHIDef())
    return false;

  // No B is referenced before CopyMI in MBB.
  if (IntB.overlaps(LIS->getMBBStartIdx(&MBB), CopyIdx))
    return false;

  // MBB has two predecessors: one contains A = B so no copy will be inserted
  // for it. The other one will have a copy moved from MBB.
  bool FoundReverseCopy = false;
  MachineBasicBlock *CopyLeftBB = nullptr;
  for (MachineBasicBlock *Pred : MBB.predecessors()) {
    VNInfo *PVal = IntA.getVNInfoBefore(LIS->getMBBEndIdx(Pred));
    MachineInstr *DefMI = LIS->getInstructionFromIndex(PVal->def);
    if (!DefMI || !DefMI->isFullCopy()) {
      CopyLeftBB = Pred;
      continue;
    }
    // Check DefMI is a reverse copy and it is in BB Pred.
    if (DefMI->getOperand(0).getReg() != IntA.reg() ||
        DefMI->getOperand(1).getReg() != IntB.reg() ||
        DefMI->getParent() != Pred) {
      CopyLeftBB = Pred;
      continue;
    }
    // If there is any other def of B after DefMI and before the end of Pred,
    // we need to keep the copy of B = A at the end of Pred if we remove
    // B = A from MBB.
    bool ValB_Changed = false;
    for (auto *VNI : IntB.valnos) {
      if (VNI->isUnused())
        continue;
      if (PVal->def < VNI->def && VNI->def < LIS->getMBBEndIdx(Pred)) {
        ValB_Changed = true;
        break;
      }
    }
    if (ValB_Changed) {
      CopyLeftBB = Pred;
      continue;
    }
    FoundReverseCopy = true;
  }

  // If no reverse copy is found in predecessors, nothing to do.
  if (!FoundReverseCopy)
    return false;

  // If CopyLeftBB is nullptr, it means every predecessor of MBB contains
  // reverse copy, CopyMI can be removed trivially if only IntA/IntB is updated.
  // If CopyLeftBB is not nullptr, move CopyMI from MBB to CopyLeftBB and
  // update IntA/IntB.
  //
  // If CopyLeftBB is not nullptr, ensure CopyLeftBB has a single succ so
  // MBB is hotter than CopyLeftBB.
  if (CopyLeftBB && CopyLeftBB->succ_size() > 1)
    return false;

  // Now (almost sure it's) ok to move copy.
  if (CopyLeftBB) {
    // Position in CopyLeftBB where we should insert new copy.
    auto InsPos = CopyLeftBB->getFirstTerminator();

    // Make sure that B isn't referenced in the terminators (if any) at the end
    // of the predecessor since we're about to insert a new definition of B
    // before them.
    if (InsPos != CopyLeftBB->end()) {
      SlotIndex InsPosIdx = LIS->getInstructionIndex(*InsPos).getRegSlot(true);
      if (IntB.overlaps(InsPosIdx, LIS->getMBBEndIdx(CopyLeftBB)))
        return false;
    }

    LLVM_DEBUG(dbgs() << "\tremovePartialRedundancy: Move the copy to "
                      << printMBBReference(*CopyLeftBB) << '\t' << CopyMI);

    // Insert new copy to CopyLeftBB.
    MachineInstr *NewCopyMI = BuildMI(*CopyLeftBB, InsPos, CopyMI.getDebugLoc(),
                                      TII->get(TargetOpcode::COPY), IntB.reg())
                                  .addReg(IntA.reg());
    SlotIndex NewCopyIdx =
        LIS->InsertMachineInstrInMaps(*NewCopyMI).getRegSlot();
    IntB.createDeadDef(NewCopyIdx, LIS->getVNInfoAllocator());
    for (LiveInterval::SubRange &SR : IntB.subranges())
      SR.createDeadDef(NewCopyIdx, LIS->getVNInfoAllocator());

    // If the newly created Instruction has an address of an instruction that was
    // deleted before (object recycled by the allocator) it needs to be removed from
    // the deleted list.
    ErasedInstrs.erase(NewCopyMI);
  } else {
    LLVM_DEBUG(dbgs() << "\tremovePartialRedundancy: Remove the copy from "
                      << printMBBReference(MBB) << '\t' << CopyMI);
  }

  const bool IsUndefCopy = CopyMI.getOperand(1).isUndef();

  // Remove CopyMI.
  // Note: This is fine to remove the copy before updating the live-ranges.
  // While updating the live-ranges, we only look at slot indices and
  // never go back to the instruction.
  // Mark instructions as deleted.
  deleteInstr(&CopyMI);

  // Update the liveness.
  SmallVector<SlotIndex, 8> EndPoints;
  VNInfo *BValNo = IntB.Query(CopyIdx).valueOutOrDead();
  LIS->pruneValue(*static_cast<LiveRange *>(&IntB), CopyIdx.getRegSlot(),
                  &EndPoints);
  BValNo->markUnused();

  if (IsUndefCopy) {
    // We're introducing an undef phi def, and need to set undef on any users of
    // the previously local def to avoid artifically extending the lifetime
    // through the block.
    for (MachineOperand &MO : MRI->use_nodbg_operands(IntB.reg())) {
      const MachineInstr &MI = *MO.getParent();
      SlotIndex UseIdx = LIS->getInstructionIndex(MI);
      if (!IntB.liveAt(UseIdx))
        MO.setIsUndef(true);
    }
  }

  // Extend IntB to the EndPoints of its original live interval.
  LIS->extendToIndices(IntB, EndPoints);

  // Now, do the same for its subranges.
  for (LiveInterval::SubRange &SR : IntB.subranges()) {
    EndPoints.clear();
    VNInfo *BValNo = SR.Query(CopyIdx).valueOutOrDead();
    assert(BValNo && "All sublanes should be live");
    LIS->pruneValue(SR, CopyIdx.getRegSlot(), &EndPoints);
    BValNo->markUnused();
    // We can have a situation where the result of the original copy is live,
    // but is immediately dead in this subrange, e.g. [336r,336d:0). That makes
    // the copy appear as an endpoint from pruneValue(), but we don't want it
    // to because the copy has been removed.  We can go ahead and remove that
    // endpoint; there is no other situation here that there could be a use at
    // the same place as we know that the copy is a full copy.
    for (unsigned I = 0; I != EndPoints.size(); ) {
      if (SlotIndex::isSameInstr(EndPoints[I], CopyIdx)) {
        EndPoints[I] = EndPoints.back();
        EndPoints.pop_back();
        continue;
      }
      ++I;
    }
    SmallVector<SlotIndex, 8> Undefs;
    IntB.computeSubRangeUndefs(Undefs, SR.LaneMask, *MRI,
                               *LIS->getSlotIndexes());
    LIS->extendToIndices(SR, EndPoints, Undefs);
  }
  // If any dead defs were extended, truncate them.
  shrinkToUses(&IntB);

  // Finally, update the live-range of IntA.
  shrinkToUses(&IntA);
  return true;
}

/// Returns true if @p MI defines the full vreg @p Reg, as opposed to just
/// defining a subregister.
static bool definesFullReg(const MachineInstr &MI, Register Reg) {
  assert(!Reg.isPhysical() && "This code cannot handle physreg aliasing");

  for (const MachineOperand &Op : MI.all_defs()) {
    if (Op.getReg() != Reg)
      continue;
    // Return true if we define the full register or don't care about the value
    // inside other subregisters.
    if (Op.getSubReg() == 0 || Op.isUndef())
      return true;
  }
  return false;
}

bool RegisterCoalescer::reMaterializeTrivialDef(const CoalescerPair &CP,
                                                MachineInstr *CopyMI,
                                                bool &IsDefCopy) {
  IsDefCopy = false;
  Register SrcReg = CP.isFlipped() ? CP.getDstReg() : CP.getSrcReg();
  unsigned SrcIdx = CP.isFlipped() ? CP.getDstIdx() : CP.getSrcIdx();
  Register DstReg = CP.isFlipped() ? CP.getSrcReg() : CP.getDstReg();
  unsigned DstIdx = CP.isFlipped() ? CP.getSrcIdx() : CP.getDstIdx();
  if (SrcReg.isPhysical())
    return false;

  if (DstReg.isPhysical() && !TII->shouldRematPhysRegCopy()) {
    const TargetRegisterClass *SrcRC = MRI->getRegClass(SrcReg);
    if (SrcIdx) {
      if (llvm::any_of(*SrcRC, [&](Register R) {
            return Register(TRI->getSubReg(R, SrcIdx)) == DstReg;
          })) {
        return false;
      }
    } else {
      if (SrcRC->contains(DstReg))
        return false;
    }
  }

  LiveInterval &SrcInt = LIS->getInterval(SrcReg);
  SlotIndex CopyIdx = LIS->getInstructionIndex(*CopyMI);
  VNInfo *ValNo = SrcInt.Query(CopyIdx).valueIn();
  if (!ValNo)
    return false;
  if (ValNo->isPHIDef() || ValNo->isUnused())
    return false;
  MachineInstr *DefMI = LIS->getInstructionFromIndex(ValNo->def);
  if (!DefMI)
    return false;
  if (DefMI->isCopyLike()) {
    IsDefCopy = true;
    return false;
  }
  if (!TII->isAsCheapAsAMove(*DefMI))
    return false;

  SmallVector<Register, 8> NewRegs;
  LiveRangeEdit Edit(&SrcInt, NewRegs, *MF, *LIS, nullptr, this);
  if (!Edit.checkRematerializable(ValNo, DefMI))
    return false;

  if (!definesFullReg(*DefMI, SrcReg))
    return false;
  bool SawStore = false;
  if (!DefMI->isSafeToMove(SawStore))
    return false;
  const MCInstrDesc &MCID = DefMI->getDesc();
  if (MCID.getNumDefs() != 1)
    return false;

  // If both SrcIdx and DstIdx are set, correct rematerialization would widen
  // the register substantially (beyond both source and dest size). This is bad
  // for performance since it can cascade through a function, introducing many
  // extra spills and fills (e.g. ARM can easily end up copying QQQQPR registers
  // around after a few subreg copies).
  if (SrcIdx && DstIdx)
    return false;

  // Only support subregister destinations when the def is read-undef.
  MachineOperand &DstOperand = CopyMI->getOperand(0);
  Register CopyDstReg = DstOperand.getReg();
  if (DstOperand.getSubReg() && !DstOperand.isUndef())
    return false;

  // In the physical register case, checking that the def is read-undef is not
  // enough. We're widening the def and need to avoid clobbering other live
  // values in the unused register pieces.
  //
  // TODO: Targets may support rewriting the rematerialized instruction to only
  // touch relevant lanes, in which case we don't need any liveness check.
  if (CopyDstReg.isPhysical() && CP.isPartial()) {
    for (MCRegUnit Unit : TRI->regunits(DstReg)) {
      // Ignore the register units we are writing anyway.
      if (is_contained(TRI->regunits(CopyDstReg), Unit))
        continue;

      // Check if the other lanes we are defining are live at the
      // rematerialization point.
      LiveRange &LR = LIS->getRegUnit(Unit);
      if (LR.liveAt(CopyIdx))
        return false;
    }
  }

  const unsigned DefSubIdx = DefMI->getOperand(0).getSubReg();
  const TargetRegisterClass *DefRC = TII->getRegClass(MCID, 0, TRI, *MF);
  if (!DefMI->isImplicitDef()) {
    if (DstReg.isPhysical()) {
      Register NewDstReg = DstReg;

      unsigned NewDstIdx = TRI->composeSubRegIndices(CP.getSrcIdx(), DefSubIdx);
      if (NewDstIdx)
        NewDstReg = TRI->getSubReg(DstReg, NewDstIdx);

      // Finally, make sure that the physical subregister that will be
      // constructed later is permitted for the instruction.
      if (!DefRC->contains(NewDstReg))
        return false;
    } else {
      // Theoretically, some stack frame reference could exist. Just make sure
      // it hasn't actually happened.
      assert(DstReg.isVirtual() &&
             "Only expect to deal with virtual or physical registers");
    }
  }

  LiveRangeEdit::Remat RM(ValNo);
  RM.OrigMI = DefMI;
  if (!Edit.canRematerializeAt(RM, ValNo, CopyIdx, true))
    return false;

  DebugLoc DL = CopyMI->getDebugLoc();
  MachineBasicBlock *MBB = CopyMI->getParent();
  MachineBasicBlock::iterator MII =
    std::next(MachineBasicBlock::iterator(CopyMI));
  Edit.rematerializeAt(*MBB, MII, DstReg, RM, *TRI, false, SrcIdx, CopyMI);
  MachineInstr &NewMI = *std::prev(MII);
  NewMI.setDebugLoc(DL);

  // In a situation like the following:
<<<<<<< HEAD
  //
  //    undef %2.subreg:reg = INST %1:reg         ; DefMI (rematerializable),
  //                                              ; DefSubIdx = subreg
  //    %3:reg = COPY %2                          ; SrcIdx = DstIdx = 0
  //    .... = SOMEINSTR %3:reg
  //
  // there are no subranges for %3 so after rematerialization we need
  // to explicitly create them. Undefined subranges are removed later on.
  if (DstReg.isVirtual() && DefSubIdx && !CP.getSrcIdx() && !CP.getDstIdx() &&
      MRI->shouldTrackSubRegLiveness(DstReg)) {
    LiveInterval &DstInt = LIS->getInterval(DstReg);
    if (!DstInt.hasSubRanges()) {
      LaneBitmask FullMask = MRI->getMaxLaneMaskForVReg(DstReg);
      LaneBitmask UsedLanes = TRI->getSubRegIndexLaneMask(DefSubIdx);
      LaneBitmask UnusedLanes = FullMask & ~UsedLanes;
      DstInt.createSubRangeFrom(LIS->getVNInfoAllocator(), UsedLanes, DstInt);
      DstInt.createSubRangeFrom(LIS->getVNInfoAllocator(), UnusedLanes, DstInt);
    }
  }

=======
  //     %0:subreg = instr              ; DefMI, subreg = DstIdx
  //     %1        = copy %0:subreg ; CopyMI, SrcIdx = 0
  // instead of widening %1 to the register class of %0 simply do:
  //     %1 = instr
>>>>>>> 2f7ade4b
  const TargetRegisterClass *NewRC = CP.getNewRC();
  if (DstReg.isVirtual()) {
    const TargetRegisterClass *DstRC = MRI->getRegClass(DstReg);
    const TargetRegisterClass *CommonRC =
      TRI->getCommonSubClass(DefRC, DstRC);
    if (CommonRC != nullptr) {
      NewRC = CommonRC;

      // In a situation like the following:
      //     %0:subreg = instr              ; DefMI, subreg = DstIdx
      //     %1        = copy %0:subreg ; CopyMI, SrcIdx = 0
      // instead of widening %1 to the register class of %0 simply do:
      //     %1 = instr
      if (DstIdx != 0) {
        MachineOperand &DefMO = NewMI.getOperand(0);
        if (DefMO.getSubReg() == DstIdx) {
          assert(SrcIdx == 0 && CP.isFlipped()
                && "Shouldn't have SrcIdx+DstIdx at this point");
          if (CommonRC != nullptr) {
            // Instruction might contain "undef %0:subreg" as use operand:
            //   %0:subreg = instr op_1, ..., op_N, undef %0:subreg, op_N+2, ...
            //
            // Need to check all operands.
            for (MachineOperand &MO : NewMI.operands()) {
              if (MO.isReg() && MO.getReg() == DstReg && MO.getSubReg() == DstIdx) {
                MO.setSubReg(0);
              }
            }

            DstIdx = 0;
            DefMO.setIsUndef(false); // Only subregs can have def+undef.
          }
        }
      }
    }
  }

  // CopyMI may have implicit operands, save them so that we can transfer them
  // over to the newly materialized instruction after CopyMI is removed.
  SmallVector<MachineOperand, 4> ImplicitOps;
  ImplicitOps.reserve(CopyMI->getNumOperands() -
                      CopyMI->getDesc().getNumOperands());
  for (unsigned I = CopyMI->getDesc().getNumOperands(),
                E = CopyMI->getNumOperands();
       I != E; ++I) {
    MachineOperand &MO = CopyMI->getOperand(I);
    if (MO.isReg()) {
      assert(MO.isImplicit() && "No explicit operands after implicit operands.");
      assert((MO.getReg().isPhysical() ||
              (MO.getSubReg() == 0 && MO.getReg() == DstOperand.getReg())) &&
             "unexpected implicit virtual register def");
      ImplicitOps.push_back(MO);
    }
  }

  CopyMI->eraseFromParent();
  ErasedInstrs.insert(CopyMI);

  // NewMI may have dead implicit defs (E.g. EFLAGS for MOV<bits>r0 on X86).
  // We need to remember these so we can add intervals once we insert
  // NewMI into SlotIndexes.
  //
  // We also expect to have tied implicit-defs of super registers originating
  // from SUBREG_TO_REG, such as:
  // $edi = MOV32r0 implicit-def dead $eflags, implicit-def $rdi
  // undef %0.sub_32bit = MOV32r0 implicit-def dead $eflags, implicit-def %0
  //
  // The implicit-def of the super register may have been reduced to
  // subregisters depending on the uses.

  bool NewMIDefinesFullReg = false;

  SmallVector<MCRegister, 4> NewMIImplDefs;
  for (unsigned i = NewMI.getDesc().getNumOperands(),
                e = NewMI.getNumOperands();
       i != e; ++i) {
    MachineOperand &MO = NewMI.getOperand(i);
    if (MO.isReg() && MO.isDef()) {
      assert(MO.isImplicit());
      if (MO.getReg().isPhysical()) {
        if (MO.getReg() == DstReg)
          NewMIDefinesFullReg = true;

        assert(MO.isImplicit() && MO.getReg().isPhysical() &&
               (MO.isDead() ||
                (DefSubIdx &&
                 ((TRI->getSubReg(MO.getReg(), DefSubIdx) ==
                   MCRegister((unsigned)NewMI.getOperand(0).getReg())) ||
                  TRI->isSubRegisterEq(NewMI.getOperand(0).getReg(),
                                       MO.getReg())))));
        NewMIImplDefs.push_back(MO.getReg().asMCReg());
      } else {
        assert(MO.getReg() == NewMI.getOperand(0).getReg());

        // We're only expecting another def of the main output, so the range
        // should get updated with the regular output range.
        //
        // FIXME: The range updating below probably needs updating to look at
        // the super register if subranges are tracked.
        assert(!MRI->shouldTrackSubRegLiveness(DstReg) &&
               "subrange update for implicit-def of super register may not be "
               "properly handled");
      }
    }
  }

  if (DstReg.isVirtual()) {
    unsigned NewIdx = NewMI.getOperand(0).getSubReg();

    if (DefRC != nullptr) {
      if (NewIdx)
        NewRC = TRI->getMatchingSuperRegClass(NewRC, DefRC, NewIdx);
      else
        NewRC = TRI->getCommonSubClass(NewRC, DefRC);
      assert(NewRC && "subreg chosen for remat incompatible with instruction");
    }

    // Remap subranges to new lanemask and change register class.
    LiveInterval &DstInt = LIS->getInterval(DstReg);
    for (LiveInterval::SubRange &SR : DstInt.subranges()) {
      SR.LaneMask = TRI->composeSubRegIndexLaneMask(DstIdx, SR.LaneMask);
    }
    MRI->setRegClass(DstReg, NewRC);

    // Update machine operands and add flags.
    updateRegDefsUses(DstReg, DstReg, DstIdx);
    NewMI.getOperand(0).setSubReg(NewIdx);
    // updateRegDefUses can add an "undef" flag to the definition, since
    // it will replace DstReg with DstReg.DstIdx. If NewIdx is 0, make
    // sure that "undef" is not set.
    if (NewIdx == 0)
      NewMI.getOperand(0).setIsUndef(false);

    // In a situation like the following:
    //
    //    undef %2.subreg:reg = INST %1:reg    ; DefMI (rematerializable),
    //                                         ; Defines only some of lanes,
    //                                         ; so DefSubIdx = NewIdx = subreg
    //    %3:reg = COPY %2                     ; Copy full reg
    //    .... = SOMEINSTR %3:reg              ; Use full reg
    //
    // there are no subranges for %3 so after rematerialization we need
    // to explicitly create them. Undefined subranges are removed later on.
    if (NewIdx && !DstInt.hasSubRanges() &&
        MRI->shouldTrackSubRegLiveness(DstReg)) {
      LaneBitmask FullMask = MRI->getMaxLaneMaskForVReg(DstReg);
      LaneBitmask UsedLanes = TRI->getSubRegIndexLaneMask(NewIdx);
      LaneBitmask UnusedLanes = FullMask & ~UsedLanes;
      VNInfo::Allocator &Alloc = LIS->getVNInfoAllocator();
      DstInt.createSubRangeFrom(Alloc, UsedLanes, DstInt);
      DstInt.createSubRangeFrom(Alloc, UnusedLanes, DstInt);
    }

    // Add dead subregister definitions if we are defining the whole register
    // but only part of it is live.
    // This could happen if the rematerialization instruction is rematerializing
    // more than actually is used in the register.
    // An example would be:
    // %1 = LOAD CONSTANTS 5, 8 ; Loading both 5 and 8 in different subregs
    // ; Copying only part of the register here, but the rest is undef.
    // %2:sub_16bit<def, read-undef> = COPY %1:sub_16bit
    // ==>
    // ; Materialize all the constants but only using one
    // %2 = LOAD_CONSTANTS 5, 8
    //
    // at this point for the part that wasn't defined before we could have
    // subranges missing the definition.
    if (NewIdx == 0 && DstInt.hasSubRanges()) {
      SlotIndex CurrIdx = LIS->getInstructionIndex(NewMI);
      SlotIndex DefIndex =
          CurrIdx.getRegSlot(NewMI.getOperand(0).isEarlyClobber());
      LaneBitmask MaxMask = MRI->getMaxLaneMaskForVReg(DstReg);
      VNInfo::Allocator& Alloc = LIS->getVNInfoAllocator();
      for (LiveInterval::SubRange &SR : DstInt.subranges()) {
        if (!SR.liveAt(DefIndex))
          SR.createDeadDef(DefIndex, Alloc);
        MaxMask &= ~SR.LaneMask;
      }
      if (MaxMask.any()) {
        LiveInterval::SubRange *SR = DstInt.createSubRange(Alloc, MaxMask);
        SR->createDeadDef(DefIndex, Alloc);
      }
    }

    // Make sure that the subrange for resultant undef is removed
    // For example:
    //   %1:sub1<def,read-undef> = LOAD CONSTANT 1
    //   %2 = COPY %1
    // ==>
    //   %2:sub1<def, read-undef> = LOAD CONSTANT 1
    //     ; Correct but need to remove the subrange for %2:sub0
    //     ; as it is now undef
    if (NewIdx != 0 && DstInt.hasSubRanges()) {
      // The affected subregister segments can be removed.
      SlotIndex CurrIdx = LIS->getInstructionIndex(NewMI);
      LaneBitmask DstMask = TRI->getSubRegIndexLaneMask(NewIdx);
      bool UpdatedSubRanges = false;
      SlotIndex DefIndex =
          CurrIdx.getRegSlot(NewMI.getOperand(0).isEarlyClobber());
      VNInfo::Allocator &Alloc = LIS->getVNInfoAllocator();
      for (LiveInterval::SubRange &SR : DstInt.subranges()) {
        if ((SR.LaneMask & DstMask).none()) {
          LLVM_DEBUG(dbgs()
                     << "Removing undefined SubRange "
                     << PrintLaneMask(SR.LaneMask) << " : " << SR << "\n");

          if (VNInfo *RmValNo = SR.getVNInfoAt(CurrIdx.getRegSlot())) {
            // VNI is in ValNo - remove any segments in this SubRange that have
            // this ValNo
            SR.removeValNo(RmValNo);
          }

          // We may not have a defined value at this point, but still need to
          // clear out any empty subranges tentatively created by
          // updateRegDefUses. The original subrange def may have only undefed
          // some lanes.
          UpdatedSubRanges = true;
        } else {
          // We know that this lane is defined by this instruction,
          // but at this point it may be empty because it is not used by
          // anything. This happens when updateRegDefUses adds the missing
          // lanes. Assign that lane a dead def so that the interferences
          // are properly modeled.
          if (SR.empty())
            SR.createDeadDef(DefIndex, Alloc);
        }
      }
      if (UpdatedSubRanges)
        DstInt.removeEmptySubRanges();
    }
  } else if (NewMI.getOperand(0).getReg() != CopyDstReg) {
    // The New instruction may be defining a sub-register of what's actually
    // been asked for. If so it must implicitly define the whole thing.
    assert(DstReg.isPhysical() &&
           "Only expect virtual or physical registers in remat");
    NewMI.getOperand(0).setIsDead(true);

    if (!NewMIDefinesFullReg) {
      NewMI.addOperand(MachineOperand::CreateReg(
          CopyDstReg, true /*IsDef*/, true /*IsImp*/, false /*IsKill*/));
    }

    // Record small dead def live-ranges for all the subregisters
    // of the destination register.
    // Otherwise, variables that live through may miss some
    // interferences, thus creating invalid allocation.
    // E.g., i386 code:
    // %1 = somedef ; %1 GR8
    // %2 = remat ; %2 GR32
    // CL = COPY %2.sub_8bit
    // = somedef %1 ; %1 GR8
    // =>
    // %1 = somedef ; %1 GR8
    // dead ECX = remat ; implicit-def CL
    // = somedef %1 ; %1 GR8
    // %1 will see the interferences with CL but not with CH since
    // no live-ranges would have been created for ECX.
    // Fix that!
    SlotIndex NewMIIdx = LIS->getInstructionIndex(NewMI);
    for (MCRegUnit Unit : TRI->regunits(NewMI.getOperand(0).getReg()))
      if (LiveRange *LR = LIS->getCachedRegUnit(Unit))
        LR->createDeadDef(NewMIIdx.getRegSlot(), LIS->getVNInfoAllocator());
  }

  NewMI.setRegisterDefReadUndef(NewMI.getOperand(0).getReg());

  // Transfer over implicit operands to the rematerialized instruction.
  for (MachineOperand &MO : ImplicitOps)
    NewMI.addOperand(MO);

  SlotIndex NewMIIdx = LIS->getInstructionIndex(NewMI);
  for (MCRegister Reg : NewMIImplDefs) {
    for (MCRegUnit Unit : TRI->regunits(Reg))
      if (LiveRange *LR = LIS->getCachedRegUnit(Unit))
        LR->createDeadDef(NewMIIdx.getRegSlot(), LIS->getVNInfoAllocator());
  }

  LLVM_DEBUG(dbgs() << "Remat: " << NewMI);
  ++NumReMats;

  // If the virtual SrcReg is completely eliminated, update all DBG_VALUEs
  // to describe DstReg instead.
  if (MRI->use_nodbg_empty(SrcReg)) {
    for (MachineOperand &UseMO :
         llvm::make_early_inc_range(MRI->use_operands(SrcReg))) {
      MachineInstr *UseMI = UseMO.getParent();
      if (UseMI->isDebugInstr()) {
        if (DstReg.isPhysical())
          UseMO.substPhysReg(DstReg, *TRI);
        else
          UseMO.setReg(DstReg);
        // Move the debug value directly after the def of the rematerialized
        // value in DstReg.
        MBB->splice(std::next(NewMI.getIterator()), UseMI->getParent(), UseMI);
        LLVM_DEBUG(dbgs() << "\t\tupdated: " << *UseMI);
      }
    }
  }

  if (ToBeUpdated.count(SrcReg))
    return true;

  unsigned NumCopyUses = 0;
  for (MachineOperand &UseMO : MRI->use_nodbg_operands(SrcReg)) {
    if (UseMO.getParent()->isCopyLike())
      NumCopyUses++;
  }
  if (NumCopyUses < LateRematUpdateThreshold) {
    // The source interval can become smaller because we removed a use.
    shrinkToUses(&SrcInt, &DeadDefs);
    if (!DeadDefs.empty())
      eliminateDeadDefs(&Edit);
  } else {
    ToBeUpdated.insert(SrcReg);
  }
  return true;
}

MachineInstr *RegisterCoalescer::eliminateUndefCopy(MachineInstr *CopyMI) {
  // ProcessImplicitDefs may leave some copies of <undef> values, it only
  // removes local variables. When we have a copy like:
  //
  //   %1 = COPY undef %2
  //
  // We delete the copy and remove the corresponding value number from %1.
  // Any uses of that value number are marked as <undef>.

  // Note that we do not query CoalescerPair here but redo isMoveInstr as the
  // CoalescerPair may have a new register class with adjusted subreg indices
  // at this point.
  Register SrcReg, DstReg;
  unsigned SrcSubIdx = 0, DstSubIdx = 0;
  if(!isMoveInstr(*TRI, CopyMI, SrcReg, DstReg, SrcSubIdx, DstSubIdx))
    return nullptr;

  SlotIndex Idx = LIS->getInstructionIndex(*CopyMI);
  const LiveInterval &SrcLI = LIS->getInterval(SrcReg);
  // CopyMI is undef iff SrcReg is not live before the instruction.
  if (SrcSubIdx != 0 && SrcLI.hasSubRanges()) {
    LaneBitmask SrcMask = TRI->getSubRegIndexLaneMask(SrcSubIdx);
    for (const LiveInterval::SubRange &SR : SrcLI.subranges()) {
      if ((SR.LaneMask & SrcMask).none())
        continue;
      if (SR.liveAt(Idx))
        return nullptr;
    }
  } else if (SrcLI.liveAt(Idx))
    return nullptr;

  // If the undef copy defines a live-out value (i.e. an input to a PHI def),
  // then replace it with an IMPLICIT_DEF.
  LiveInterval &DstLI = LIS->getInterval(DstReg);
  SlotIndex RegIndex = Idx.getRegSlot();
  LiveRange::Segment *Seg = DstLI.getSegmentContaining(RegIndex);
  assert(Seg != nullptr && "No segment for defining instruction");
  VNInfo *V = DstLI.getVNInfoAt(Seg->end);

  // The source interval may also have been on an undef use, in which case the
  // copy introduced a live value.
  if (((V && V->isPHIDef()) || (!V && !DstLI.liveAt(Idx)))) {
    for (unsigned i = CopyMI->getNumOperands(); i != 0; --i) {
      MachineOperand &MO = CopyMI->getOperand(i-1);
      if (MO.isReg()) {
        if (MO.isUse())
          CopyMI->removeOperand(i - 1);
      } else {
        assert(MO.isImm() &&
               CopyMI->getOpcode() == TargetOpcode::SUBREG_TO_REG);
        CopyMI->removeOperand(i-1);
      }
    }

    CopyMI->setDesc(TII->get(TargetOpcode::IMPLICIT_DEF));
    LLVM_DEBUG(dbgs() << "\tReplaced copy of <undef> value with an "
               "implicit def\n");
    return CopyMI;
  }

  // Remove any DstReg segments starting at the instruction.
  LLVM_DEBUG(dbgs() << "\tEliminating copy of <undef> value\n");

  // Remove value or merge with previous one in case of a subregister def.
  if (VNInfo *PrevVNI = DstLI.getVNInfoAt(Idx)) {
    VNInfo *VNI = DstLI.getVNInfoAt(RegIndex);
    DstLI.MergeValueNumberInto(VNI, PrevVNI);

    // The affected subregister segments can be removed.
    LaneBitmask DstMask = TRI->getSubRegIndexLaneMask(DstSubIdx);
    for (LiveInterval::SubRange &SR : DstLI.subranges()) {
      if ((SR.LaneMask & DstMask).none())
        continue;

      VNInfo *SVNI = SR.getVNInfoAt(RegIndex);
      assert(SVNI != nullptr && SlotIndex::isSameInstr(SVNI->def, RegIndex));
      SR.removeValNo(SVNI);
    }
    DstLI.removeEmptySubRanges();
  } else
    LIS->removeVRegDefAt(DstLI, RegIndex);

  // Mark uses as undef.
  for (MachineOperand &MO : MRI->reg_nodbg_operands(DstReg)) {
    if (MO.isDef() /*|| MO.isUndef()*/)
      continue;
    const MachineInstr &MI = *MO.getParent();
    SlotIndex UseIdx = LIS->getInstructionIndex(MI);
    LaneBitmask UseMask = TRI->getSubRegIndexLaneMask(MO.getSubReg());
    bool isLive;
    if (!UseMask.all() && DstLI.hasSubRanges()) {
      isLive = false;
      for (const LiveInterval::SubRange &SR : DstLI.subranges()) {
        if ((SR.LaneMask & UseMask).none())
          continue;
        if (SR.liveAt(UseIdx)) {
          isLive = true;
          break;
        }
      }
    } else
      isLive = DstLI.liveAt(UseIdx);
    if (isLive)
      continue;
    MO.setIsUndef(true);
    LLVM_DEBUG(dbgs() << "\tnew undef: " << UseIdx << '\t' << MI);
  }

  // A def of a subregister may be a use of the other subregisters, so
  // deleting a def of a subregister may also remove uses. Since CopyMI
  // is still part of the function (but about to be erased), mark all
  // defs of DstReg in it as <undef>, so that shrinkToUses would
  // ignore them.
  for (MachineOperand &MO : CopyMI->all_defs())
    if (MO.getReg() == DstReg)
      MO.setIsUndef(true);
  LIS->shrinkToUses(&DstLI);

  return CopyMI;
}

void RegisterCoalescer::addUndefFlag(const LiveInterval &Int, SlotIndex UseIdx,
                                     MachineOperand &MO, unsigned SubRegIdx) {
  LaneBitmask Mask = TRI->getSubRegIndexLaneMask(SubRegIdx);
  if (MO.isDef())
    Mask = ~Mask;
  bool IsUndef = true;
  for (const LiveInterval::SubRange &S : Int.subranges()) {
    if ((S.LaneMask & Mask).none())
      continue;
    if (S.liveAt(UseIdx)) {
      IsUndef = false;
      break;
    }
  }
  if (IsUndef) {
    MO.setIsUndef(true);
    // We found out some subregister use is actually reading an undefined
    // value. In some cases the whole vreg has become undefined at this
    // point so we have to potentially shrink the main range if the
    // use was ending a live segment there.
    LiveQueryResult Q = Int.Query(UseIdx);
    if (Q.valueOut() == nullptr)
      ShrinkMainRange = true;
  }
}

void RegisterCoalescer::updateRegDefsUses(Register SrcReg, Register DstReg,
                                          unsigned SubIdx) {
  bool DstIsPhys = DstReg.isPhysical();
  LiveInterval *DstInt = DstIsPhys ? nullptr : &LIS->getInterval(DstReg);

  if (DstInt && DstInt->hasSubRanges() && DstReg != SrcReg) {
    for (MachineOperand &MO : MRI->reg_operands(DstReg)) {
      if (MO.isUndef())
        continue;
      unsigned SubReg = MO.getSubReg();
      if (SubReg == 0 && MO.isDef())
        continue;

      MachineInstr &MI = *MO.getParent();
      if (MI.isDebugInstr())
        continue;
      SlotIndex UseIdx = LIS->getInstructionIndex(MI).getRegSlot(true);
      addUndefFlag(*DstInt, UseIdx, MO, SubReg);
    }
  }

  SmallPtrSet<MachineInstr*, 8> Visited;
  for (MachineRegisterInfo::reg_instr_iterator
       I = MRI->reg_instr_begin(SrcReg), E = MRI->reg_instr_end();
       I != E; ) {
    MachineInstr *UseMI = &*(I++);

    // Each instruction can only be rewritten once because sub-register
    // composition is not always idempotent. When SrcReg != DstReg, rewriting
    // the UseMI operands removes them from the SrcReg use-def chain, but when
    // SrcReg is DstReg we could encounter UseMI twice if it has multiple
    // operands mentioning the virtual register.
    if (SrcReg == DstReg && !Visited.insert(UseMI).second)
      continue;

    SmallVector<unsigned,8> Ops;
    bool Reads, Writes;
    std::tie(Reads, Writes) = UseMI->readsWritesVirtualRegister(SrcReg, &Ops);

    // If SrcReg wasn't read, it may still be the case that DstReg is live-in
    // because SrcReg is a sub-register.
    if (DstInt && !Reads && SubIdx && !UseMI->isDebugInstr())
      Reads = DstInt->liveAt(LIS->getInstructionIndex(*UseMI));

    // Replace SrcReg with DstReg in all UseMI operands.
    for (unsigned Op : Ops) {
      MachineOperand &MO = UseMI->getOperand(Op);

      // Adjust <undef> flags in case of sub-register joins. We don't want to
      // turn a full def into a read-modify-write sub-register def and vice
      // versa.
      if (SubIdx && MO.isDef())
        MO.setIsUndef(!Reads);

      // A subreg use of a partially undef (super) register may be a complete
      // undef use now and then has to be marked that way.
      if (MO.isUse() && !MO.isUndef() && !DstIsPhys) {
        unsigned SubUseIdx = TRI->composeSubRegIndices(SubIdx, MO.getSubReg());
        if (SubUseIdx != 0 && MRI->shouldTrackSubRegLiveness(DstReg)) {
          if (!DstInt->hasSubRanges()) {
            BumpPtrAllocator &Allocator = LIS->getVNInfoAllocator();
            LaneBitmask FullMask = MRI->getMaxLaneMaskForVReg(DstInt->reg());
            LaneBitmask UsedLanes = TRI->getSubRegIndexLaneMask(SubIdx);
            LaneBitmask UnusedLanes = FullMask & ~UsedLanes;
            DstInt->createSubRangeFrom(Allocator, UsedLanes, *DstInt);
            // The unused lanes are just empty live-ranges at this point.
            // It is the caller responsibility to set the proper
            // dead segments if there is an actual dead def of the
            // unused lanes. This may happen with rematerialization.
            DstInt->createSubRange(Allocator, UnusedLanes);
          }
          SlotIndex MIIdx = UseMI->isDebugInstr()
            ? LIS->getSlotIndexes()->getIndexBefore(*UseMI)
            : LIS->getInstructionIndex(*UseMI);
          SlotIndex UseIdx = MIIdx.getRegSlot(true);
          addUndefFlag(*DstInt, UseIdx, MO, SubUseIdx);
        }
      }

      if (DstIsPhys)
        MO.substPhysReg(DstReg, *TRI);
      else
        MO.substVirtReg(DstReg, SubIdx, *TRI);
    }

    LLVM_DEBUG({
      dbgs() << "\t\tupdated: ";
      if (!UseMI->isDebugInstr())
        dbgs() << LIS->getInstructionIndex(*UseMI) << "\t";
      dbgs() << *UseMI;
    });
  }
}

bool RegisterCoalescer::canJoinPhys(const CoalescerPair &CP) {
  // Always join simple intervals that are defined by a single copy from a
  // reserved register. This doesn't increase register pressure, so it is
  // always beneficial.
  if (!MRI->isReserved(CP.getDstReg())) {
    LLVM_DEBUG(dbgs() << "\tCan only merge into reserved registers.\n");
    return false;
  }

  LiveInterval &JoinVInt = LIS->getInterval(CP.getSrcReg());
  if (JoinVInt.containsOneValue())
    return true;

  LLVM_DEBUG(
      dbgs() << "\tCannot join complex intervals into reserved register.\n");
  return false;
}

bool RegisterCoalescer::copyValueUndefInPredecessors(
    LiveRange &S, const MachineBasicBlock *MBB, LiveQueryResult SLRQ) {
  for (const MachineBasicBlock *Pred : MBB->predecessors()) {
    SlotIndex PredEnd = LIS->getMBBEndIdx(Pred);
    if (VNInfo *V = S.getVNInfoAt(PredEnd.getPrevSlot())) {
      // If this is a self loop, we may be reading the same value.
      if (V->id != SLRQ.valueOutOrDead()->id)
        return false;
    }
  }

  return true;
}

void RegisterCoalescer::setUndefOnPrunedSubRegUses(LiveInterval &LI,
                                                   Register Reg,
                                                   LaneBitmask PrunedLanes) {
  // If we had other instructions in the segment reading the undef sublane
  // value, we need to mark them with undef.
  for (MachineOperand &MO : MRI->use_nodbg_operands(Reg)) {
    unsigned SubRegIdx = MO.getSubReg();
    if (SubRegIdx == 0 || MO.isUndef())
      continue;

    LaneBitmask SubRegMask = TRI->getSubRegIndexLaneMask(SubRegIdx);
    SlotIndex Pos = LIS->getInstructionIndex(*MO.getParent());
    for (LiveInterval::SubRange &S : LI.subranges()) {
      if (!S.liveAt(Pos) && (PrunedLanes & SubRegMask).any()) {
        MO.setIsUndef();
        break;
      }
    }
  }

  LI.removeEmptySubRanges();

  // A def of a subregister may be a use of other register lanes. Replacing
  // such a def with a def of a different register will eliminate the use,
  // and may cause the recorded live range to be larger than the actual
  // liveness in the program IR.
  LIS->shrinkToUses(&LI);
}

bool RegisterCoalescer::joinCopy(
    MachineInstr *CopyMI, bool &Again,
    SmallPtrSetImpl<MachineInstr *> &CurrentErasedInstrs) {
  Again = false;
  LLVM_DEBUG(dbgs() << LIS->getInstructionIndex(*CopyMI) << '\t' << *CopyMI);

  CoalescerPair CP(*TRI);
  if (!CP.setRegisters(CopyMI)) {
    LLVM_DEBUG(dbgs() << "\tNot coalescable.\n");
    return false;
  }

  if (CP.getNewRC()) {
    auto SrcRC = MRI->getRegClass(CP.getSrcReg());
    auto DstRC = MRI->getRegClass(CP.getDstReg());
    unsigned SrcIdx = CP.getSrcIdx();
    unsigned DstIdx = CP.getDstIdx();
    if (CP.isFlipped()) {
      std::swap(SrcIdx, DstIdx);
      std::swap(SrcRC, DstRC);
    }
    if (!TRI->shouldCoalesce(CopyMI, SrcRC, SrcIdx, DstRC, DstIdx,
                             CP.getNewRC(), *LIS)) {
      LLVM_DEBUG(dbgs() << "\tSubtarget bailed on coalescing.\n");
      return false;
    }
  }

  // Dead code elimination. This really should be handled by MachineDCE, but
  // sometimes dead copies slip through, and we can't generate invalid live
  // ranges.
  if (!CP.isPhys() && CopyMI->allDefsAreDead()) {
    LLVM_DEBUG(dbgs() << "\tCopy is dead.\n");
    DeadDefs.push_back(CopyMI);
    eliminateDeadDefs();
    return true;
  }

  // Eliminate undefs.
  if (!CP.isPhys()) {
    // If this is an IMPLICIT_DEF, leave it alone, but don't try to coalesce.
    if (MachineInstr *UndefMI = eliminateUndefCopy(CopyMI)) {
      if (UndefMI->isImplicitDef())
        return false;
      deleteInstr(CopyMI);
      return false;  // Not coalescable.
    }
  }

  // Coalesced copies are normally removed immediately, but transformations
  // like removeCopyByCommutingDef() can inadvertently create identity copies.
  // When that happens, just join the values and remove the copy.
  if (CP.getSrcReg() == CP.getDstReg()) {
    LiveInterval &LI = LIS->getInterval(CP.getSrcReg());
    LLVM_DEBUG(dbgs() << "\tCopy already coalesced: " << LI << '\n');
    const SlotIndex CopyIdx = LIS->getInstructionIndex(*CopyMI);
    LiveQueryResult LRQ = LI.Query(CopyIdx);
    if (VNInfo *DefVNI = LRQ.valueDefined()) {
      VNInfo *ReadVNI = LRQ.valueIn();
      assert(ReadVNI && "No value before copy and no <undef> flag.");
      assert(ReadVNI != DefVNI && "Cannot read and define the same value.");

      // Track incoming undef lanes we need to eliminate from the subrange.
      LaneBitmask PrunedLanes;
      MachineBasicBlock *MBB = CopyMI->getParent();

      // Process subregister liveranges.
      for (LiveInterval::SubRange &S : LI.subranges()) {
        LiveQueryResult SLRQ = S.Query(CopyIdx);
        if (VNInfo *SDefVNI = SLRQ.valueDefined()) {
          if (VNInfo *SReadVNI = SLRQ.valueIn())
            SDefVNI = S.MergeValueNumberInto(SDefVNI, SReadVNI);

          // If this copy introduced an undef subrange from an incoming value,
          // we need to eliminate the undef live in values from the subrange.
          if (copyValueUndefInPredecessors(S, MBB, SLRQ)) {
            LLVM_DEBUG(dbgs() << "Incoming sublane value is undef at copy\n");
            PrunedLanes |= S.LaneMask;
            S.removeValNo(SDefVNI);
          }
        }
      }

      LI.MergeValueNumberInto(DefVNI, ReadVNI);
      if (PrunedLanes.any()) {
        LLVM_DEBUG(dbgs() << "Pruning undef incoming lanes: "
                          << PrunedLanes << '\n');
        setUndefOnPrunedSubRegUses(LI, CP.getSrcReg(), PrunedLanes);
      }

      LLVM_DEBUG(dbgs() << "\tMerged values:          " << LI << '\n');
    }
    deleteInstr(CopyMI);
    return true;
  }

  // Enforce policies.
  if (CP.isPhys()) {
    LLVM_DEBUG(dbgs() << "\tConsidering merging "
                      << printReg(CP.getSrcReg(), TRI) << " with "
                      << printReg(CP.getDstReg(), TRI, CP.getSrcIdx()) << '\n');
    if (!canJoinPhys(CP)) {
      // Before giving up coalescing, if definition of source is defined by
      // trivial computation, try rematerializing it.
      bool IsDefCopy = false;
      if (reMaterializeTrivialDef(CP, CopyMI, IsDefCopy))
        return true;
      if (IsDefCopy)
        Again = true;  // May be possible to coalesce later.
      return false;
    }
  } else {
    // When possible, let DstReg be the larger interval.
    if (!CP.isPartial() && LIS->getInterval(CP.getSrcReg()).size() >
                           LIS->getInterval(CP.getDstReg()).size())
      CP.flip();

    LLVM_DEBUG({
      dbgs() << "\tConsidering merging to "
             << TRI->getRegClassName(CP.getNewRC()) << " with ";
      if (CP.getDstIdx() && CP.getSrcIdx())
        dbgs() << printReg(CP.getDstReg()) << " in "
               << TRI->getSubRegIndexName(CP.getDstIdx()) << " and "
               << printReg(CP.getSrcReg()) << " in "
               << TRI->getSubRegIndexName(CP.getSrcIdx()) << '\n';
      else
        dbgs() << printReg(CP.getSrcReg(), TRI) << " in "
               << printReg(CP.getDstReg(), TRI, CP.getSrcIdx()) << '\n';
    });
  }

  ShrinkMask = LaneBitmask::getNone();
  ShrinkMainRange = false;

  // Okay, attempt to join these two intervals.  On failure, this returns false.
  // Otherwise, if one of the intervals being joined is a physreg, this method
  // always canonicalizes DstInt to be it.  The output "SrcInt" will not have
  // been modified, so we can use this information below to update aliases.
  if (!joinIntervals(CP)) {
    // Coalescing failed.

    // If definition of source is defined by trivial computation, try
    // rematerializing it.
    bool IsDefCopy = false;
    if (reMaterializeTrivialDef(CP, CopyMI, IsDefCopy))
      return true;

    // If we can eliminate the copy without merging the live segments, do so
    // now.
    if (!CP.isPartial() && !CP.isPhys()) {
      bool Changed = adjustCopiesBackFrom(CP, CopyMI);
      bool Shrink = false;
      if (!Changed)
        std::tie(Changed, Shrink) = removeCopyByCommutingDef(CP, CopyMI);
      if (Changed) {
        deleteInstr(CopyMI);
        if (Shrink) {
          Register DstReg = CP.isFlipped() ? CP.getSrcReg() : CP.getDstReg();
          LiveInterval &DstLI = LIS->getInterval(DstReg);
          shrinkToUses(&DstLI);
          LLVM_DEBUG(dbgs() << "\t\tshrunk:   " << DstLI << '\n');
        }
        LLVM_DEBUG(dbgs() << "\tTrivial!\n");
        return true;
      }
    }

    // Try and see if we can partially eliminate the copy by moving the copy to
    // its predecessor.
    if (!CP.isPartial() && !CP.isPhys())
      if (removePartialRedundancy(CP, *CopyMI))
        return true;

    // Otherwise, we are unable to join the intervals.
    LLVM_DEBUG(dbgs() << "\tInterference!\n");
    Again = true;  // May be possible to coalesce later.
    return false;
  }

  // Coalescing to a virtual register that is of a sub-register class of the
  // other. Make sure the resulting register is set to the right register class.
  if (CP.isCrossClass()) {
    ++numCrossRCs;
    MRI->setRegClass(CP.getDstReg(), CP.getNewRC());
  }

  // Removing sub-register copies can ease the register class constraints.
  // Make sure we attempt to inflate the register class of DstReg.
  if (!CP.isPhys() && RegClassInfo.isProperSubClass(CP.getNewRC()))
    InflateRegs.push_back(CP.getDstReg());

  // CopyMI has been erased by joinIntervals at this point. Remove it from
  // ErasedInstrs since copyCoalesceWorkList() won't add a successful join back
  // to the work list. This keeps ErasedInstrs from growing needlessly.
  if (ErasedInstrs.erase(CopyMI))
    // But we may encounter the instruction again in this iteration.
    CurrentErasedInstrs.insert(CopyMI);

  // Rewrite all SrcReg operands to DstReg.
  // Also update DstReg operands to include DstIdx if it is set.
  if (CP.getDstIdx())
    updateRegDefsUses(CP.getDstReg(), CP.getDstReg(), CP.getDstIdx());
  updateRegDefsUses(CP.getSrcReg(), CP.getDstReg(), CP.getSrcIdx());

  // Shrink subregister ranges if necessary.
  if (ShrinkMask.any()) {
    LiveInterval &LI = LIS->getInterval(CP.getDstReg());
    for (LiveInterval::SubRange &S : LI.subranges()) {
      if ((S.LaneMask & ShrinkMask).none())
        continue;
      LLVM_DEBUG(dbgs() << "Shrink LaneUses (Lane " << PrintLaneMask(S.LaneMask)
                        << ")\n");
      LIS->shrinkToUses(S, LI.reg());
      ShrinkMainRange = true;
    }
    LI.removeEmptySubRanges();
  }

  // CP.getSrcReg()'s live interval has been merged into CP.getDstReg's live
  // interval. Since CP.getSrcReg() is in ToBeUpdated set and its live interval
  // is not up-to-date, need to update the merged live interval here.
  if (ToBeUpdated.count(CP.getSrcReg()))
    ShrinkMainRange = true;

  if (ShrinkMainRange) {
    LiveInterval &LI = LIS->getInterval(CP.getDstReg());
    shrinkToUses(&LI);
  }

  // SrcReg is guaranteed to be the register whose live interval that is
  // being merged.
  LIS->removeInterval(CP.getSrcReg());

  // Update regalloc hint.
  TRI->updateRegAllocHint(CP.getSrcReg(), CP.getDstReg(), *MF);

  LLVM_DEBUG({
    dbgs() << "\tSuccess: " << printReg(CP.getSrcReg(), TRI, CP.getSrcIdx())
           << " -> " << printReg(CP.getDstReg(), TRI, CP.getDstIdx()) << '\n';
    dbgs() << "\tResult = ";
    if (CP.isPhys())
      dbgs() << printReg(CP.getDstReg(), TRI);
    else
      dbgs() << LIS->getInterval(CP.getDstReg());
    dbgs() << '\n';
  });

  ++numJoins;
  return true;
}

bool RegisterCoalescer::joinReservedPhysReg(CoalescerPair &CP) {
  Register DstReg = CP.getDstReg();
  Register SrcReg = CP.getSrcReg();
  assert(CP.isPhys() && "Must be a physreg copy");
  assert(MRI->isReserved(DstReg) && "Not a reserved register");
  LiveInterval &RHS = LIS->getInterval(SrcReg);
  LLVM_DEBUG(dbgs() << "\t\tRHS = " << RHS << '\n');

  assert(RHS.containsOneValue() && "Invalid join with reserved register");

  // Optimization for reserved registers like ESP. We can only merge with a
  // reserved physreg if RHS has a single value that is a copy of DstReg.
  // The live range of the reserved register will look like a set of dead defs
  // - we don't properly track the live range of reserved registers.

  // Deny any overlapping intervals.  This depends on all the reserved
  // register live ranges to look like dead defs.
  if (!MRI->isConstantPhysReg(DstReg)) {
    for (MCRegUnit Unit : TRI->regunits(DstReg)) {
      // Abort if not all the regunits are reserved.
      for (MCRegUnitRootIterator RI(Unit, TRI); RI.isValid(); ++RI) {
        if (!MRI->isReserved(*RI))
          return false;
      }
      if (RHS.overlaps(LIS->getRegUnit(Unit))) {
        LLVM_DEBUG(dbgs() << "\t\tInterference: " << printRegUnit(Unit, TRI)
                          << '\n');
        return false;
      }
    }

    // We must also check for overlaps with regmask clobbers.
    BitVector RegMaskUsable;
    if (LIS->checkRegMaskInterference(RHS, RegMaskUsable) &&
        !RegMaskUsable.test(DstReg)) {
      LLVM_DEBUG(dbgs() << "\t\tRegMask interference\n");
      return false;
    }
  }

  // Skip any value computations, we are not adding new values to the
  // reserved register.  Also skip merging the live ranges, the reserved
  // register live range doesn't need to be accurate as long as all the
  // defs are there.

  // Delete the identity copy.
  MachineInstr *CopyMI;
  if (CP.isFlipped()) {
    // Physreg is copied into vreg
    //   %y = COPY %physreg_x
    //   ...  //< no other def of %physreg_x here
    //   use %y
    // =>
    //   ...
    //   use %physreg_x
    CopyMI = MRI->getVRegDef(SrcReg);
    deleteInstr(CopyMI);
  } else {
    // VReg is copied into physreg:
    //   %y = def
    //   ... //< no other def or use of %physreg_x here
    //   %physreg_x = COPY %y
    // =>
    //   %physreg_x = def
    //   ...
    if (!MRI->hasOneNonDBGUse(SrcReg)) {
      LLVM_DEBUG(dbgs() << "\t\tMultiple vreg uses!\n");
      return false;
    }

    if (!LIS->intervalIsInOneMBB(RHS)) {
      LLVM_DEBUG(dbgs() << "\t\tComplex control flow!\n");
      return false;
    }

    MachineInstr &DestMI = *MRI->getVRegDef(SrcReg);
    CopyMI = &*MRI->use_instr_nodbg_begin(SrcReg);
    SlotIndex CopyRegIdx = LIS->getInstructionIndex(*CopyMI).getRegSlot();
    SlotIndex DestRegIdx = LIS->getInstructionIndex(DestMI).getRegSlot();

    if (!MRI->isConstantPhysReg(DstReg)) {
      // We checked above that there are no interfering defs of the physical
      // register. However, for this case, where we intend to move up the def of
      // the physical register, we also need to check for interfering uses.
      SlotIndexes *Indexes = LIS->getSlotIndexes();
      for (SlotIndex SI = Indexes->getNextNonNullIndex(DestRegIdx);
           SI != CopyRegIdx; SI = Indexes->getNextNonNullIndex(SI)) {
        MachineInstr *MI = LIS->getInstructionFromIndex(SI);
        if (MI->readsRegister(DstReg, TRI)) {
          LLVM_DEBUG(dbgs() << "\t\tInterference (read): " << *MI);
          return false;
        }
      }
    }

    // We're going to remove the copy which defines a physical reserved
    // register, so remove its valno, etc.
    LLVM_DEBUG(dbgs() << "\t\tRemoving phys reg def of "
                      << printReg(DstReg, TRI) << " at " << CopyRegIdx << "\n");

    LIS->removePhysRegDefAt(DstReg.asMCReg(), CopyRegIdx);
    deleteInstr(CopyMI);

    // Create a new dead def at the new def location.
    for (MCRegUnit Unit : TRI->regunits(DstReg)) {
      LiveRange &LR = LIS->getRegUnit(Unit);
      LR.createDeadDef(DestRegIdx, LIS->getVNInfoAllocator());
    }
  }

  // We don't track kills for reserved registers.
  MRI->clearKillFlags(CP.getSrcReg());

  return true;
}

//===----------------------------------------------------------------------===//
//                 Interference checking and interval joining
//===----------------------------------------------------------------------===//
//
// In the easiest case, the two live ranges being joined are disjoint, and
// there is no interference to consider. It is quite common, though, to have
// overlapping live ranges, and we need to check if the interference can be
// resolved.
//
// The live range of a single SSA value forms a sub-tree of the dominator tree.
// This means that two SSA values overlap if and only if the def of one value
// is contained in the live range of the other value. As a special case, the
// overlapping values can be defined at the same index.
//
// The interference from an overlapping def can be resolved in these cases:
//
// 1. Coalescable copies. The value is defined by a copy that would become an
//    identity copy after joining SrcReg and DstReg. The copy instruction will
//    be removed, and the value will be merged with the source value.
//
//    There can be several copies back and forth, causing many values to be
//    merged into one. We compute a list of ultimate values in the joined live
//    range as well as a mappings from the old value numbers.
//
// 2. IMPLICIT_DEF. This instruction is only inserted to ensure all PHI
//    predecessors have a live out value. It doesn't cause real interference,
//    and can be merged into the value it overlaps. Like a coalescable copy, it
//    can be erased after joining.
//
// 3. Copy of external value. The overlapping def may be a copy of a value that
//    is already in the other register. This is like a coalescable copy, but
//    the live range of the source register must be trimmed after erasing the
//    copy instruction:
//
//      %src = COPY %ext
//      %dst = COPY %ext  <-- Remove this COPY, trim the live range of %ext.
//
// 4. Clobbering undefined lanes. Vector registers are sometimes built by
//    defining one lane at a time:
//
//      %dst:ssub0<def,read-undef> = FOO
//      %src = BAR
//      %dst:ssub1 = COPY %src
//
//    The live range of %src overlaps the %dst value defined by FOO, but
//    merging %src into %dst:ssub1 is only going to clobber the ssub1 lane
//    which was undef anyway.
//
//    The value mapping is more complicated in this case. The final live range
//    will have different value numbers for both FOO and BAR, but there is no
//    simple mapping from old to new values. It may even be necessary to add
//    new PHI values.
//
// 5. Clobbering dead lanes. A def may clobber a lane of a vector register that
//    is live, but never read. This can happen because we don't compute
//    individual live ranges per lane.
//
//      %dst = FOO
//      %src = BAR
//      %dst:ssub1 = COPY %src
//
//    This kind of interference is only resolved locally. If the clobbered
//    lane value escapes the block, the join is aborted.

namespace {

/// Track information about values in a single virtual register about to be
/// joined. Objects of this class are always created in pairs - one for each
/// side of the CoalescerPair (or one for each lane of a side of the coalescer
/// pair)
class JoinVals {
  /// Live range we work on.
  LiveRange &LR;

  /// (Main) register we work on.
  const Register Reg;

  /// Reg (and therefore the values in this liverange) will end up as
  /// subregister SubIdx in the coalesced register. Either CP.DstIdx or
  /// CP.SrcIdx.
  const unsigned SubIdx;

  /// The LaneMask that this liverange will occupy the coalesced register. May
  /// be smaller than the lanemask produced by SubIdx when merging subranges.
  const LaneBitmask LaneMask;

  /// This is true when joining sub register ranges, false when joining main
  /// ranges.
  const bool SubRangeJoin;

  /// Whether the current LiveInterval tracks subregister liveness.
  const bool TrackSubRegLiveness;

  /// Values that will be present in the final live range.
  SmallVectorImpl<VNInfo*> &NewVNInfo;

  const CoalescerPair &CP;
  LiveIntervals *LIS;
  SlotIndexes *Indexes;
  const TargetRegisterInfo *TRI;

  /// Value number assignments. Maps value numbers in LI to entries in
  /// NewVNInfo. This is suitable for passing to LiveInterval::join().
  SmallVector<int, 8> Assignments;

  public:
  /// Conflict resolution for overlapping values.
  enum ConflictResolution {
    /// No overlap, simply keep this value.
    CR_Keep,

    /// Merge this value into OtherVNI and erase the defining instruction.
    /// Used for IMPLICIT_DEF, coalescable copies, and copies from external
    /// values.
    CR_Erase,

    /// Merge this value into OtherVNI but keep the defining instruction.
    /// This is for the special case where OtherVNI is defined by the same
    /// instruction.
    CR_Merge,

    /// Keep this value, and have it replace OtherVNI where possible. This
    /// complicates value mapping since OtherVNI maps to two different values
    /// before and after this def.
    /// Used when clobbering undefined or dead lanes.
    CR_Replace,

    /// Unresolved conflict. Visit later when all values have been mapped.
    CR_Unresolved,

    /// Unresolvable conflict. Abort the join.
    CR_Impossible
  };

  private:
  /// Per-value info for LI. The lane bit masks are all relative to the final
  /// joined register, so they can be compared directly between SrcReg and
  /// DstReg.
  struct Val {
    ConflictResolution Resolution = CR_Keep;

    /// Lanes written by this def, 0 for unanalyzed values.
    LaneBitmask WriteLanes;

    /// Lanes with defined values in this register. Other lanes are undef and
    /// safe to clobber.
    LaneBitmask ValidLanes;

    /// Value in LI being redefined by this def.
    VNInfo *RedefVNI = nullptr;

    /// Value in the other live range that overlaps this def, if any.
    VNInfo *OtherVNI = nullptr;

    /// Is this value an IMPLICIT_DEF that can be erased?
    ///
    /// IMPLICIT_DEF values should only exist at the end of a basic block that
    /// is a predecessor to a phi-value. These IMPLICIT_DEF instructions can be
    /// safely erased if they are overlapping a live value in the other live
    /// interval.
    ///
    /// Weird control flow graphs and incomplete PHI handling in
    /// ProcessImplicitDefs can very rarely create IMPLICIT_DEF values with
    /// longer live ranges. Such IMPLICIT_DEF values should be treated like
    /// normal values.
    bool ErasableImplicitDef = false;

    /// True when the live range of this value will be pruned because of an
    /// overlapping CR_Replace value in the other live range.
    bool Pruned = false;

    /// True once Pruned above has been computed.
    bool PrunedComputed = false;

    /// True if this value is determined to be identical to OtherVNI
    /// (in valuesIdentical). This is used with CR_Erase where the erased
    /// copy is redundant, i.e. the source value is already the same as
    /// the destination. In such cases the subranges need to be updated
    /// properly. See comment at pruneSubRegValues for more info.
    bool Identical = false;

    Val() = default;

    bool isAnalyzed() const { return WriteLanes.any(); }

    /// Mark this value as an IMPLICIT_DEF which must be kept as if it were an
    /// ordinary value.
    void mustKeepImplicitDef(const TargetRegisterInfo &TRI,
                             const MachineInstr &ImpDef) {
      assert(ImpDef.isImplicitDef());
      ErasableImplicitDef = false;
      ValidLanes = TRI.getSubRegIndexLaneMask(ImpDef.getOperand(0).getSubReg());
    }
  };

  /// One entry per value number in LI.
  SmallVector<Val, 8> Vals;

  /// Compute the bitmask of lanes actually written by DefMI.
  /// Set Redef if there are any partial register definitions that depend on the
  /// previous value of the register.
  LaneBitmask computeWriteLanes(const MachineInstr *DefMI, bool &Redef) const;

  /// Find the ultimate value that VNI was copied from.
  std::pair<const VNInfo *, Register> followCopyChain(const VNInfo *VNI) const;

  bool valuesIdentical(VNInfo *Value0, VNInfo *Value1, const JoinVals &Other) const;

  /// Analyze ValNo in this live range, and set all fields of Vals[ValNo].
  /// Return a conflict resolution when possible, but leave the hard cases as
  /// CR_Unresolved.
  /// Recursively calls computeAssignment() on this and Other, guaranteeing that
  /// both OtherVNI and RedefVNI have been analyzed and mapped before returning.
  /// The recursion always goes upwards in the dominator tree, making loops
  /// impossible.
  ConflictResolution analyzeValue(unsigned ValNo, JoinVals &Other);

  /// Compute the value assignment for ValNo in RI.
  /// This may be called recursively by analyzeValue(), but never for a ValNo on
  /// the stack.
  void computeAssignment(unsigned ValNo, JoinVals &Other);

  /// Assuming ValNo is going to clobber some valid lanes in Other.LR, compute
  /// the extent of the tainted lanes in the block.
  ///
  /// Multiple values in Other.LR can be affected since partial redefinitions
  /// can preserve previously tainted lanes.
  ///
  ///   1 %dst = VLOAD           <-- Define all lanes in %dst
  ///   2 %src = FOO             <-- ValNo to be joined with %dst:ssub0
  ///   3 %dst:ssub1 = BAR       <-- Partial redef doesn't clear taint in ssub0
  ///   4 %dst:ssub0 = COPY %src <-- Conflict resolved, ssub0 wasn't read
  ///
  /// For each ValNo in Other that is affected, add an (EndIndex, TaintedLanes)
  /// entry to TaintedVals.
  ///
  /// Returns false if the tainted lanes extend beyond the basic block.
  bool
  taintExtent(unsigned ValNo, LaneBitmask TaintedLanes, JoinVals &Other,
              SmallVectorImpl<std::pair<SlotIndex, LaneBitmask>> &TaintExtent);

  /// Return true if MI uses any of the given Lanes from Reg.
  /// This does not include partial redefinitions of Reg.
  bool usesLanes(const MachineInstr &MI, Register, unsigned, LaneBitmask) const;

  /// Determine if ValNo is a copy of a value number in LR or Other.LR that will
  /// be pruned:
  ///
  ///   %dst = COPY %src
  ///   %src = COPY %dst  <-- This value to be pruned.
  ///   %dst = COPY %src  <-- This value is a copy of a pruned value.
  bool isPrunedValue(unsigned ValNo, JoinVals &Other);

public:
  JoinVals(LiveRange &LR, Register Reg, unsigned SubIdx, LaneBitmask LaneMask,
           SmallVectorImpl<VNInfo *> &newVNInfo, const CoalescerPair &cp,
           LiveIntervals *lis, const TargetRegisterInfo *TRI, bool SubRangeJoin,
           bool TrackSubRegLiveness)
      : LR(LR), Reg(Reg), SubIdx(SubIdx), LaneMask(LaneMask),
        SubRangeJoin(SubRangeJoin), TrackSubRegLiveness(TrackSubRegLiveness),
        NewVNInfo(newVNInfo), CP(cp), LIS(lis), Indexes(LIS->getSlotIndexes()),
        TRI(TRI), Assignments(LR.getNumValNums(), -1),
        Vals(LR.getNumValNums()) {}

  /// Analyze defs in LR and compute a value mapping in NewVNInfo.
  /// Returns false if any conflicts were impossible to resolve.
  bool mapValues(JoinVals &Other);

  /// Try to resolve conflicts that require all values to be mapped.
  /// Returns false if any conflicts were impossible to resolve.
  bool resolveConflicts(JoinVals &Other);

  /// Prune the live range of values in Other.LR where they would conflict with
  /// CR_Replace values in LR. Collect end points for restoring the live range
  /// after joining.
  void pruneValues(JoinVals &Other, SmallVectorImpl<SlotIndex> &EndPoints,
                   bool changeInstrs);

  /// Removes subranges starting at copies that get removed. This sometimes
  /// happens when undefined subranges are copied around. These ranges contain
  /// no useful information and can be removed.
  void pruneSubRegValues(LiveInterval &LI, LaneBitmask &ShrinkMask);

  /// Pruning values in subranges can lead to removing segments in these
  /// subranges started by IMPLICIT_DEFs. The corresponding segments in
  /// the main range also need to be removed. This function will mark
  /// the corresponding values in the main range as pruned, so that
  /// eraseInstrs can do the final cleanup.
  /// The parameter @p LI must be the interval whose main range is the
  /// live range LR.
  void pruneMainSegments(LiveInterval &LI, bool &ShrinkMainRange);

  /// Erase any machine instructions that have been coalesced away.
  /// Add erased instructions to ErasedInstrs.
  /// Add foreign virtual registers to ShrinkRegs if their live range ended at
  /// the erased instrs.
  void eraseInstrs(SmallPtrSetImpl<MachineInstr*> &ErasedInstrs,
                   SmallVectorImpl<Register> &ShrinkRegs,
                   LiveInterval *LI = nullptr);

  /// Remove liverange defs at places where implicit defs will be removed.
  void removeImplicitDefs();

  /// Get the value assignments suitable for passing to LiveInterval::join.
  const int *getAssignments() const { return Assignments.data(); }

  /// Get the conflict resolution for a value number.
  ConflictResolution getResolution(unsigned Num) const {
    return Vals[Num].Resolution;
  }
};

} // end anonymous namespace

LaneBitmask JoinVals::computeWriteLanes(const MachineInstr *DefMI, bool &Redef)
  const {
  LaneBitmask L;
  for (const MachineOperand &MO : DefMI->all_defs()) {
    if (MO.getReg() != Reg)
      continue;
    L |= TRI->getSubRegIndexLaneMask(
           TRI->composeSubRegIndices(SubIdx, MO.getSubReg()));
    if (MO.readsReg())
      Redef = true;
  }
  return L;
}

std::pair<const VNInfo *, Register>
JoinVals::followCopyChain(const VNInfo *VNI) const {
  Register TrackReg = Reg;

  while (!VNI->isPHIDef()) {
    SlotIndex Def = VNI->def;
    MachineInstr *MI = Indexes->getInstructionFromIndex(Def);
    assert(MI && "No defining instruction");
    if (!MI->isFullCopy())
      return std::make_pair(VNI, TrackReg);
    Register SrcReg = MI->getOperand(1).getReg();
    if (!SrcReg.isVirtual())
      return std::make_pair(VNI, TrackReg);

    const LiveInterval &LI = LIS->getInterval(SrcReg);
    const VNInfo *ValueIn;
    // No subrange involved.
    if (!SubRangeJoin || !LI.hasSubRanges()) {
      LiveQueryResult LRQ = LI.Query(Def);
      ValueIn = LRQ.valueIn();
    } else {
      // Query subranges. Ensure that all matching ones take us to the same def
      // (allowing some of them to be undef).
      ValueIn = nullptr;
      for (const LiveInterval::SubRange &S : LI.subranges()) {
        // Transform lanemask to a mask in the joined live interval.
        LaneBitmask SMask = TRI->composeSubRegIndexLaneMask(SubIdx, S.LaneMask);
        if ((SMask & LaneMask).none())
          continue;
        LiveQueryResult LRQ = S.Query(Def);
        if (!ValueIn) {
          ValueIn = LRQ.valueIn();
          continue;
        }
        if (LRQ.valueIn() && ValueIn != LRQ.valueIn())
          return std::make_pair(VNI, TrackReg);
      }
    }
    if (ValueIn == nullptr) {
      // Reaching an undefined value is legitimate, for example:
      //
      // 1   undef %0.sub1 = ...  ;; %0.sub0 == undef
      // 2   %1 = COPY %0         ;; %1 is defined here.
      // 3   %0 = COPY %1         ;; Now %0.sub0 has a definition,
      //                          ;; but it's equivalent to "undef".
      return std::make_pair(nullptr, SrcReg);
    }
    VNI = ValueIn;
    TrackReg = SrcReg;
  }
  return std::make_pair(VNI, TrackReg);
}

bool JoinVals::valuesIdentical(VNInfo *Value0, VNInfo *Value1,
                               const JoinVals &Other) const {
  const VNInfo *Orig0;
  Register Reg0;
  std::tie(Orig0, Reg0) = followCopyChain(Value0);
  if (Orig0 == Value1 && Reg0 == Other.Reg)
    return true;

  const VNInfo *Orig1;
  Register Reg1;
  std::tie(Orig1, Reg1) = Other.followCopyChain(Value1);
  // If both values are undefined, and the source registers are the same
  // register, the values are identical. Filter out cases where only one
  // value is defined.
  if (Orig0 == nullptr || Orig1 == nullptr)
    return Orig0 == Orig1 && Reg0 == Reg1;

  // The values are equal if they are defined at the same place and use the
  // same register. Note that we cannot compare VNInfos directly as some of
  // them might be from a copy created in mergeSubRangeInto()  while the other
  // is from the original LiveInterval.
  return Orig0->def == Orig1->def && Reg0 == Reg1;
}

JoinVals::ConflictResolution
JoinVals::analyzeValue(unsigned ValNo, JoinVals &Other) {
  Val &V = Vals[ValNo];
  assert(!V.isAnalyzed() && "Value has already been analyzed!");
  VNInfo *VNI = LR.getValNumInfo(ValNo);
  if (VNI->isUnused()) {
    V.WriteLanes = LaneBitmask::getAll();
    return CR_Keep;
  }

  // Get the instruction defining this value, compute the lanes written.
  const MachineInstr *DefMI = nullptr;
  if (VNI->isPHIDef()) {
    // Conservatively assume that all lanes in a PHI are valid.
    LaneBitmask Lanes = SubRangeJoin ? LaneBitmask::getLane(0)
                                     : TRI->getSubRegIndexLaneMask(SubIdx);
    V.ValidLanes = V.WriteLanes = Lanes;
  } else {
    DefMI = Indexes->getInstructionFromIndex(VNI->def);
    assert(DefMI != nullptr);
    if (SubRangeJoin) {
      // We don't care about the lanes when joining subregister ranges.
      V.WriteLanes = V.ValidLanes = LaneBitmask::getLane(0);
      if (DefMI->isImplicitDef()) {
        V.ValidLanes = LaneBitmask::getNone();
        V.ErasableImplicitDef = true;
      }
    } else {
      bool Redef = false;
      V.ValidLanes = V.WriteLanes = computeWriteLanes(DefMI, Redef);

      // If this is a read-modify-write instruction, there may be more valid
      // lanes than the ones written by this instruction.
      // This only covers partial redef operands. DefMI may have normal use
      // operands reading the register. They don't contribute valid lanes.
      //
      // This adds ssub1 to the set of valid lanes in %src:
      //
      //   %src:ssub1 = FOO
      //
      // This leaves only ssub1 valid, making any other lanes undef:
      //
      //   %src:ssub1<def,read-undef> = FOO %src:ssub2
      //
      // The <read-undef> flag on the def operand means that old lane values are
      // not important.
      if (Redef) {
        V.RedefVNI = LR.Query(VNI->def).valueIn();
        assert((TrackSubRegLiveness || V.RedefVNI) &&
               "Instruction is reading nonexistent value");
        if (V.RedefVNI != nullptr) {
          computeAssignment(V.RedefVNI->id, Other);
          V.ValidLanes |= Vals[V.RedefVNI->id].ValidLanes;
        }
      }

      // An IMPLICIT_DEF writes undef values.
      if (DefMI->isImplicitDef()) {
        // We normally expect IMPLICIT_DEF values to be live only until the end
        // of their block. If the value is really live longer and gets pruned in
        // another block, this flag is cleared again.
        //
        // Clearing the valid lanes is deferred until it is sure this can be
        // erased.
        V.ErasableImplicitDef = true;
      }
    }
  }

  // Find the value in Other that overlaps VNI->def, if any.
  LiveQueryResult OtherLRQ = Other.LR.Query(VNI->def);

  // It is possible that both values are defined by the same instruction, or
  // the values are PHIs defined in the same block. When that happens, the two
  // values should be merged into one, but not into any preceding value.
  // The first value defined or visited gets CR_Keep, the other gets CR_Merge.
  if (VNInfo *OtherVNI = OtherLRQ.valueDefined()) {
    assert(SlotIndex::isSameInstr(VNI->def, OtherVNI->def) && "Broken LRQ");

    // One value stays, the other is merged. Keep the earlier one, or the first
    // one we see.
    if (OtherVNI->def < VNI->def)
      Other.computeAssignment(OtherVNI->id, *this);
    else if (VNI->def < OtherVNI->def && OtherLRQ.valueIn()) {
      // This is an early-clobber def overlapping a live-in value in the other
      // register. Not mergeable.
      V.OtherVNI = OtherLRQ.valueIn();
      return CR_Impossible;
    }
    V.OtherVNI = OtherVNI;
    Val &OtherV = Other.Vals[OtherVNI->id];
    // Keep this value, check for conflicts when analyzing OtherVNI. Avoid
    // revisiting OtherVNI->id in JoinVals::computeAssignment() below before it
    // is assigned.
    if (!OtherV.isAnalyzed() || Other.Assignments[OtherVNI->id] == -1)
      return CR_Keep;
    // Both sides have been analyzed now.
    // Allow overlapping PHI values. Any real interference would show up in a
    // predecessor, the PHI itself can't introduce any conflicts.
    if (VNI->isPHIDef())
      return CR_Merge;
    if ((V.ValidLanes & OtherV.ValidLanes).any())
      // Overlapping lanes can't be resolved.
      return CR_Impossible;
    else
      return CR_Merge;
  }

  // No simultaneous def. Is Other live at the def?
  V.OtherVNI = OtherLRQ.valueIn();
  if (!V.OtherVNI)
    // No overlap, no conflict.
    return CR_Keep;

  assert(!SlotIndex::isSameInstr(VNI->def, V.OtherVNI->def) && "Broken LRQ");

  // We have overlapping values, or possibly a kill of Other.
  // Recursively compute assignments up the dominator tree.
  Other.computeAssignment(V.OtherVNI->id, *this);
  Val &OtherV = Other.Vals[V.OtherVNI->id];

  if (OtherV.ErasableImplicitDef) {
    // Check if OtherV is an IMPLICIT_DEF that extends beyond its basic block.
    // This shouldn't normally happen, but ProcessImplicitDefs can leave such
    // IMPLICIT_DEF instructions behind, and there is nothing wrong with it
    // technically.
    //
    // When it happens, treat that IMPLICIT_DEF as a normal value, and don't try
    // to erase the IMPLICIT_DEF instruction.
    //
    // Additionally we must keep an IMPLICIT_DEF if we're redefining an incoming
    // value.

    MachineInstr *OtherImpDef =
        Indexes->getInstructionFromIndex(V.OtherVNI->def);
    MachineBasicBlock *OtherMBB = OtherImpDef->getParent();
    if (DefMI &&
        (DefMI->getParent() != OtherMBB || LIS->isLiveInToMBB(LR, OtherMBB))) {
      LLVM_DEBUG(dbgs() << "IMPLICIT_DEF defined at " << V.OtherVNI->def
                 << " extends into "
                 << printMBBReference(*DefMI->getParent())
                 << ", keeping it.\n");
      OtherV.mustKeepImplicitDef(*TRI, *OtherImpDef);
    } else if (OtherMBB->hasEHPadSuccessor()) {
      // If OtherV is defined in a basic block that has EH pad successors then
      // we get the same problem not just if OtherV is live beyond its basic
      // block, but beyond the last call instruction in its basic block. Handle
      // this case conservatively.
      LLVM_DEBUG(
          dbgs() << "IMPLICIT_DEF defined at " << V.OtherVNI->def
                 << " may be live into EH pad successors, keeping it.\n");
      OtherV.mustKeepImplicitDef(*TRI, *OtherImpDef);
    } else {
      // We deferred clearing these lanes in case we needed to save them
      OtherV.ValidLanes &= ~OtherV.WriteLanes;
    }
  }

  // Allow overlapping PHI values. Any real interference would show up in a
  // predecessor, the PHI itself can't introduce any conflicts.
  if (VNI->isPHIDef())
    return CR_Replace;

  // Check for simple erasable conflicts.
  if (DefMI->isImplicitDef())
    return CR_Erase;

  // Include the non-conflict where DefMI is a coalescable copy that kills
  // OtherVNI. We still want the copy erased and value numbers merged.
  if (CP.isCoalescable(DefMI)) {
    // Some of the lanes copied from OtherVNI may be undef, making them undef
    // here too.
    V.ValidLanes &= ~V.WriteLanes | OtherV.ValidLanes;
    return CR_Erase;
  }

  // This may not be a real conflict if DefMI simply kills Other and defines
  // VNI.
  if (OtherLRQ.isKill() && OtherLRQ.endPoint() <= VNI->def)
    return CR_Keep;

  // Handle the case where VNI and OtherVNI can be proven to be identical:
  //
  //   %other = COPY %ext
  //   %this  = COPY %ext <-- Erase this copy
  //
  if (DefMI->isFullCopy() && !CP.isPartial() &&
      valuesIdentical(VNI, V.OtherVNI, Other)) {
    V.Identical = true;
    return CR_Erase;
  }

  // The remaining checks apply to the lanes, which aren't tracked here.  This
  // was already decided to be OK via the following CR_Replace condition.
  // CR_Replace.
  if (SubRangeJoin)
    return CR_Replace;

  // If the lanes written by this instruction were all undef in OtherVNI, it is
  // still safe to join the live ranges. This can't be done with a simple value
  // mapping, though - OtherVNI will map to multiple values:
  //
  //   1 %dst:ssub0 = FOO                <-- OtherVNI
  //   2 %src = BAR                      <-- VNI
  //   3 %dst:ssub1 = COPY killed %src    <-- Eliminate this copy.
  //   4 BAZ killed %dst
  //   5 QUUX killed %src
  //
  // Here OtherVNI will map to itself in [1;2), but to VNI in [2;5). CR_Replace
  // handles this complex value mapping.
  if ((V.WriteLanes & OtherV.ValidLanes).none())
    return CR_Replace;

  // If the other live range is killed by DefMI and the live ranges are still
  // overlapping, it must be because we're looking at an early clobber def:
  //
  //   %dst<def,early-clobber> = ASM killed %src
  //
  // In this case, it is illegal to merge the two live ranges since the early
  // clobber def would clobber %src before it was read.
  if (OtherLRQ.isKill()) {
    // This case where the def doesn't overlap the kill is handled above.
    assert(VNI->def.isEarlyClobber() &&
           "Only early clobber defs can overlap a kill");
    return CR_Impossible;
  }

  // VNI is clobbering live lanes in OtherVNI, but there is still the
  // possibility that no instructions actually read the clobbered lanes.
  // If we're clobbering all the lanes in OtherVNI, at least one must be read.
  // Otherwise Other.RI wouldn't be live here.
  if ((TRI->getSubRegIndexLaneMask(Other.SubIdx) & ~V.WriteLanes).none())
    return CR_Impossible;

  if (TrackSubRegLiveness) {
    auto &OtherLI = LIS->getInterval(Other.Reg);
    // If OtherVNI does not have subranges, it means all the lanes of OtherVNI
    // share the same live range, so we just need to check whether they have
    // any conflict bit in their LaneMask.
    if (!OtherLI.hasSubRanges()) {
      LaneBitmask OtherMask = TRI->getSubRegIndexLaneMask(Other.SubIdx);
      return (OtherMask & V.WriteLanes).none() ? CR_Replace : CR_Impossible;
    }

    // If we are clobbering some active lanes of OtherVNI at VNI->def, it is
    // impossible to resolve the conflict. Otherwise, we can just replace
    // OtherVNI because of no real conflict.
    for (LiveInterval::SubRange &OtherSR : OtherLI.subranges()) {
      LaneBitmask OtherMask =
          TRI->composeSubRegIndexLaneMask(Other.SubIdx, OtherSR.LaneMask);
      if ((OtherMask & V.WriteLanes).none())
        continue;

      auto OtherSRQ = OtherSR.Query(VNI->def);
      if (OtherSRQ.valueIn() && OtherSRQ.endPoint() > VNI->def) {
        // VNI is clobbering some lanes of OtherVNI, they have real conflict.
        return CR_Impossible;
      }
    }

    // VNI is NOT clobbering any lane of OtherVNI, just replace OtherVNI.
    return CR_Replace;
  }

  // We need to verify that no instructions are reading the clobbered lanes.
  // To save compile time, we'll only check that locally. Don't allow the
  // tainted value to escape the basic block.
  MachineBasicBlock *MBB = Indexes->getMBBFromIndex(VNI->def);
  if (OtherLRQ.endPoint() >= Indexes->getMBBEndIdx(MBB))
    return CR_Impossible;

  // There are still some things that could go wrong besides clobbered lanes
  // being read, for example OtherVNI may be only partially redefined in MBB,
  // and some clobbered lanes could escape the block. Save this analysis for
  // resolveConflicts() when all values have been mapped. We need to know
  // RedefVNI and WriteLanes for any later defs in MBB, and we can't compute
  // that now - the recursive analyzeValue() calls must go upwards in the
  // dominator tree.
  return CR_Unresolved;
}

void JoinVals::computeAssignment(unsigned ValNo, JoinVals &Other) {
  Val &V = Vals[ValNo];
  if (V.isAnalyzed()) {
    // Recursion should always move up the dominator tree, so ValNo is not
    // supposed to reappear before it has been assigned.
    assert(Assignments[ValNo] != -1 && "Bad recursion?");
    return;
  }
  switch ((V.Resolution = analyzeValue(ValNo, Other))) {
  case CR_Erase:
  case CR_Merge:
    // Merge this ValNo into OtherVNI.
    assert(V.OtherVNI && "OtherVNI not assigned, can't merge.");
    assert(Other.Vals[V.OtherVNI->id].isAnalyzed() && "Missing recursion");
    Assignments[ValNo] = Other.Assignments[V.OtherVNI->id];
    LLVM_DEBUG(dbgs() << "\t\tmerge " << printReg(Reg) << ':' << ValNo << '@'
                      << LR.getValNumInfo(ValNo)->def << " into "
                      << printReg(Other.Reg) << ':' << V.OtherVNI->id << '@'
                      << V.OtherVNI->def << " --> @"
                      << NewVNInfo[Assignments[ValNo]]->def << '\n');
    break;
  case CR_Replace:
  case CR_Unresolved: {
    // The other value is going to be pruned if this join is successful.
    assert(V.OtherVNI && "OtherVNI not assigned, can't prune");
    Val &OtherV = Other.Vals[V.OtherVNI->id];
    OtherV.Pruned = true;
    [[fallthrough]];
  }
  default:
    // This value number needs to go in the final joined live range.
    Assignments[ValNo] = NewVNInfo.size();
    NewVNInfo.push_back(LR.getValNumInfo(ValNo));
    break;
  }
}

bool JoinVals::mapValues(JoinVals &Other) {
  for (unsigned i = 0, e = LR.getNumValNums(); i != e; ++i) {
    computeAssignment(i, Other);
    if (Vals[i].Resolution == CR_Impossible) {
      LLVM_DEBUG(dbgs() << "\t\tinterference at " << printReg(Reg) << ':' << i
                        << '@' << LR.getValNumInfo(i)->def << '\n');
      return false;
    }
  }
  return true;
}

bool JoinVals::
taintExtent(unsigned ValNo, LaneBitmask TaintedLanes, JoinVals &Other,
            SmallVectorImpl<std::pair<SlotIndex, LaneBitmask>> &TaintExtent) {
  VNInfo *VNI = LR.getValNumInfo(ValNo);
  MachineBasicBlock *MBB = Indexes->getMBBFromIndex(VNI->def);
  SlotIndex MBBEnd = Indexes->getMBBEndIdx(MBB);

  // Scan Other.LR from VNI.def to MBBEnd.
  LiveInterval::iterator OtherI = Other.LR.find(VNI->def);
  assert(OtherI != Other.LR.end() && "No conflict?");
  do {
    // OtherI is pointing to a tainted value. Abort the join if the tainted
    // lanes escape the block.
    SlotIndex End = OtherI->end;
    if (End >= MBBEnd) {
      LLVM_DEBUG(dbgs() << "\t\ttaints global " << printReg(Other.Reg) << ':'
                        << OtherI->valno->id << '@' << OtherI->start << '\n');
      return false;
    }
    LLVM_DEBUG(dbgs() << "\t\ttaints local " << printReg(Other.Reg) << ':'
                      << OtherI->valno->id << '@' << OtherI->start << " to "
                      << End << '\n');
    // A dead def is not a problem.
    if (End.isDead())
      break;
    TaintExtent.push_back(std::make_pair(End, TaintedLanes));

    // Check for another def in the MBB.
    if (++OtherI == Other.LR.end() || OtherI->start >= MBBEnd)
      break;

    // Lanes written by the new def are no longer tainted.
    const Val &OV = Other.Vals[OtherI->valno->id];
    TaintedLanes &= ~OV.WriteLanes;
    if (!OV.RedefVNI)
      break;
  } while (TaintedLanes.any());
  return true;
}

bool JoinVals::usesLanes(const MachineInstr &MI, Register Reg, unsigned SubIdx,
                         LaneBitmask Lanes) const {
  if (MI.isDebugOrPseudoInstr())
    return false;
  for (const MachineOperand &MO : MI.all_uses()) {
    if (MO.getReg() != Reg)
      continue;
    if (!MO.readsReg())
      continue;
    unsigned S = TRI->composeSubRegIndices(SubIdx, MO.getSubReg());
    if ((Lanes & TRI->getSubRegIndexLaneMask(S)).any())
      return true;
  }
  return false;
}

bool JoinVals::resolveConflicts(JoinVals &Other) {
  for (unsigned i = 0, e = LR.getNumValNums(); i != e; ++i) {
    Val &V = Vals[i];
    assert(V.Resolution != CR_Impossible && "Unresolvable conflict");
    if (V.Resolution != CR_Unresolved)
      continue;
    LLVM_DEBUG(dbgs() << "\t\tconflict at " << printReg(Reg) << ':' << i << '@'
                      << LR.getValNumInfo(i)->def
                      << ' ' << PrintLaneMask(LaneMask) << '\n');
    if (SubRangeJoin)
      return false;

    ++NumLaneConflicts;
    assert(V.OtherVNI && "Inconsistent conflict resolution.");
    VNInfo *VNI = LR.getValNumInfo(i);
    const Val &OtherV = Other.Vals[V.OtherVNI->id];

    // VNI is known to clobber some lanes in OtherVNI. If we go ahead with the
    // join, those lanes will be tainted with a wrong value. Get the extent of
    // the tainted lanes.
    LaneBitmask TaintedLanes = V.WriteLanes & OtherV.ValidLanes;
    SmallVector<std::pair<SlotIndex, LaneBitmask>, 8> TaintExtent;
    if (!taintExtent(i, TaintedLanes, Other, TaintExtent))
      // Tainted lanes would extend beyond the basic block.
      return false;

    assert(!TaintExtent.empty() && "There should be at least one conflict.");

    // Now look at the instructions from VNI->def to TaintExtent (inclusive).
    MachineBasicBlock *MBB = Indexes->getMBBFromIndex(VNI->def);
    MachineBasicBlock::iterator MI = MBB->begin();
    if (!VNI->isPHIDef()) {
      MI = Indexes->getInstructionFromIndex(VNI->def);
      if (!VNI->def.isEarlyClobber()) {
        // No need to check the instruction defining VNI for reads.
        ++MI;
      }
    }
    assert(!SlotIndex::isSameInstr(VNI->def, TaintExtent.front().first) &&
           "Interference ends on VNI->def. Should have been handled earlier");
    MachineInstr *LastMI =
      Indexes->getInstructionFromIndex(TaintExtent.front().first);
    assert(LastMI && "Range must end at a proper instruction");
    unsigned TaintNum = 0;
    while (true) {
      assert(MI != MBB->end() && "Bad LastMI");
      if (usesLanes(*MI, Other.Reg, Other.SubIdx, TaintedLanes)) {
        LLVM_DEBUG(dbgs() << "\t\ttainted lanes used by: " << *MI);
        return false;
      }
      // LastMI is the last instruction to use the current value.
      if (&*MI == LastMI) {
        if (++TaintNum == TaintExtent.size())
          break;
        LastMI = Indexes->getInstructionFromIndex(TaintExtent[TaintNum].first);
        assert(LastMI && "Range must end at a proper instruction");
        TaintedLanes = TaintExtent[TaintNum].second;
      }
      ++MI;
    }

    // The tainted lanes are unused.
    V.Resolution = CR_Replace;
    ++NumLaneResolves;
  }
  return true;
}

bool JoinVals::isPrunedValue(unsigned ValNo, JoinVals &Other) {
  Val &V = Vals[ValNo];
  if (V.Pruned || V.PrunedComputed)
    return V.Pruned;

  if (V.Resolution != CR_Erase && V.Resolution != CR_Merge)
    return V.Pruned;

  // Follow copies up the dominator tree and check if any intermediate value
  // has been pruned.
  V.PrunedComputed = true;
  V.Pruned = Other.isPrunedValue(V.OtherVNI->id, *this);
  return V.Pruned;
}

void JoinVals::pruneValues(JoinVals &Other,
                           SmallVectorImpl<SlotIndex> &EndPoints,
                           bool changeInstrs) {
  for (unsigned i = 0, e = LR.getNumValNums(); i != e; ++i) {
    SlotIndex Def = LR.getValNumInfo(i)->def;
    switch (Vals[i].Resolution) {
    case CR_Keep:
      break;
    case CR_Replace: {
      // This value takes precedence over the value in Other.LR.
      LIS->pruneValue(Other.LR, Def, &EndPoints);
      // Check if we're replacing an IMPLICIT_DEF value. The IMPLICIT_DEF
      // instructions are only inserted to provide a live-out value for PHI
      // predecessors, so the instruction should simply go away once its value
      // has been replaced.
      Val &OtherV = Other.Vals[Vals[i].OtherVNI->id];
      bool EraseImpDef = OtherV.ErasableImplicitDef &&
                         OtherV.Resolution == CR_Keep;
      if (!Def.isBlock()) {
        if (changeInstrs) {
          // Remove <def,read-undef> flags. This def is now a partial redef.
          // Also remove dead flags since the joined live range will
          // continue past this instruction.
          for (MachineOperand &MO :
               Indexes->getInstructionFromIndex(Def)->all_defs()) {
            if (MO.getReg() == Reg) {
              if (MO.getSubReg() != 0 && MO.isUndef() && !EraseImpDef)
                MO.setIsUndef(false);
              MO.setIsDead(false);
            }
          }
        }
        // This value will reach instructions below, but we need to make sure
        // the live range also reaches the instruction at Def.
        if (!EraseImpDef)
          EndPoints.push_back(Def);
      }
      LLVM_DEBUG(dbgs() << "\t\tpruned " << printReg(Other.Reg) << " at " << Def
                        << ": " << Other.LR << '\n');
      break;
    }
    case CR_Erase:
    case CR_Merge:
      if (isPrunedValue(i, Other)) {
        // This value is ultimately a copy of a pruned value in LR or Other.LR.
        // We can no longer trust the value mapping computed by
        // computeAssignment(), the value that was originally copied could have
        // been replaced.
        LIS->pruneValue(LR, Def, &EndPoints);
        LLVM_DEBUG(dbgs() << "\t\tpruned all of " << printReg(Reg) << " at "
                          << Def << ": " << LR << '\n');
      }
      break;
    case CR_Unresolved:
    case CR_Impossible:
      llvm_unreachable("Unresolved conflicts");
    }
  }
}

// Check if the segment consists of a copied live-through value (i.e. the copy
// in the block only extended the liveness, of an undef value which we may need
// to handle).
static bool isLiveThrough(const LiveQueryResult Q) {
  return Q.valueIn() && Q.valueIn()->isPHIDef() && Q.valueIn() == Q.valueOut();
}

/// Consider the following situation when coalescing the copy between
/// %31 and %45 at 800. (The vertical lines represent live range segments.)
///
///                              Main range         Subrange 0004 (sub2)
///                              %31    %45           %31    %45
///  544    %45 = COPY %28               +                    +
///                                      | v1                 | v1
///  560B bb.1:                          +                    +
///  624        = %45.sub2               | v2                 | v2
///  800    %31 = COPY %45        +      +             +      +
///                               | v0                 | v0
///  816    %31.sub1 = ...        +                    |
///  880    %30 = COPY %31        | v1                 +
///  928    %45 = COPY %30        |      +                    +
///                               |      | v0                 | v0  <--+
///  992B   ; backedge -> bb.1    |      +                    +        |
/// 1040        = %31.sub0        +                                    |
///                                                 This value must remain
///                                                 live-out!
///
/// Assuming that %31 is coalesced into %45, the copy at 928 becomes
/// redundant, since it copies the value from %45 back into it. The
/// conflict resolution for the main range determines that %45.v0 is
/// to be erased, which is ok since %31.v1 is identical to it.
/// The problem happens with the subrange for sub2: it has to be live
/// on exit from the block, but since 928 was actually a point of
/// definition of %45.sub2, %45.sub2 was not live immediately prior
/// to that definition. As a result, when 928 was erased, the value v0
/// for %45.sub2 was pruned in pruneSubRegValues. Consequently, an
/// IMPLICIT_DEF was inserted as a "backedge" definition for %45.sub2,
/// providing an incorrect value to the use at 624.
///
/// Since the main-range values %31.v1 and %45.v0 were proved to be
/// identical, the corresponding values in subranges must also be the
/// same. A redundant copy is removed because it's not needed, and not
/// because it copied an undefined value, so any liveness that originated
/// from that copy cannot disappear. When pruning a value that started
/// at the removed copy, the corresponding identical value must be
/// extended to replace it.
void JoinVals::pruneSubRegValues(LiveInterval &LI, LaneBitmask &ShrinkMask) {
  // Look for values being erased.
  bool DidPrune = false;
  for (unsigned i = 0, e = LR.getNumValNums(); i != e; ++i) {
    Val &V = Vals[i];
    // We should trigger in all cases in which eraseInstrs() does something.
    // match what eraseInstrs() is doing, print a message so
    if (V.Resolution != CR_Erase &&
        (V.Resolution != CR_Keep || !V.ErasableImplicitDef || !V.Pruned))
      continue;

    // Check subranges at the point where the copy will be removed.
    SlotIndex Def = LR.getValNumInfo(i)->def;
    SlotIndex OtherDef;
    if (V.Identical)
      OtherDef = V.OtherVNI->def;

    // Print message so mismatches with eraseInstrs() can be diagnosed.
    LLVM_DEBUG(dbgs() << "\t\tExpecting instruction removal at " << Def
                      << '\n');
    for (LiveInterval::SubRange &S : LI.subranges()) {
      LiveQueryResult Q = S.Query(Def);

      // If a subrange starts at the copy then an undefined value has been
      // copied and we must remove that subrange value as well.
      VNInfo *ValueOut = Q.valueOutOrDead();
      if (ValueOut != nullptr && (Q.valueIn() == nullptr ||
                                  (V.Identical && V.Resolution == CR_Erase &&
                                   ValueOut->def == Def))) {
        LLVM_DEBUG(dbgs() << "\t\tPrune sublane " << PrintLaneMask(S.LaneMask)
                          << " at " << Def << "\n");
        SmallVector<SlotIndex,8> EndPoints;
        LIS->pruneValue(S, Def, &EndPoints);
        DidPrune = true;
        // Mark value number as unused.
        ValueOut->markUnused();

        if (V.Identical && S.Query(OtherDef).valueOutOrDead()) {
          // If V is identical to V.OtherVNI (and S was live at OtherDef),
          // then we can't simply prune V from S. V needs to be replaced
          // with V.OtherVNI.
          LIS->extendToIndices(S, EndPoints);
        }

        // We may need to eliminate the subrange if the copy introduced a live
        // out undef value.
        if (ValueOut->isPHIDef())
          ShrinkMask |= S.LaneMask;
        continue;
      }

      // If a subrange ends at the copy, then a value was copied but only
      // partially used later. Shrink the subregister range appropriately.
      //
      // Ultimately this calls shrinkToUses, so assuming ShrinkMask is
      // conservatively correct.
      if ((Q.valueIn() != nullptr && Q.valueOut() == nullptr) ||
          (V.Resolution == CR_Erase && isLiveThrough(Q))) {
        LLVM_DEBUG(dbgs() << "\t\tDead uses at sublane "
                          << PrintLaneMask(S.LaneMask) << " at " << Def
                          << "\n");
        ShrinkMask |= S.LaneMask;
      }
    }
  }
  if (DidPrune)
    LI.removeEmptySubRanges();
}

/// Check if any of the subranges of @p LI contain a definition at @p Def.
static bool isDefInSubRange(LiveInterval &LI, SlotIndex Def) {
  for (LiveInterval::SubRange &SR : LI.subranges()) {
    if (VNInfo *VNI = SR.Query(Def).valueOutOrDead())
      if (VNI->def == Def)
        return true;
  }
  return false;
}

void JoinVals::pruneMainSegments(LiveInterval &LI, bool &ShrinkMainRange) {
  assert(&static_cast<LiveRange&>(LI) == &LR);

  for (unsigned i = 0, e = LR.getNumValNums(); i != e; ++i) {
    if (Vals[i].Resolution != CR_Keep)
      continue;
    VNInfo *VNI = LR.getValNumInfo(i);
    if (VNI->isUnused() || VNI->isPHIDef() || isDefInSubRange(LI, VNI->def))
      continue;
    Vals[i].Pruned = true;
    ShrinkMainRange = true;
  }
}

void JoinVals::removeImplicitDefs() {
  for (unsigned i = 0, e = LR.getNumValNums(); i != e; ++i) {
    Val &V = Vals[i];
    if (V.Resolution != CR_Keep || !V.ErasableImplicitDef || !V.Pruned)
      continue;

    VNInfo *VNI = LR.getValNumInfo(i);
    VNI->markUnused();
    LR.removeValNo(VNI);
  }
}

void JoinVals::eraseInstrs(SmallPtrSetImpl<MachineInstr*> &ErasedInstrs,
                           SmallVectorImpl<Register> &ShrinkRegs,
                           LiveInterval *LI) {
  for (unsigned i = 0, e = LR.getNumValNums(); i != e; ++i) {
    // Get the def location before markUnused() below invalidates it.
    VNInfo *VNI = LR.getValNumInfo(i);
    SlotIndex Def = VNI->def;
    switch (Vals[i].Resolution) {
    case CR_Keep: {
      // If an IMPLICIT_DEF value is pruned, it doesn't serve a purpose any
      // longer. The IMPLICIT_DEF instructions are only inserted by
      // PHIElimination to guarantee that all PHI predecessors have a value.
      if (!Vals[i].ErasableImplicitDef || !Vals[i].Pruned)
        break;
      // Remove value number i from LR.
      // For intervals with subranges, removing a segment from the main range
      // may require extending the previous segment: for each definition of
      // a subregister, there will be a corresponding def in the main range.
      // That def may fall in the middle of a segment from another subrange.
      // In such cases, removing this def from the main range must be
      // complemented by extending the main range to account for the liveness
      // of the other subrange.
      // The new end point of the main range segment to be extended.
      SlotIndex NewEnd;
      if (LI != nullptr) {
        LiveRange::iterator I = LR.FindSegmentContaining(Def);
        assert(I != LR.end());
        // Do not extend beyond the end of the segment being removed.
        // The segment may have been pruned in preparation for joining
        // live ranges.
        NewEnd = I->end;
      }

      LR.removeValNo(VNI);
      // Note that this VNInfo is reused and still referenced in NewVNInfo,
      // make it appear like an unused value number.
      VNI->markUnused();

      if (LI != nullptr && LI->hasSubRanges()) {
        assert(static_cast<LiveRange*>(LI) == &LR);
        // Determine the end point based on the subrange information:
        // minimum of (earliest def of next segment,
        //             latest end point of containing segment)
        SlotIndex ED, LE;
        for (LiveInterval::SubRange &SR : LI->subranges()) {
          LiveRange::iterator I = SR.find(Def);
          if (I == SR.end())
            continue;
          if (I->start > Def)
            ED = ED.isValid() ? std::min(ED, I->start) : I->start;
          else
            LE = LE.isValid() ? std::max(LE, I->end) : I->end;
        }
        if (LE.isValid())
          NewEnd = std::min(NewEnd, LE);
        if (ED.isValid())
          NewEnd = std::min(NewEnd, ED);

        // We only want to do the extension if there was a subrange that
        // was live across Def.
        if (LE.isValid()) {
          LiveRange::iterator S = LR.find(Def);
          if (S != LR.begin())
            std::prev(S)->end = NewEnd;
        }
      }
      LLVM_DEBUG({
        dbgs() << "\t\tremoved " << i << '@' << Def << ": " << LR << '\n';
        if (LI != nullptr)
          dbgs() << "\t\t  LHS = " << *LI << '\n';
      });
      [[fallthrough]];
    }

    case CR_Erase: {
      MachineInstr *MI = Indexes->getInstructionFromIndex(Def);
      assert(MI && "No instruction to erase");
      if (MI->isCopy()) {
        Register Reg = MI->getOperand(1).getReg();
        if (Reg.isVirtual() && Reg != CP.getSrcReg() && Reg != CP.getDstReg())
          ShrinkRegs.push_back(Reg);
      }
      ErasedInstrs.insert(MI);
      LLVM_DEBUG(dbgs() << "\t\terased:\t" << Def << '\t' << *MI);
      LIS->RemoveMachineInstrFromMaps(*MI);
      MI->eraseFromParent();
      break;
    }
    default:
      break;
    }
  }
}

void RegisterCoalescer::joinSubRegRanges(LiveRange &LRange, LiveRange &RRange,
                                         LaneBitmask LaneMask,
                                         const CoalescerPair &CP) {
  SmallVector<VNInfo*, 16> NewVNInfo;
  JoinVals RHSVals(RRange, CP.getSrcReg(), CP.getSrcIdx(), LaneMask,
                   NewVNInfo, CP, LIS, TRI, true, true);
  JoinVals LHSVals(LRange, CP.getDstReg(), CP.getDstIdx(), LaneMask,
                   NewVNInfo, CP, LIS, TRI, true, true);

  // Compute NewVNInfo and resolve conflicts (see also joinVirtRegs())
  // We should be able to resolve all conflicts here as we could successfully do
  // it on the mainrange already. There is however a problem when multiple
  // ranges get mapped to the "overflow" lane mask bit which creates unexpected
  // interferences.
  if (!LHSVals.mapValues(RHSVals) || !RHSVals.mapValues(LHSVals)) {
    // We already determined that it is legal to merge the intervals, so this
    // should never fail.
    llvm_unreachable("*** Couldn't join subrange!\n");
  }
  if (!LHSVals.resolveConflicts(RHSVals) ||
      !RHSVals.resolveConflicts(LHSVals)) {
    // We already determined that it is legal to merge the intervals, so this
    // should never fail.
    llvm_unreachable("*** Couldn't join subrange!\n");
  }

  // The merging algorithm in LiveInterval::join() can't handle conflicting
  // value mappings, so we need to remove any live ranges that overlap a
  // CR_Replace resolution. Collect a set of end points that can be used to
  // restore the live range after joining.
  SmallVector<SlotIndex, 8> EndPoints;
  LHSVals.pruneValues(RHSVals, EndPoints, false);
  RHSVals.pruneValues(LHSVals, EndPoints, false);

  LHSVals.removeImplicitDefs();
  RHSVals.removeImplicitDefs();

  assert(LRange.verify() && RRange.verify());

  // Join RRange into LHS.
  LRange.join(RRange, LHSVals.getAssignments(), RHSVals.getAssignments(),
              NewVNInfo);

  LLVM_DEBUG(dbgs() << "\t\tjoined lanes: " << PrintLaneMask(LaneMask)
                    << ' ' << LRange << "\n");
  if (EndPoints.empty())
    return;

  // Recompute the parts of the live range we had to remove because of
  // CR_Replace conflicts.
  LLVM_DEBUG({
    dbgs() << "\t\trestoring liveness to " << EndPoints.size() << " points: ";
    for (unsigned i = 0, n = EndPoints.size(); i != n; ++i) {
      dbgs() << EndPoints[i];
      if (i != n-1)
        dbgs() << ',';
    }
    dbgs() << ":  " << LRange << '\n';
  });
  LIS->extendToIndices(LRange, EndPoints);
}

void RegisterCoalescer::mergeSubRangeInto(LiveInterval &LI,
                                          const LiveRange &ToMerge,
                                          LaneBitmask LaneMask,
                                          CoalescerPair &CP,
                                          unsigned ComposeSubRegIdx) {
  BumpPtrAllocator &Allocator = LIS->getVNInfoAllocator();
  LI.refineSubRanges(
      Allocator, LaneMask,
      [this, &Allocator, &ToMerge, &CP](LiveInterval::SubRange &SR) {
        if (SR.empty()) {
          SR.assign(ToMerge, Allocator);
        } else {
          // joinSubRegRange() destroys the merged range, so we need a copy.
          LiveRange RangeCopy(ToMerge, Allocator);
          joinSubRegRanges(SR, RangeCopy, SR.LaneMask, CP);
        }
      },
      *LIS->getSlotIndexes(), *TRI, ComposeSubRegIdx);
}

bool RegisterCoalescer::isHighCostLiveInterval(LiveInterval &LI) {
  if (LI.valnos.size() < LargeIntervalSizeThreshold)
    return false;
  auto &Counter = LargeLIVisitCounter[LI.reg()];
  if (Counter < LargeIntervalFreqThreshold) {
    Counter++;
    return false;
  }
  return true;
}

bool RegisterCoalescer::joinVirtRegs(CoalescerPair &CP) {
  SmallVector<VNInfo*, 16> NewVNInfo;
  LiveInterval &RHS = LIS->getInterval(CP.getSrcReg());
  LiveInterval &LHS = LIS->getInterval(CP.getDstReg());
  bool TrackSubRegLiveness = MRI->shouldTrackSubRegLiveness(*CP.getNewRC());
  JoinVals RHSVals(RHS, CP.getSrcReg(), CP.getSrcIdx(), LaneBitmask::getNone(),
                   NewVNInfo, CP, LIS, TRI, false, TrackSubRegLiveness);
  JoinVals LHSVals(LHS, CP.getDstReg(), CP.getDstIdx(), LaneBitmask::getNone(),
                   NewVNInfo, CP, LIS, TRI, false, TrackSubRegLiveness);

  LLVM_DEBUG(dbgs() << "\t\tRHS = " << RHS << "\n\t\tLHS = " << LHS << '\n');

  if (isHighCostLiveInterval(LHS) || isHighCostLiveInterval(RHS))
    return false;

  // First compute NewVNInfo and the simple value mappings.
  // Detect impossible conflicts early.
  if (!LHSVals.mapValues(RHSVals) || !RHSVals.mapValues(LHSVals))
    return false;

  // Some conflicts can only be resolved after all values have been mapped.
  if (!LHSVals.resolveConflicts(RHSVals) || !RHSVals.resolveConflicts(LHSVals))
    return false;

  // All clear, the live ranges can be merged.
  if (RHS.hasSubRanges() || LHS.hasSubRanges()) {
    BumpPtrAllocator &Allocator = LIS->getVNInfoAllocator();

    // Transform lanemasks from the LHS to masks in the coalesced register and
    // create initial subranges if necessary.
    unsigned DstIdx = CP.getDstIdx();
    if (!LHS.hasSubRanges()) {
      LaneBitmask Mask = DstIdx == 0 ? CP.getNewRC()->getLaneMask()
                                     : TRI->getSubRegIndexLaneMask(DstIdx);
      // LHS must support subregs or we wouldn't be in this codepath.
      assert(Mask.any());
      LHS.createSubRangeFrom(Allocator, Mask, LHS);
    } else if (DstIdx != 0) {
      // Transform LHS lanemasks to new register class if necessary.
      for (LiveInterval::SubRange &R : LHS.subranges()) {
        LaneBitmask Mask = TRI->composeSubRegIndexLaneMask(DstIdx, R.LaneMask);
        R.LaneMask = Mask;
      }
    }
    LLVM_DEBUG(dbgs() << "\t\tLHST = " << printReg(CP.getDstReg()) << ' ' << LHS
                      << '\n');

    // Determine lanemasks of RHS in the coalesced register and merge subranges.
    unsigned SrcIdx = CP.getSrcIdx();
    if (!RHS.hasSubRanges()) {
      LaneBitmask Mask = SrcIdx == 0 ? CP.getNewRC()->getLaneMask()
                                     : TRI->getSubRegIndexLaneMask(SrcIdx);
      mergeSubRangeInto(LHS, RHS, Mask, CP, DstIdx);
    } else {
      // Pair up subranges and merge.
      for (LiveInterval::SubRange &R : RHS.subranges()) {
        LaneBitmask Mask = TRI->composeSubRegIndexLaneMask(SrcIdx, R.LaneMask);
        mergeSubRangeInto(LHS, R, Mask, CP, DstIdx);
      }
    }
    LLVM_DEBUG(dbgs() << "\tJoined SubRanges " << LHS << "\n");

    // Pruning implicit defs from subranges may result in the main range
    // having stale segments.
    LHSVals.pruneMainSegments(LHS, ShrinkMainRange);

    LHSVals.pruneSubRegValues(LHS, ShrinkMask);
    RHSVals.pruneSubRegValues(LHS, ShrinkMask);
  } else if (TrackSubRegLiveness && !CP.getDstIdx() && CP.getSrcIdx()) {
    LHS.createSubRangeFrom(LIS->getVNInfoAllocator(),
                           CP.getNewRC()->getLaneMask(), LHS);
    mergeSubRangeInto(LHS, RHS, TRI->getSubRegIndexLaneMask(CP.getSrcIdx()), CP,
                      CP.getDstIdx());
    LHSVals.pruneMainSegments(LHS, ShrinkMainRange);
    LHSVals.pruneSubRegValues(LHS, ShrinkMask);
  }

  // The merging algorithm in LiveInterval::join() can't handle conflicting
  // value mappings, so we need to remove any live ranges that overlap a
  // CR_Replace resolution. Collect a set of end points that can be used to
  // restore the live range after joining.
  SmallVector<SlotIndex, 8> EndPoints;
  LHSVals.pruneValues(RHSVals, EndPoints, true);
  RHSVals.pruneValues(LHSVals, EndPoints, true);

  // Erase COPY and IMPLICIT_DEF instructions. This may cause some external
  // registers to require trimming.
  SmallVector<Register, 8> ShrinkRegs;
  LHSVals.eraseInstrs(ErasedInstrs, ShrinkRegs, &LHS);
  RHSVals.eraseInstrs(ErasedInstrs, ShrinkRegs);
  while (!ShrinkRegs.empty())
    shrinkToUses(&LIS->getInterval(ShrinkRegs.pop_back_val()));

  // Scan and mark undef any DBG_VALUEs that would refer to a different value.
  checkMergingChangesDbgValues(CP, LHS, LHSVals, RHS, RHSVals);

  // If the RHS covers any PHI locations that were tracked for debug-info, we
  // must update tracking information to reflect the join.
  auto RegIt = RegToPHIIdx.find(CP.getSrcReg());
  if (RegIt != RegToPHIIdx.end()) {
    // Iterate over all the debug instruction numbers assigned this register.
    for (unsigned InstID : RegIt->second) {
      auto PHIIt = PHIValToPos.find(InstID);
      assert(PHIIt != PHIValToPos.end());
      const SlotIndex &SI = PHIIt->second.SI;

      // Does the RHS cover the position of this PHI?
      auto LII = RHS.find(SI);
      if (LII == RHS.end() || LII->start > SI)
        continue;

      // Accept two kinds of subregister movement:
      //  * When we merge from one register class into a larger register:
      //        %1:gr16 = some-inst
      //                ->
      //        %2:gr32.sub_16bit = some-inst
      //  * When the PHI is already in a subregister, and the larger class
      //    is coalesced:
      //        %2:gr32.sub_16bit = some-inst
      //        %3:gr32 = COPY %2
      //                ->
      //        %3:gr32.sub_16bit = some-inst
      // Test for subregister move:
      if (CP.getSrcIdx() != 0 || CP.getDstIdx() != 0)
        // If we're moving between different subregisters, ignore this join.
        // The PHI will not get a location, dropping variable locations.
        if (PHIIt->second.SubReg && PHIIt->second.SubReg != CP.getSrcIdx())
          continue;

      // Update our tracking of where the PHI is.
      PHIIt->second.Reg = CP.getDstReg();

      // If we merge into a sub-register of a larger class (test above),
      // update SubReg.
      if (CP.getSrcIdx() != 0)
        PHIIt->second.SubReg = CP.getSrcIdx();
    }

    // Rebuild the register index in RegToPHIIdx to account for PHIs tracking
    // different VRegs now. Copy old collection of debug instruction numbers and
    // erase the old one:
    auto InstrNums = RegIt->second;
    RegToPHIIdx.erase(RegIt);

    // There might already be PHIs being tracked in the destination VReg. Insert
    // into an existing tracking collection, or insert a new one.
    RegIt = RegToPHIIdx.find(CP.getDstReg());
    if (RegIt != RegToPHIIdx.end())
      RegIt->second.insert(RegIt->second.end(), InstrNums.begin(),
                           InstrNums.end());
    else
      RegToPHIIdx.insert({CP.getDstReg(), InstrNums});
  }

  // Join RHS into LHS.
  LHS.join(RHS, LHSVals.getAssignments(), RHSVals.getAssignments(), NewVNInfo);

  // Kill flags are going to be wrong if the live ranges were overlapping.
  // Eventually, we should simply clear all kill flags when computing live
  // ranges. They are reinserted after register allocation.
  MRI->clearKillFlags(LHS.reg());
  MRI->clearKillFlags(RHS.reg());

  if (!EndPoints.empty()) {
    // Recompute the parts of the live range we had to remove because of
    // CR_Replace conflicts.
    LLVM_DEBUG({
      dbgs() << "\t\trestoring liveness to " << EndPoints.size() << " points: ";
      for (unsigned i = 0, n = EndPoints.size(); i != n; ++i) {
        dbgs() << EndPoints[i];
        if (i != n-1)
          dbgs() << ',';
      }
      dbgs() << ":  " << LHS << '\n';
    });
    LIS->extendToIndices((LiveRange&)LHS, EndPoints);
  }

  return true;
}

bool RegisterCoalescer::joinIntervals(CoalescerPair &CP) {
  return CP.isPhys() ? joinReservedPhysReg(CP) : joinVirtRegs(CP);
}

void RegisterCoalescer::buildVRegToDbgValueMap(MachineFunction &MF)
{
  const SlotIndexes &Slots = *LIS->getSlotIndexes();
  SmallVector<MachineInstr *, 8> ToInsert;

  // After collecting a block of DBG_VALUEs into ToInsert, enter them into the
  // vreg => DbgValueLoc map.
  auto CloseNewDVRange = [this, &ToInsert](SlotIndex Slot) {
    for (auto *X : ToInsert) {
      for (const auto &Op : X->debug_operands()) {
        if (Op.isReg() && Op.getReg().isVirtual())
          DbgVRegToValues[Op.getReg()].push_back({Slot, X});
      }
    }

    ToInsert.clear();
  };

  // Iterate over all instructions, collecting them into the ToInsert vector.
  // Once a non-debug instruction is found, record the slot index of the
  // collected DBG_VALUEs.
  for (auto &MBB : MF) {
    SlotIndex CurrentSlot = Slots.getMBBStartIdx(&MBB);

    for (auto &MI : MBB) {
      if (MI.isDebugValue()) {
        if (any_of(MI.debug_operands(), [](const MachineOperand &MO) {
              return MO.isReg() && MO.getReg().isVirtual();
            }))
          ToInsert.push_back(&MI);
      } else if (!MI.isDebugOrPseudoInstr()) {
        CurrentSlot = Slots.getInstructionIndex(MI);
        CloseNewDVRange(CurrentSlot);
      }
    }

    // Close range of DBG_VALUEs at the end of blocks.
    CloseNewDVRange(Slots.getMBBEndIdx(&MBB));
  }

  // Sort all DBG_VALUEs we've seen by slot number.
  for (auto &Pair : DbgVRegToValues)
    llvm::sort(Pair.second);
}

void RegisterCoalescer::checkMergingChangesDbgValues(CoalescerPair &CP,
                                                     LiveRange &LHS,
                                                     JoinVals &LHSVals,
                                                     LiveRange &RHS,
                                                     JoinVals &RHSVals) {
  auto ScanForDstReg = [&](Register Reg) {
    checkMergingChangesDbgValuesImpl(Reg, RHS, LHS, LHSVals);
  };

  auto ScanForSrcReg = [&](Register Reg) {
    checkMergingChangesDbgValuesImpl(Reg, LHS, RHS, RHSVals);
  };

  // Scan for unsound updates of both the source and destination register.
  ScanForSrcReg(CP.getSrcReg());
  ScanForDstReg(CP.getDstReg());
}

void RegisterCoalescer::checkMergingChangesDbgValuesImpl(Register Reg,
                                                         LiveRange &OtherLR,
                                                         LiveRange &RegLR,
                                                         JoinVals &RegVals) {
  // Are there any DBG_VALUEs to examine?
  auto VRegMapIt = DbgVRegToValues.find(Reg);
  if (VRegMapIt == DbgVRegToValues.end())
    return;

  auto &DbgValueSet = VRegMapIt->second;
  auto DbgValueSetIt = DbgValueSet.begin();
  auto SegmentIt = OtherLR.begin();

  bool LastUndefResult = false;
  SlotIndex LastUndefIdx;

  // If the "Other" register is live at a slot Idx, test whether Reg can
  // safely be merged with it, or should be marked undef.
  auto ShouldUndef = [&RegVals, &RegLR, &LastUndefResult,
                      &LastUndefIdx](SlotIndex Idx) -> bool {
    // Our worst-case performance typically happens with asan, causing very
    // many DBG_VALUEs of the same location. Cache a copy of the most recent
    // result for this edge-case.
    if (LastUndefIdx == Idx)
      return LastUndefResult;

    // If the other range was live, and Reg's was not, the register coalescer
    // will not have tried to resolve any conflicts. We don't know whether
    // the DBG_VALUE will refer to the same value number, so it must be made
    // undef.
    auto OtherIt = RegLR.find(Idx);
    if (OtherIt == RegLR.end())
      return true;

    // Both the registers were live: examine the conflict resolution record for
    // the value number Reg refers to. CR_Keep meant that this value number
    // "won" and the merged register definitely refers to that value. CR_Erase
    // means the value number was a redundant copy of the other value, which
    // was coalesced and Reg deleted. It's safe to refer to the other register
    // (which will be the source of the copy).
    auto Resolution = RegVals.getResolution(OtherIt->valno->id);
    LastUndefResult = Resolution != JoinVals::CR_Keep &&
                      Resolution != JoinVals::CR_Erase;
    LastUndefIdx = Idx;
    return LastUndefResult;
  };

  // Iterate over both the live-range of the "Other" register, and the set of
  // DBG_VALUEs for Reg at the same time. Advance whichever one has the lowest
  // slot index. This relies on the DbgValueSet being ordered.
  while (DbgValueSetIt != DbgValueSet.end() && SegmentIt != OtherLR.end()) {
    if (DbgValueSetIt->first < SegmentIt->end) {
      // "Other" is live and there is a DBG_VALUE of Reg: test if we should
      // set it undef.
      if (DbgValueSetIt->first >= SegmentIt->start) {
        bool HasReg = DbgValueSetIt->second->hasDebugOperandForReg(Reg);
        bool ShouldUndefReg = ShouldUndef(DbgValueSetIt->first);
        if (HasReg && ShouldUndefReg) {
          // Mark undef, erase record of this DBG_VALUE to avoid revisiting.
          DbgValueSetIt->second->setDebugValueUndef();
          continue;
        }
      }
      ++DbgValueSetIt;
    } else {
      ++SegmentIt;
    }
  }
}

namespace {

/// Information concerning MBB coalescing priority.
struct MBBPriorityInfo {
  MachineBasicBlock *MBB;
  unsigned Depth;
  bool IsSplit;

  MBBPriorityInfo(MachineBasicBlock *mbb, unsigned depth, bool issplit)
    : MBB(mbb), Depth(depth), IsSplit(issplit) {}
};

} // end anonymous namespace

/// C-style comparator that sorts first based on the loop depth of the basic
/// block (the unsigned), and then on the MBB number.
///
/// EnableGlobalCopies assumes that the primary sort key is loop depth.
static int compareMBBPriority(const MBBPriorityInfo *LHS,
                              const MBBPriorityInfo *RHS) {
  // Deeper loops first
  if (LHS->Depth != RHS->Depth)
    return LHS->Depth > RHS->Depth ? -1 : 1;

  // Try to unsplit critical edges next.
  if (LHS->IsSplit != RHS->IsSplit)
    return LHS->IsSplit ? -1 : 1;

  // Prefer blocks that are more connected in the CFG. This takes care of
  // the most difficult copies first while intervals are short.
  unsigned cl = LHS->MBB->pred_size() + LHS->MBB->succ_size();
  unsigned cr = RHS->MBB->pred_size() + RHS->MBB->succ_size();
  if (cl != cr)
    return cl > cr ? -1 : 1;

  // As a last resort, sort by block number.
  return LHS->MBB->getNumber() < RHS->MBB->getNumber() ? -1 : 1;
}

/// \returns true if the given copy uses or defines a local live range.
static bool isLocalCopy(MachineInstr *Copy, const LiveIntervals *LIS) {
  if (!Copy->isCopy())
    return false;

  if (Copy->getOperand(1).isUndef())
    return false;

  Register SrcReg = Copy->getOperand(1).getReg();
  Register DstReg = Copy->getOperand(0).getReg();
  if (SrcReg.isPhysical() || DstReg.isPhysical())
    return false;

  return LIS->intervalIsInOneMBB(LIS->getInterval(SrcReg))
    || LIS->intervalIsInOneMBB(LIS->getInterval(DstReg));
}

void RegisterCoalescer::lateLiveIntervalUpdate() {
  for (Register reg : ToBeUpdated) {
    if (!LIS->hasInterval(reg))
      continue;
    LiveInterval &LI = LIS->getInterval(reg);
    shrinkToUses(&LI, &DeadDefs);
    if (!DeadDefs.empty())
      eliminateDeadDefs();
  }
  ToBeUpdated.clear();
}

bool RegisterCoalescer::
copyCoalesceWorkList(MutableArrayRef<MachineInstr*> CurrList) {
  bool Progress = false;
  SmallPtrSet<MachineInstr *, 4> CurrentErasedInstrs;
  for (MachineInstr *&MI : CurrList) {
    if (!MI)
      continue;
    // Skip instruction pointers that have already been erased, for example by
    // dead code elimination.
    if (ErasedInstrs.count(MI) || CurrentErasedInstrs.count(MI)) {
      MI = nullptr;
      continue;
    }
    bool Again = false;
    bool Success = joinCopy(MI, Again, CurrentErasedInstrs);
    Progress |= Success;
    if (Success || !Again)
      MI = nullptr;
  }
  // Clear instructions not recorded in `ErasedInstrs` but erased.
  if (!CurrentErasedInstrs.empty()) {
    for (MachineInstr *&MI : CurrList) {
      if (MI && CurrentErasedInstrs.count(MI))
        MI = nullptr;
    }
    for (MachineInstr *&MI : WorkList) {
      if (MI && CurrentErasedInstrs.count(MI))
        MI = nullptr;
    }
  }
  return Progress;
}

/// Check if DstReg is a terminal node.
/// I.e., it does not have any affinity other than \p Copy.
static bool isTerminalReg(Register DstReg, const MachineInstr &Copy,
                          const MachineRegisterInfo *MRI) {
  assert(Copy.isCopyLike());
  // Check if the destination of this copy as any other affinity.
  for (const MachineInstr &MI : MRI->reg_nodbg_instructions(DstReg))
    if (&MI != &Copy && MI.isCopyLike())
      return false;
  return true;
}

bool RegisterCoalescer::applyTerminalRule(const MachineInstr &Copy) const {
  assert(Copy.isCopyLike());
  if (!UseTerminalRule)
    return false;
  Register SrcReg, DstReg;
  unsigned SrcSubReg = 0, DstSubReg = 0;
  if (!isMoveInstr(*TRI, &Copy, SrcReg, DstReg, SrcSubReg, DstSubReg))
    return false;
  // Check if the destination of this copy has any other affinity.
  if (DstReg.isPhysical() ||
      // If SrcReg is a physical register, the copy won't be coalesced.
      // Ignoring it may have other side effect (like missing
      // rematerialization). So keep it.
      SrcReg.isPhysical() || !isTerminalReg(DstReg, Copy, MRI))
    return false;

  // DstReg is a terminal node. Check if it interferes with any other
  // copy involving SrcReg.
  const MachineBasicBlock *OrigBB = Copy.getParent();
  const LiveInterval &DstLI = LIS->getInterval(DstReg);
  for (const MachineInstr &MI : MRI->reg_nodbg_instructions(SrcReg)) {
    // Technically we should check if the weight of the new copy is
    // interesting compared to the other one and update the weight
    // of the copies accordingly. However, this would only work if
    // we would gather all the copies first then coalesce, whereas
    // right now we interleave both actions.
    // For now, just consider the copies that are in the same block.
    if (&MI == &Copy || !MI.isCopyLike() || MI.getParent() != OrigBB)
      continue;
    Register OtherSrcReg, OtherReg;
    unsigned OtherSrcSubReg = 0, OtherSubReg = 0;
    if (!isMoveInstr(*TRI, &Copy, OtherSrcReg, OtherReg, OtherSrcSubReg,
                OtherSubReg))
      return false;
    if (OtherReg == SrcReg)
      OtherReg = OtherSrcReg;
    // Check if OtherReg is a non-terminal.
    if (OtherReg.isPhysical() || isTerminalReg(OtherReg, MI, MRI))
      continue;
    // Check that OtherReg interfere with DstReg.
    if (LIS->getInterval(OtherReg).overlaps(DstLI)) {
      LLVM_DEBUG(dbgs() << "Apply terminal rule for: " << printReg(DstReg)
                        << '\n');
      return true;
    }
  }
  return false;
}

void
RegisterCoalescer::copyCoalesceInMBB(MachineBasicBlock *MBB) {
  LLVM_DEBUG(dbgs() << MBB->getName() << ":\n");

  // Collect all copy-like instructions in MBB. Don't start coalescing anything
  // yet, it might invalidate the iterator.
  const unsigned PrevSize = WorkList.size();
  if (JoinGlobalCopies) {
    SmallVector<MachineInstr*, 2> LocalTerminals;
    SmallVector<MachineInstr*, 2> GlobalTerminals;
    // Coalesce copies bottom-up to coalesce local defs before local uses. They
    // are not inherently easier to resolve, but slightly preferable until we
    // have local live range splitting. In particular this is required by
    // cmp+jmp macro fusion.
    for (MachineInstr &MI : *MBB) {
      if (!MI.isCopyLike())
        continue;
      bool ApplyTerminalRule = applyTerminalRule(MI);
      if (isLocalCopy(&MI, LIS)) {
        if (ApplyTerminalRule)
          LocalTerminals.push_back(&MI);
        else
          LocalWorkList.push_back(&MI);
      } else {
        if (ApplyTerminalRule)
          GlobalTerminals.push_back(&MI);
        else
          WorkList.push_back(&MI);
      }
    }
    // Append the copies evicted by the terminal rule at the end of the list.
    LocalWorkList.append(LocalTerminals.begin(), LocalTerminals.end());
    WorkList.append(GlobalTerminals.begin(), GlobalTerminals.end());
  }
  else {
    SmallVector<MachineInstr*, 2> Terminals;
    for (MachineInstr &MII : *MBB)
      if (MII.isCopyLike()) {
        if (applyTerminalRule(MII))
          Terminals.push_back(&MII);
        else
          WorkList.push_back(&MII);
      }
    // Append the copies evicted by the terminal rule at the end of the list.
    WorkList.append(Terminals.begin(), Terminals.end());
  }
  // Try coalescing the collected copies immediately, and remove the nulls.
  // This prevents the WorkList from getting too large since most copies are
  // joinable on the first attempt.
  MutableArrayRef<MachineInstr*>
    CurrList(WorkList.begin() + PrevSize, WorkList.end());
  if (copyCoalesceWorkList(CurrList))
    WorkList.erase(std::remove(WorkList.begin() + PrevSize, WorkList.end(),
                               nullptr), WorkList.end());
}

void RegisterCoalescer::coalesceLocals() {
  copyCoalesceWorkList(LocalWorkList);
  for (MachineInstr *MI : LocalWorkList) {
    if (MI)
      WorkList.push_back(MI);
  }
  LocalWorkList.clear();
}

void RegisterCoalescer::joinAllIntervals() {
  LLVM_DEBUG(dbgs() << "********** JOINING INTERVALS ***********\n");
  assert(WorkList.empty() && LocalWorkList.empty() && "Old data still around.");

  std::vector<MBBPriorityInfo> MBBs;
  MBBs.reserve(MF->size());
  for (MachineBasicBlock &MBB : *MF) {
    MBBs.push_back(MBBPriorityInfo(&MBB, Loops->getLoopDepth(&MBB),
                                   JoinSplitEdges && isSplitEdge(&MBB)));
  }
  array_pod_sort(MBBs.begin(), MBBs.end(), compareMBBPriority);

  // Coalesce intervals in MBB priority order.
  unsigned CurrDepth = std::numeric_limits<unsigned>::max();
  for (MBBPriorityInfo &MBB : MBBs) {
    // Try coalescing the collected local copies for deeper loops.
    if (JoinGlobalCopies && MBB.Depth < CurrDepth) {
      coalesceLocals();
      CurrDepth = MBB.Depth;
    }
    copyCoalesceInMBB(MBB.MBB);
  }
  lateLiveIntervalUpdate();
  coalesceLocals();

  // Joining intervals can allow other intervals to be joined.  Iteratively join
  // until we make no progress.
  while (copyCoalesceWorkList(WorkList))
    /* empty */ ;
  lateLiveIntervalUpdate();
}

void RegisterCoalescer::releaseMemory() {
  ErasedInstrs.clear();
  WorkList.clear();
  DeadDefs.clear();
  InflateRegs.clear();
  LargeLIVisitCounter.clear();
}

bool RegisterCoalescer::runOnMachineFunction(MachineFunction &fn) {
  LLVM_DEBUG(dbgs() << "********** REGISTER COALESCER **********\n"
                    << "********** Function: " << fn.getName() << '\n');

  // Variables changed between a setjmp and a longjump can have undefined value
  // after the longjmp. This behaviour can be observed if such a variable is
  // spilled, so longjmp won't restore the value in the spill slot.
  // RegisterCoalescer should not run in functions with a setjmp to avoid
  // merging such undefined variables with predictable ones.
  //
  // TODO: Could specifically disable coalescing registers live across setjmp
  // calls
  if (fn.exposesReturnsTwice()) {
    LLVM_DEBUG(
        dbgs() << "* Skipped as it exposes functions that returns twice.\n");
    return false;
  }

  MF = &fn;
  MRI = &fn.getRegInfo();
  const TargetSubtargetInfo &STI = fn.getSubtarget();
  TRI = STI.getRegisterInfo();
  TII = STI.getInstrInfo();
  LIS = &getAnalysis<LiveIntervalsWrapperPass>().getLIS();
  AA = &getAnalysis<AAResultsWrapperPass>().getAAResults();
  Loops = &getAnalysis<MachineLoopInfoWrapperPass>().getLI();
  if (EnableGlobalCopies == cl::BOU_UNSET)
    JoinGlobalCopies = STI.enableJoinGlobalCopies();
  else
    JoinGlobalCopies = (EnableGlobalCopies == cl::BOU_TRUE);

  // If there are PHIs tracked by debug-info, they will need updating during
  // coalescing. Build an index of those PHIs to ease updating.
  SlotIndexes *Slots = LIS->getSlotIndexes();
  for (const auto &DebugPHI : MF->DebugPHIPositions) {
    MachineBasicBlock *MBB = DebugPHI.second.MBB;
    Register Reg = DebugPHI.second.Reg;
    unsigned SubReg = DebugPHI.second.SubReg;
    SlotIndex SI = Slots->getMBBStartIdx(MBB);
    PHIValPos P = {SI, Reg, SubReg};
    PHIValToPos.insert(std::make_pair(DebugPHI.first, P));
    RegToPHIIdx[Reg].push_back(DebugPHI.first);
  }

  // The MachineScheduler does not currently require JoinSplitEdges. This will
  // either be enabled unconditionally or replaced by a more general live range
  // splitting optimization.
  JoinSplitEdges = EnableJoinSplits;

  if (VerifyCoalescing)
    MF->verify(this, "Before register coalescing", &errs());

  DbgVRegToValues.clear();
  buildVRegToDbgValueMap(fn);

  RegClassInfo.runOnMachineFunction(fn);

  // Join (coalesce) intervals if requested.
  if (EnableJoining)
    joinAllIntervals();

  // After deleting a lot of copies, register classes may be less constrained.
  // Removing sub-register operands may allow GR32_ABCD -> GR32 and DPR_VFP2 ->
  // DPR inflation.
  array_pod_sort(InflateRegs.begin(), InflateRegs.end());
  InflateRegs.erase(llvm::unique(InflateRegs), InflateRegs.end());
  LLVM_DEBUG(dbgs() << "Trying to inflate " << InflateRegs.size()
                    << " regs.\n");
  for (Register Reg : InflateRegs) {
    if (MRI->reg_nodbg_empty(Reg))
      continue;
    if (MRI->recomputeRegClass(Reg)) {
      LLVM_DEBUG(dbgs() << printReg(Reg) << " inflated to "
                        << TRI->getRegClassName(MRI->getRegClass(Reg)) << '\n');
      ++NumInflated;

      LiveInterval &LI = LIS->getInterval(Reg);
      if (LI.hasSubRanges()) {
        // If the inflated register class does not support subregisters anymore
        // remove the subranges.
        if (!MRI->shouldTrackSubRegLiveness(Reg)) {
          LI.clearSubRanges();
        } else {
#ifndef NDEBUG
          LaneBitmask MaxMask = MRI->getMaxLaneMaskForVReg(Reg);
          // If subranges are still supported, then the same subregs
          // should still be supported.
          for (LiveInterval::SubRange &S : LI.subranges()) {
            assert((S.LaneMask & ~MaxMask).none());
          }
#endif
        }
      }
    }
  }

  // After coalescing, update any PHIs that are being tracked by debug-info
  // with their new VReg locations.
  for (auto &p : MF->DebugPHIPositions) {
    auto it = PHIValToPos.find(p.first);
    assert(it != PHIValToPos.end());
    p.second.Reg = it->second.Reg;
    p.second.SubReg = it->second.SubReg;
  }

  PHIValToPos.clear();
  RegToPHIIdx.clear();

  LLVM_DEBUG(dump());
  if (VerifyCoalescing)
    MF->verify(this, "After register coalescing", &errs());
  return true;
}

void RegisterCoalescer::print(raw_ostream &O, const Module* m) const {
  LIS->print(O);
}<|MERGE_RESOLUTION|>--- conflicted
+++ resolved
@@ -1410,33 +1410,10 @@
   NewMI.setDebugLoc(DL);
 
   // In a situation like the following:
-<<<<<<< HEAD
-  //
-  //    undef %2.subreg:reg = INST %1:reg         ; DefMI (rematerializable),
-  //                                              ; DefSubIdx = subreg
-  //    %3:reg = COPY %2                          ; SrcIdx = DstIdx = 0
-  //    .... = SOMEINSTR %3:reg
-  //
-  // there are no subranges for %3 so after rematerialization we need
-  // to explicitly create them. Undefined subranges are removed later on.
-  if (DstReg.isVirtual() && DefSubIdx && !CP.getSrcIdx() && !CP.getDstIdx() &&
-      MRI->shouldTrackSubRegLiveness(DstReg)) {
-    LiveInterval &DstInt = LIS->getInterval(DstReg);
-    if (!DstInt.hasSubRanges()) {
-      LaneBitmask FullMask = MRI->getMaxLaneMaskForVReg(DstReg);
-      LaneBitmask UsedLanes = TRI->getSubRegIndexLaneMask(DefSubIdx);
-      LaneBitmask UnusedLanes = FullMask & ~UsedLanes;
-      DstInt.createSubRangeFrom(LIS->getVNInfoAllocator(), UsedLanes, DstInt);
-      DstInt.createSubRangeFrom(LIS->getVNInfoAllocator(), UnusedLanes, DstInt);
-    }
-  }
-
-=======
   //     %0:subreg = instr              ; DefMI, subreg = DstIdx
   //     %1        = copy %0:subreg ; CopyMI, SrcIdx = 0
   // instead of widening %1 to the register class of %0 simply do:
   //     %1 = instr
->>>>>>> 2f7ade4b
   const TargetRegisterClass *NewRC = CP.getNewRC();
   if (DstReg.isVirtual()) {
     const TargetRegisterClass *DstRC = MRI->getRegClass(DstReg);
