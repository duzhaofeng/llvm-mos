//===- RegisterCoalescer.cpp - Generic Register Coalescing Interface ------===//
//
// Part of the LLVM Project, under the Apache License v2.0 with LLVM Exceptions.
// See https://llvm.org/LICENSE.txt for license information.
// SPDX-License-Identifier: Apache-2.0 WITH LLVM-exception
//
//===----------------------------------------------------------------------===//
//
// This file implements the generic RegisterCoalescer interface which
// is used as the common interface used by all clients and
// implementations of register coalescing.
//
//===----------------------------------------------------------------------===//

#include "RegisterCoalescer.h"
#include "llvm/ADT/ArrayRef.h"
#include "llvm/ADT/BitVector.h"
#include "llvm/ADT/DenseSet.h"
#include "llvm/ADT/STLExtras.h"
#include "llvm/ADT/SmallPtrSet.h"
#include "llvm/ADT/SmallVector.h"
#include "llvm/ADT/Statistic.h"
#include "llvm/Analysis/AliasAnalysis.h"
#include "llvm/CodeGen/LiveInterval.h"
#include "llvm/CodeGen/LiveIntervals.h"
#include "llvm/CodeGen/LiveRangeEdit.h"
#include "llvm/CodeGen/MachineBasicBlock.h"
#include "llvm/CodeGen/MachineFunction.h"
#include "llvm/CodeGen/MachineFunctionPass.h"
#include "llvm/CodeGen/MachineInstr.h"
#include "llvm/CodeGen/MachineInstrBuilder.h"
#include "llvm/CodeGen/MachineLoopInfo.h"
#include "llvm/CodeGen/MachineOperand.h"
#include "llvm/CodeGen/MachineRegisterInfo.h"
#include "llvm/CodeGen/Passes.h"
#include "llvm/CodeGen/RegisterClassInfo.h"
#include "llvm/CodeGen/SlotIndexes.h"
#include "llvm/CodeGen/TargetInstrInfo.h"
#include "llvm/CodeGen/TargetOpcodes.h"
#include "llvm/CodeGen/TargetRegisterInfo.h"
#include "llvm/CodeGen/TargetSubtargetInfo.h"
#include "llvm/IR/DebugLoc.h"
#include "llvm/InitializePasses.h"
#include "llvm/MC/LaneBitmask.h"
#include "llvm/MC/MCInstrDesc.h"
#include "llvm/MC/MCRegisterInfo.h"
#include "llvm/Pass.h"
#include "llvm/Support/CommandLine.h"
#include "llvm/Support/Compiler.h"
#include "llvm/Support/Debug.h"
#include "llvm/Support/ErrorHandling.h"
#include "llvm/Support/raw_ostream.h"
#include <algorithm>
#include <cassert>
#include <iterator>
#include <limits>
#include <tuple>
#include <utility>
#include <vector>

using namespace llvm;

#define DEBUG_TYPE "regalloc"

STATISTIC(numJoins    , "Number of interval joins performed");
STATISTIC(numCrossRCs , "Number of cross class joins performed");
STATISTIC(numCommutes , "Number of instruction commuting performed");
STATISTIC(numExtends  , "Number of copies extended");
STATISTIC(NumReMats   , "Number of instructions re-materialized");
STATISTIC(NumInflated , "Number of register classes inflated");
STATISTIC(NumLaneConflicts, "Number of dead lane conflicts tested");
STATISTIC(NumLaneResolves,  "Number of dead lane conflicts resolved");
STATISTIC(NumShrinkToUses,  "Number of shrinkToUses called");

static cl::opt<bool> EnableJoining("join-liveintervals",
                                   cl::desc("Coalesce copies (default=true)"),
                                   cl::init(true), cl::Hidden);

static cl::opt<bool> UseTerminalRule("terminal-rule",
                                     cl::desc("Apply the terminal rule"),
                                     cl::init(false), cl::Hidden);

/// Temporary flag to test critical edge unsplitting.
static cl::opt<bool>
EnableJoinSplits("join-splitedges",
  cl::desc("Coalesce copies on split edges (default=subtarget)"), cl::Hidden);

/// Temporary flag to test global copy optimization.
static cl::opt<cl::boolOrDefault>
EnableGlobalCopies("join-globalcopies",
  cl::desc("Coalesce copies that span blocks (default=subtarget)"),
  cl::init(cl::BOU_UNSET), cl::Hidden);

static cl::opt<bool>
VerifyCoalescing("verify-coalescing",
         cl::desc("Verify machine instrs before and after register coalescing"),
         cl::Hidden);

static cl::opt<unsigned> LateRematUpdateThreshold(
    "late-remat-update-threshold", cl::Hidden,
    cl::desc("During rematerialization for a copy, if the def instruction has "
             "many other copy uses to be rematerialized, delay the multiple "
             "separate live interval update work and do them all at once after "
             "all those rematerialization are done. It will save a lot of "
             "repeated work. "),
    cl::init(100));

static cl::opt<unsigned> LargeIntervalSizeThreshold(
    "large-interval-size-threshold", cl::Hidden,
    cl::desc("If the valnos size of an interval is larger than the threshold, "
             "it is regarded as a large interval. "),
    cl::init(100));

static cl::opt<unsigned> LargeIntervalFreqThreshold(
    "large-interval-freq-threshold", cl::Hidden,
    cl::desc("For a large interval, if it is coalesed with other live "
             "intervals many times more than the threshold, stop its "
             "coalescing to control the compile time. "),
    cl::init(256));

namespace {

  class JoinVals;

  class RegisterCoalescer : public MachineFunctionPass,
                            private LiveRangeEdit::Delegate {
    MachineFunction* MF = nullptr;
    MachineRegisterInfo* MRI = nullptr;
    const TargetRegisterInfo* TRI = nullptr;
    const TargetInstrInfo* TII = nullptr;
    LiveIntervals *LIS = nullptr;
    const MachineLoopInfo* Loops = nullptr;
    AliasAnalysis *AA = nullptr;
    RegisterClassInfo RegClassInfo;

    /// Position and VReg of a PHI instruction during coalescing.
    struct PHIValPos {
      SlotIndex SI;    ///< Slot where this PHI occurs.
      Register Reg;    ///< VReg the PHI occurs in.
      unsigned SubReg; ///< Qualifying subregister for Reg.
    };

    /// Map from debug instruction number to PHI position during coalescing.
    DenseMap<unsigned, PHIValPos> PHIValToPos;
    /// Index of, for each VReg, which debug instruction numbers and
    /// corresponding PHIs are sensitive to coalescing. Each VReg may have
    /// multiple PHI defs, at different positions.
    DenseMap<Register, SmallVector<unsigned, 2>> RegToPHIIdx;

    /// Debug variable location tracking -- for each VReg, maintain an
    /// ordered-by-slot-index set of DBG_VALUEs, to help quick
    /// identification of whether coalescing may change location validity.
    using DbgValueLoc = std::pair<SlotIndex, MachineInstr*>;
    DenseMap<Register, std::vector<DbgValueLoc>> DbgVRegToValues;

    /// A LaneMask to remember on which subregister live ranges we need to call
    /// shrinkToUses() later.
    LaneBitmask ShrinkMask;

    /// True if the main range of the currently coalesced intervals should be
    /// checked for smaller live intervals.
    bool ShrinkMainRange = false;

    /// True if the coalescer should aggressively coalesce global copies
    /// in favor of keeping local copies.
    bool JoinGlobalCopies = false;

    /// True if the coalescer should aggressively coalesce fall-thru
    /// blocks exclusively containing copies.
    bool JoinSplitEdges = false;

    /// Copy instructions yet to be coalesced.
    SmallVector<MachineInstr*, 8> WorkList;
    SmallVector<MachineInstr*, 8> LocalWorkList;

    /// Set of instruction pointers that have been erased, and
    /// that may be present in WorkList.
    SmallPtrSet<MachineInstr*, 8> ErasedInstrs;

    /// Dead instructions that are about to be deleted.
    SmallVector<MachineInstr*, 8> DeadDefs;

    /// Virtual registers to be considered for register class inflation.
    SmallVector<Register, 8> InflateRegs;

    /// The collection of live intervals which should have been updated
    /// immediately after rematerialiation but delayed until
    /// lateLiveIntervalUpdate is called.
    DenseSet<Register> ToBeUpdated;

    /// Record how many times the large live interval with many valnos
    /// has been tried to join with other live interval.
    DenseMap<Register, unsigned long> LargeLIVisitCounter;

    /// Recursively eliminate dead defs in DeadDefs.
    void eliminateDeadDefs(LiveRangeEdit *Edit = nullptr);

    /// LiveRangeEdit callback for eliminateDeadDefs().
    void LRE_WillEraseInstruction(MachineInstr *MI) override;

    /// Coalesce the LocalWorkList.
    void coalesceLocals();

    /// Join compatible live intervals
    void joinAllIntervals();

    /// Coalesce copies in the specified MBB, putting
    /// copies that cannot yet be coalesced into WorkList.
    void copyCoalesceInMBB(MachineBasicBlock *MBB);

    /// Tries to coalesce all copies in CurrList. Returns true if any progress
    /// was made.
    bool copyCoalesceWorkList(MutableArrayRef<MachineInstr*> CurrList);

    /// If one def has many copy like uses, and those copy uses are all
    /// rematerialized, the live interval update needed for those
    /// rematerializations will be delayed and done all at once instead
    /// of being done multiple times. This is to save compile cost because
    /// live interval update is costly.
    void lateLiveIntervalUpdate();

    /// Check if the incoming value defined by a COPY at \p SLRQ in the subrange
    /// has no value defined in the predecessors. If the incoming value is the
    /// same as defined by the copy itself, the value is considered undefined.
    bool copyValueUndefInPredecessors(LiveRange &S,
                                      const MachineBasicBlock *MBB,
                                      LiveQueryResult SLRQ);

    /// Set necessary undef flags on subregister uses after pruning out undef
    /// lane segments from the subrange.
    void setUndefOnPrunedSubRegUses(LiveInterval &LI, Register Reg,
                                    LaneBitmask PrunedLanes);

    /// Attempt to join intervals corresponding to SrcReg/DstReg, which are the
    /// src/dst of the copy instruction CopyMI.  This returns true if the copy
    /// was successfully coalesced away. If it is not currently possible to
    /// coalesce this interval, but it may be possible if other things get
    /// coalesced, then it returns true by reference in 'Again'.
    bool joinCopy(MachineInstr *CopyMI, bool &Again,
                  SmallPtrSetImpl<MachineInstr *> &CurrentErasedInstrs);

    /// Attempt to join these two intervals.  On failure, this
    /// returns false.  The output "SrcInt" will not have been modified, so we
    /// can use this information below to update aliases.
    bool joinIntervals(CoalescerPair &CP);

    /// Attempt joining two virtual registers. Return true on success.
    bool joinVirtRegs(CoalescerPair &CP);

    /// If a live interval has many valnos and is coalesced with other
    /// live intervals many times, we regard such live interval as having
    /// high compile time cost.
    bool isHighCostLiveInterval(LiveInterval &LI);

    /// Attempt joining with a reserved physreg.
    bool joinReservedPhysReg(CoalescerPair &CP);

    /// Add the LiveRange @p ToMerge as a subregister liverange of @p LI.
    /// Subranges in @p LI which only partially interfere with the desired
    /// LaneMask are split as necessary. @p LaneMask are the lanes that
    /// @p ToMerge will occupy in the coalescer register. @p LI has its subrange
    /// lanemasks already adjusted to the coalesced register.
    void mergeSubRangeInto(LiveInterval &LI, const LiveRange &ToMerge,
                           LaneBitmask LaneMask, CoalescerPair &CP,
                           unsigned DstIdx);

    /// Join the liveranges of two subregisters. Joins @p RRange into
    /// @p LRange, @p RRange may be invalid afterwards.
    void joinSubRegRanges(LiveRange &LRange, LiveRange &RRange,
                          LaneBitmask LaneMask, const CoalescerPair &CP);

    /// We found a non-trivially-coalescable copy. If the source value number is
    /// defined by a copy from the destination reg see if we can merge these two
    /// destination reg valno# into a single value number, eliminating a copy.
    /// This returns true if an interval was modified.
    bool adjustCopiesBackFrom(const CoalescerPair &CP, MachineInstr *CopyMI);

    /// Return true if there are definitions of IntB
    /// other than BValNo val# that can reach uses of AValno val# of IntA.
    bool hasOtherReachingDefs(LiveInterval &IntA, LiveInterval &IntB,
                              VNInfo *AValNo, VNInfo *BValNo);

    /// We found a non-trivially-coalescable copy.
    /// If the source value number is defined by a commutable instruction and
    /// its other operand is coalesced to the copy dest register, see if we
    /// can transform the copy into a noop by commuting the definition.
    /// This returns a pair of two flags:
    /// - the first element is true if an interval was modified,
    /// - the second element is true if the destination interval needs
    ///   to be shrunk after deleting the copy.
    std::pair<bool,bool> removeCopyByCommutingDef(const CoalescerPair &CP,
                                                  MachineInstr *CopyMI);

    /// We found a copy which can be moved to its less frequent predecessor.
    bool removePartialRedundancy(const CoalescerPair &CP, MachineInstr &CopyMI);

    /// If the source of a copy is defined by a
    /// trivial computation, replace the copy by rematerialize the definition.
    bool reMaterializeTrivialDef(const CoalescerPair &CP, MachineInstr *CopyMI,
                                 bool &IsDefCopy);

    /// Return true if a copy involving a physreg should be joined.
    bool canJoinPhys(const CoalescerPair &CP);

    /// Replace all defs and uses of SrcReg to DstReg and update the subregister
    /// number if it is not zero. If DstReg is a physical register and the
    /// existing subregister number of the def / use being updated is not zero,
    /// make sure to set it to the correct physical subregister.
    void updateRegDefsUses(Register SrcReg, Register DstReg, unsigned SubIdx);

    /// If the given machine operand reads only undefined lanes add an undef
    /// flag.
    /// This can happen when undef uses were previously concealed by a copy
    /// which we coalesced. Example:
    ///    %0:sub0<def,read-undef> = ...
    ///    %1 = COPY %0           <-- Coalescing COPY reveals undef
    ///       = use %1:sub1       <-- hidden undef use
    void addUndefFlag(const LiveInterval &Int, SlotIndex UseIdx,
                      MachineOperand &MO, unsigned SubRegIdx);

    /// Handle copies of undef values. If the undef value is an incoming
    /// PHI value, it will convert @p CopyMI to an IMPLICIT_DEF.
    /// Returns nullptr if @p CopyMI was not in any way eliminable. Otherwise,
    /// it returns @p CopyMI (which could be an IMPLICIT_DEF at this point).
    MachineInstr *eliminateUndefCopy(MachineInstr *CopyMI);

    /// Check whether or not we should apply the terminal rule on the
    /// destination (Dst) of \p Copy.
    /// When the terminal rule applies, Copy is not profitable to
    /// coalesce.
    /// Dst is terminal if it has exactly one affinity (Dst, Src) and
    /// at least one interference (Dst, Dst2). If Dst is terminal, the
    /// terminal rule consists in checking that at least one of
    /// interfering node, say Dst2, has an affinity of equal or greater
    /// weight with Src.
    /// In that case, Dst2 and Dst will not be able to be both coalesced
    /// with Src. Since Dst2 exposes more coalescing opportunities than
    /// Dst, we can drop \p Copy.
    bool applyTerminalRule(const MachineInstr &Copy) const;

    /// Wrapper method for \see LiveIntervals::shrinkToUses.
    /// This method does the proper fixing of the live-ranges when the afore
    /// mentioned method returns true.
    void shrinkToUses(LiveInterval *LI,
                      SmallVectorImpl<MachineInstr * > *Dead = nullptr) {
      NumShrinkToUses++;
      if (LIS->shrinkToUses(LI, Dead)) {
        /// Check whether or not \p LI is composed by multiple connected
        /// components and if that is the case, fix that.
        SmallVector<LiveInterval*, 8> SplitLIs;
        LIS->splitSeparateComponents(*LI, SplitLIs);
      }
    }

    /// Wrapper Method to do all the necessary work when an Instruction is
    /// deleted.
    /// Optimizations should use this to make sure that deleted instructions
    /// are always accounted for.
    void deleteInstr(MachineInstr* MI) {
      ErasedInstrs.insert(MI);
      LIS->RemoveMachineInstrFromMaps(*MI);
      MI->eraseFromParent();
    }

    /// Walk over function and initialize the DbgVRegToValues map.
    void buildVRegToDbgValueMap(MachineFunction &MF);

    /// Test whether, after merging, any DBG_VALUEs would refer to a
    /// different value number than before merging, and whether this can
    /// be resolved. If not, mark the DBG_VALUE as being undef.
    void checkMergingChangesDbgValues(CoalescerPair &CP, LiveRange &LHS,
                                      JoinVals &LHSVals, LiveRange &RHS,
                                      JoinVals &RHSVals);

    void checkMergingChangesDbgValuesImpl(Register Reg, LiveRange &OtherRange,
                                          LiveRange &RegRange, JoinVals &Vals2);

  public:
    static char ID; ///< Class identification, replacement for typeinfo

    RegisterCoalescer() : MachineFunctionPass(ID) {
      initializeRegisterCoalescerPass(*PassRegistry::getPassRegistry());
    }

    void getAnalysisUsage(AnalysisUsage &AU) const override;

    MachineFunctionProperties getClearedProperties() const override {
      return MachineFunctionProperties().set(
          MachineFunctionProperties::Property::IsSSA);
    }

    void releaseMemory() override;

    /// This is the pass entry point.
    bool runOnMachineFunction(MachineFunction&) override;

    /// Implement the dump method.
    void print(raw_ostream &O, const Module* = nullptr) const override;
  };

} // end anonymous namespace

char RegisterCoalescer::ID = 0;

char &llvm::RegisterCoalescerID = RegisterCoalescer::ID;

INITIALIZE_PASS_BEGIN(RegisterCoalescer, "register-coalescer",
                      "Register Coalescer", false, false)
INITIALIZE_PASS_DEPENDENCY(LiveIntervalsWrapperPass)
INITIALIZE_PASS_DEPENDENCY(SlotIndexesWrapperPass)
INITIALIZE_PASS_DEPENDENCY(MachineLoopInfoWrapperPass)
INITIALIZE_PASS_DEPENDENCY(AAResultsWrapperPass)
INITIALIZE_PASS_END(RegisterCoalescer, "register-coalescer",
                    "Register Coalescer", false, false)

[[nodiscard]] static bool isMoveInstr(const TargetRegisterInfo &tri,
                                      const MachineInstr *MI, Register &Src,
                                      Register &Dst, unsigned &SrcSub,
                                      unsigned &DstSub) {
    if (MI->isCopy()) {
      Dst = MI->getOperand(0).getReg();
      DstSub = MI->getOperand(0).getSubReg();
      Src = MI->getOperand(1).getReg();
      SrcSub = MI->getOperand(1).getSubReg();
    } else if (MI->isSubregToReg()) {
      Dst = MI->getOperand(0).getReg();
      DstSub = tri.composeSubRegIndices(MI->getOperand(0).getSubReg(),
                                        MI->getOperand(3).getImm());
      Src = MI->getOperand(2).getReg();
      SrcSub = MI->getOperand(2).getSubReg();
    } else
      return false;
    return true;
}

/// Return true if this block should be vacated by the coalescer to eliminate
/// branches. The important cases to handle in the coalescer are critical edges
/// split during phi elimination which contain only copies. Simple blocks that
/// contain non-branches should also be vacated, but this can be handled by an
/// earlier pass similar to early if-conversion.
static bool isSplitEdge(const MachineBasicBlock *MBB) {
  if (MBB->pred_size() != 1 || MBB->succ_size() != 1)
    return false;

  for (const auto &MI : *MBB) {
    if (!MI.isCopyLike() && !MI.isUnconditionalBranch())
      return false;
  }
  return true;
}

bool CoalescerPair::setRegisters(const MachineInstr *MI) {
  SrcReg = DstReg = Register();
  SrcIdx = DstIdx = 0;
  NewRC = nullptr;
  Flipped = CrossClass = false;

  Register Src, Dst;
  unsigned SrcSub = 0, DstSub = 0;
  if (!isMoveInstr(TRI, MI, Src, Dst, SrcSub, DstSub))
    return false;
  Partial = SrcSub || DstSub;

  // If one register is a physreg, it must be Dst.
  if (Src.isPhysical()) {
    if (Dst.isPhysical())
      return false;
    std::swap(Src, Dst);
    std::swap(SrcSub, DstSub);
    Flipped = true;
  }

  const MachineRegisterInfo &MRI = MI->getMF()->getRegInfo();

  if (Dst.isPhysical()) {
    // Eliminate DstSub on a physreg.
    if (DstSub) {
      Dst = TRI.getSubReg(Dst, DstSub);
      if (!Dst) return false;
      DstSub = 0;
    }

    // Eliminate SrcSub by picking a corresponding Dst superregister.
    if (SrcSub) {
      Dst = TRI.getMatchingSuperReg(Dst, SrcSub, MRI.getRegClass(Src));
      if (!Dst) return false;
    } else if (!MRI.getRegClass(Src)->contains(Dst)) {
      return false;
    }
  } else {
    // Both registers are virtual.
    const TargetRegisterClass *SrcRC = MRI.getRegClass(Src);
    const TargetRegisterClass *DstRC = MRI.getRegClass(Dst);

    // Both registers have subreg indices.
    if (SrcSub && DstSub) {
      // Copies between different sub-registers are never coalescable.
      if (Src == Dst && SrcSub != DstSub)
        return false;

      NewRC = TRI.getCommonSuperRegClass(SrcRC, SrcSub, DstRC, DstSub,
                                         SrcIdx, DstIdx);
      if (!NewRC)
        return false;
    } else if (DstSub) {
      // SrcReg will be merged with a sub-register of DstReg.
      SrcIdx = DstSub;
      NewRC = TRI.getMatchingSuperRegClass(DstRC, SrcRC, DstSub);
    } else if (SrcSub) {
      // DstReg will be merged with a sub-register of SrcReg.
      DstIdx = SrcSub;
      NewRC = TRI.getMatchingSuperRegClass(SrcRC, DstRC, SrcSub);
    } else {
      // This is a straight copy without sub-registers.
      NewRC = TRI.getCommonSubClass(DstRC, SrcRC);
    }

    // The combined constraint may be impossible to satisfy.
    if (!NewRC)
      return false;

    // Prefer SrcReg to be a sub-register of DstReg.
    // FIXME: Coalescer should support subregs symmetrically.
    if (DstIdx && !SrcIdx) {
      std::swap(Src, Dst);
      std::swap(SrcIdx, DstIdx);
      Flipped = !Flipped;
    }

    CrossClass = NewRC != DstRC || NewRC != SrcRC;
  }
  // Check our invariants
  assert(Src.isVirtual() && "Src must be virtual");
  assert(!(Dst.isPhysical() && DstSub) && "Cannot have a physical SubIdx");
  SrcReg = Src;
  DstReg = Dst;
  return true;
}

bool CoalescerPair::flip() {
  if (DstReg.isPhysical())
    return false;
  std::swap(SrcReg, DstReg);
  std::swap(SrcIdx, DstIdx);
  Flipped = !Flipped;
  return true;
}

bool CoalescerPair::isCoalescable(const MachineInstr *MI) const {
  if (!MI)
    return false;
  Register Src, Dst;
  unsigned SrcSub = 0, DstSub = 0;
  if (!isMoveInstr(TRI, MI, Src, Dst, SrcSub, DstSub))
    return false;

  // Find the virtual register that is SrcReg.
  if (Dst == SrcReg) {
    std::swap(Src, Dst);
    std::swap(SrcSub, DstSub);
  } else if (Src != SrcReg) {
    return false;
  }

  // Now check that Dst matches DstReg.
  if (DstReg.isPhysical()) {
    if (!Dst.isPhysical())
      return false;
    assert(!DstIdx && !SrcIdx && "Inconsistent CoalescerPair state.");
    // DstSub could be set for a physreg from INSERT_SUBREG.
    if (DstSub)
      Dst = TRI.getSubReg(Dst, DstSub);
    // Full copy of Src.
    if (!SrcSub)
      return DstReg == Dst;
    // This is a partial register copy. Check that the parts match.
    return Register(TRI.getSubReg(DstReg, SrcSub)) == Dst;
  } else {
    // DstReg is virtual.
    if (DstReg != Dst)
      return false;
    // Registers match, do the subregisters line up?
    return TRI.composeSubRegIndices(SrcIdx, SrcSub) ==
           TRI.composeSubRegIndices(DstIdx, DstSub);
  }
}

void RegisterCoalescer::getAnalysisUsage(AnalysisUsage &AU) const {
  AU.setPreservesCFG();
  AU.addRequired<AAResultsWrapperPass>();
  AU.addRequired<LiveIntervalsWrapperPass>();
  AU.addPreserved<LiveIntervalsWrapperPass>();
  AU.addPreserved<SlotIndexesWrapperPass>();
  AU.addRequired<MachineLoopInfoWrapperPass>();
  AU.addPreserved<MachineLoopInfoWrapperPass>();
  AU.addPreservedID(MachineDominatorsID);
  MachineFunctionPass::getAnalysisUsage(AU);
}

void RegisterCoalescer::eliminateDeadDefs(LiveRangeEdit *Edit) {
  if (Edit) {
    Edit->eliminateDeadDefs(DeadDefs);
    return;
  }
  SmallVector<Register, 8> NewRegs;
  LiveRangeEdit(nullptr, NewRegs, *MF, *LIS,
                nullptr, this).eliminateDeadDefs(DeadDefs);
}

void RegisterCoalescer::LRE_WillEraseInstruction(MachineInstr *MI) {
  // MI may be in WorkList. Make sure we don't visit it.
  ErasedInstrs.insert(MI);
}

bool RegisterCoalescer::adjustCopiesBackFrom(const CoalescerPair &CP,
                                             MachineInstr *CopyMI) {
  assert(!CP.isPartial() && "This doesn't work for partial copies.");
  assert(!CP.isPhys() && "This doesn't work for physreg copies.");

  LiveInterval &IntA =
    LIS->getInterval(CP.isFlipped() ? CP.getDstReg() : CP.getSrcReg());
  LiveInterval &IntB =
    LIS->getInterval(CP.isFlipped() ? CP.getSrcReg() : CP.getDstReg());
  SlotIndex CopyIdx = LIS->getInstructionIndex(*CopyMI).getRegSlot();

  // We have a non-trivially-coalescable copy with IntA being the source and
  // IntB being the dest, thus this defines a value number in IntB.  If the
  // source value number (in IntA) is defined by a copy from B, see if we can
  // merge these two pieces of B into a single value number, eliminating a copy.
  // For example:
  //
  //  A3 = B0
  //    ...
  //  B1 = A3      <- this copy
  //
  // In this case, B0 can be extended to where the B1 copy lives, allowing the
  // B1 value number to be replaced with B0 (which simplifies the B
  // liveinterval).

  // BValNo is a value number in B that is defined by a copy from A.  'B1' in
  // the example above.
  LiveInterval::iterator BS = IntB.FindSegmentContaining(CopyIdx);
  if (BS == IntB.end()) return false;
  VNInfo *BValNo = BS->valno;

  // Get the location that B is defined at.  Two options: either this value has
  // an unknown definition point or it is defined at CopyIdx.  If unknown, we
  // can't process it.
  if (BValNo->def != CopyIdx) return false;

  // AValNo is the value number in A that defines the copy, A3 in the example.
  SlotIndex CopyUseIdx = CopyIdx.getRegSlot(true);
  LiveInterval::iterator AS = IntA.FindSegmentContaining(CopyUseIdx);
  // The live segment might not exist after fun with physreg coalescing.
  if (AS == IntA.end()) return false;
  VNInfo *AValNo = AS->valno;

  // If AValNo is defined as a copy from IntB, we can potentially process this.
  // Get the instruction that defines this value number.
  MachineInstr *ACopyMI = LIS->getInstructionFromIndex(AValNo->def);
  // Don't allow any partial copies, even if isCoalescable() allows them.
  if (!CP.isCoalescable(ACopyMI) || !ACopyMI->isFullCopy())
    return false;

  // Get the Segment in IntB that this value number starts with.
  LiveInterval::iterator ValS =
    IntB.FindSegmentContaining(AValNo->def.getPrevSlot());
  if (ValS == IntB.end())
    return false;

  // Make sure that the end of the live segment is inside the same block as
  // CopyMI.
  MachineInstr *ValSEndInst =
    LIS->getInstructionFromIndex(ValS->end.getPrevSlot());
  if (!ValSEndInst || ValSEndInst->getParent() != CopyMI->getParent())
    return false;

  // Okay, we now know that ValS ends in the same block that the CopyMI
  // live-range starts.  If there are no intervening live segments between them
  // in IntB, we can merge them.
  if (ValS+1 != BS) return false;

  LLVM_DEBUG(dbgs() << "Extending: " << printReg(IntB.reg(), TRI));

  SlotIndex FillerStart = ValS->end, FillerEnd = BS->start;
  // We are about to delete CopyMI, so need to remove it as the 'instruction
  // that defines this value #'. Update the valnum with the new defining
  // instruction #.
  BValNo->def = FillerStart;

  // Okay, we can merge them.  We need to insert a new liverange:
  // [ValS.end, BS.begin) of either value number, then we merge the
  // two value numbers.
  IntB.addSegment(LiveInterval::Segment(FillerStart, FillerEnd, BValNo));

  // Okay, merge "B1" into the same value number as "B0".
  if (BValNo != ValS->valno)
    IntB.MergeValueNumberInto(BValNo, ValS->valno);

  // Do the same for the subregister segments.
  for (LiveInterval::SubRange &S : IntB.subranges()) {
    // Check for SubRange Segments of the form [1234r,1234d:0) which can be
    // removed to prevent creating bogus SubRange Segments.
    LiveInterval::iterator SS = S.FindSegmentContaining(CopyIdx);
    if (SS != S.end() && SlotIndex::isSameInstr(SS->start, SS->end)) {
      S.removeSegment(*SS, true);
      continue;
    }
    // The subrange may have ended before FillerStart. If so, extend it.
    if (!S.getVNInfoAt(FillerStart)) {
      SlotIndex BBStart =
          LIS->getMBBStartIdx(LIS->getMBBFromIndex(FillerStart));
      S.extendInBlock(BBStart, FillerStart);
    }
    VNInfo *SubBValNo = S.getVNInfoAt(CopyIdx);
    S.addSegment(LiveInterval::Segment(FillerStart, FillerEnd, SubBValNo));
    VNInfo *SubValSNo = S.getVNInfoAt(AValNo->def.getPrevSlot());
    if (SubBValNo != SubValSNo)
      S.MergeValueNumberInto(SubBValNo, SubValSNo);
  }

  LLVM_DEBUG(dbgs() << "   result = " << IntB << '\n');

  // If the source instruction was killing the source register before the
  // merge, unset the isKill marker given the live range has been extended.
  int UIdx =
      ValSEndInst->findRegisterUseOperandIdx(IntB.reg(), /*TRI=*/nullptr, true);
  if (UIdx != -1) {
    ValSEndInst->getOperand(UIdx).setIsKill(false);
  }

  // Rewrite the copy.
  CopyMI->substituteRegister(IntA.reg(), IntB.reg(), 0, *TRI);
  // If the copy instruction was killing the destination register or any
  // subrange before the merge trim the live range.
  bool RecomputeLiveRange = AS->end == CopyIdx;
  if (!RecomputeLiveRange) {
    for (LiveInterval::SubRange &S : IntA.subranges()) {
      LiveInterval::iterator SS = S.FindSegmentContaining(CopyUseIdx);
      if (SS != S.end() && SS->end == CopyIdx) {
        RecomputeLiveRange = true;
        break;
      }
    }
  }
  if (RecomputeLiveRange)
    shrinkToUses(&IntA);

  ++numExtends;
  return true;
}

bool RegisterCoalescer::hasOtherReachingDefs(LiveInterval &IntA,
                                             LiveInterval &IntB,
                                             VNInfo *AValNo,
                                             VNInfo *BValNo) {
  // If AValNo has PHI kills, conservatively assume that IntB defs can reach
  // the PHI values.
  if (LIS->hasPHIKill(IntA, AValNo))
    return true;

  for (LiveRange::Segment &ASeg : IntA.segments) {
    if (ASeg.valno != AValNo) continue;
    LiveInterval::iterator BI = llvm::upper_bound(IntB, ASeg.start);
    if (BI != IntB.begin())
      --BI;
    for (; BI != IntB.end() && ASeg.end >= BI->start; ++BI) {
      if (BI->valno == BValNo)
        continue;
      if (BI->start <= ASeg.start && BI->end > ASeg.start)
        return true;
      if (BI->start > ASeg.start && BI->start < ASeg.end)
        return true;
    }
  }
  return false;
}

/// Copy segments with value number @p SrcValNo from liverange @p Src to live
/// range @Dst and use value number @p DstValNo there.
static std::pair<bool,bool>
addSegmentsWithValNo(LiveRange &Dst, VNInfo *DstValNo, const LiveRange &Src,
                     const VNInfo *SrcValNo) {
  bool Changed = false;
  bool MergedWithDead = false;
  for (const LiveRange::Segment &S : Src.segments) {
    if (S.valno != SrcValNo)
      continue;
    // This is adding a segment from Src that ends in a copy that is about
    // to be removed. This segment is going to be merged with a pre-existing
    // segment in Dst. This works, except in cases when the corresponding
    // segment in Dst is dead. For example: adding [192r,208r:1) from Src
    // to [208r,208d:1) in Dst would create [192r,208d:1) in Dst.
    // Recognized such cases, so that the segments can be shrunk.
    LiveRange::Segment Added = LiveRange::Segment(S.start, S.end, DstValNo);
    LiveRange::Segment &Merged = *Dst.addSegment(Added);
    if (Merged.end.isDead())
      MergedWithDead = true;
    Changed = true;
  }
  return std::make_pair(Changed, MergedWithDead);
}

std::pair<bool,bool>
RegisterCoalescer::removeCopyByCommutingDef(const CoalescerPair &CP,
                                            MachineInstr *CopyMI) {
  assert(!CP.isPhys());

  LiveInterval &IntA =
      LIS->getInterval(CP.isFlipped() ? CP.getDstReg() : CP.getSrcReg());
  LiveInterval &IntB =
      LIS->getInterval(CP.isFlipped() ? CP.getSrcReg() : CP.getDstReg());

  // We found a non-trivially-coalescable copy with IntA being the source and
  // IntB being the dest, thus this defines a value number in IntB.  If the
  // source value number (in IntA) is defined by a commutable instruction and
  // its other operand is coalesced to the copy dest register, see if we can
  // transform the copy into a noop by commuting the definition. For example,
  //
  //  A3 = op A2 killed B0
  //    ...
  //  B1 = A3      <- this copy
  //    ...
  //     = op A3   <- more uses
  //
  // ==>
  //
  //  B2 = op B0 killed A2
  //    ...
  //  B1 = B2      <- now an identity copy
  //    ...
  //     = op B2   <- more uses

  // BValNo is a value number in B that is defined by a copy from A. 'B1' in
  // the example above.
  SlotIndex CopyIdx = LIS->getInstructionIndex(*CopyMI).getRegSlot();
  VNInfo *BValNo = IntB.getVNInfoAt(CopyIdx);
  assert(BValNo != nullptr && BValNo->def == CopyIdx);

  // AValNo is the value number in A that defines the copy, A3 in the example.
  VNInfo *AValNo = IntA.getVNInfoAt(CopyIdx.getRegSlot(true));
  assert(AValNo && !AValNo->isUnused() && "COPY source not live");
  if (AValNo->isPHIDef())
    return { false, false };
  MachineInstr *DefMI = LIS->getInstructionFromIndex(AValNo->def);
  if (!DefMI)
    return { false, false };
  if (!DefMI->isCommutable())
    return { false, false };
  // If DefMI is a two-address instruction then commuting it will change the
  // destination register.
  int DefIdx = DefMI->findRegisterDefOperandIdx(IntA.reg(), /*TRI=*/nullptr);
  assert(DefIdx != -1);
  unsigned UseOpIdx;
  if (!DefMI->isRegTiedToUseOperand(DefIdx, &UseOpIdx))
    return { false, false };

  // FIXME: The code below tries to commute 'UseOpIdx' operand with some other
  // commutable operand which is expressed by 'CommuteAnyOperandIndex'value
  // passed to the method. That _other_ operand is chosen by
  // the findCommutedOpIndices() method.
  //
  // That is obviously an area for improvement in case of instructions having
  // more than 2 operands. For example, if some instruction has 3 commutable
  // operands then all possible variants (i.e. op#1<->op#2, op#1<->op#3,
  // op#2<->op#3) of commute transformation should be considered/tried here.
  unsigned NewDstIdx = TargetInstrInfo::CommuteAnyOperandIndex;
  if (!TII->findCommutedOpIndices(*DefMI, UseOpIdx, NewDstIdx))
    return { false, false };

  MachineOperand &NewDstMO = DefMI->getOperand(NewDstIdx);
  Register NewReg = NewDstMO.getReg();
  if (NewReg != IntB.reg() || !IntB.Query(AValNo->def).isKill())
    return { false, false };

  // Make sure there are no other definitions of IntB that would reach the
  // uses which the new definition can reach.
  if (hasOtherReachingDefs(IntA, IntB, AValNo, BValNo))
    return { false, false };

  // If some of the uses of IntA.reg is already coalesced away, return false.
  // It's not possible to determine whether it's safe to perform the coalescing.
  for (MachineOperand &MO : MRI->use_nodbg_operands(IntA.reg())) {
    MachineInstr *UseMI = MO.getParent();
    unsigned OpNo = &MO - &UseMI->getOperand(0);
    SlotIndex UseIdx = LIS->getInstructionIndex(*UseMI);
    LiveInterval::iterator US = IntA.FindSegmentContaining(UseIdx);
    if (US == IntA.end() || US->valno != AValNo)
      continue;
    // If this use is tied to a def, we can't rewrite the register.
    if (UseMI->isRegTiedToDefOperand(OpNo))
      return { false, false };
  }

  LLVM_DEBUG(dbgs() << "\tremoveCopyByCommutingDef: " << AValNo->def << '\t'
                    << *DefMI);

  // At this point we have decided that it is legal to do this
  // transformation.  Start by commuting the instruction.
  MachineBasicBlock *MBB = DefMI->getParent();
  MachineInstr *NewMI =
      TII->commuteInstruction(*DefMI, false, UseOpIdx, NewDstIdx);
  if (!NewMI)
    return { false, false };
  if (IntA.reg().isVirtual() && IntB.reg().isVirtual() &&
      !MRI->constrainRegClass(IntB.reg(), MRI->getRegClass(IntA.reg())))
    return { false, false };
  if (NewMI != DefMI) {
    LIS->ReplaceMachineInstrInMaps(*DefMI, *NewMI);
    MachineBasicBlock::iterator Pos = DefMI;
    MBB->insert(Pos, NewMI);
    MBB->erase(DefMI);
  }

  // If ALR and BLR overlaps and end of BLR extends beyond end of ALR, e.g.
  // A = or A, B
  // ...
  // B = A
  // ...
  // C = killed A
  // ...
  //   = B

  // Update uses of IntA of the specific Val# with IntB.
  for (MachineOperand &UseMO :
       llvm::make_early_inc_range(MRI->use_operands(IntA.reg()))) {
    if (UseMO.isUndef())
      continue;
    MachineInstr *UseMI = UseMO.getParent();
    if (UseMI->isDebugInstr()) {
      // FIXME These don't have an instruction index.  Not clear we have enough
      // info to decide whether to do this replacement or not.  For now do it.
      UseMO.setReg(NewReg);
      continue;
    }
    SlotIndex UseIdx = LIS->getInstructionIndex(*UseMI).getRegSlot(true);
    LiveInterval::iterator US = IntA.FindSegmentContaining(UseIdx);
    assert(US != IntA.end() && "Use must be live");
    if (US->valno != AValNo)
      continue;
    // Kill flags are no longer accurate. They are recomputed after RA.
    UseMO.setIsKill(false);
    if (NewReg.isPhysical())
      UseMO.substPhysReg(NewReg, *TRI);
    else
      UseMO.setReg(NewReg);
    if (UseMI == CopyMI)
      continue;
    if (!UseMI->isCopy())
      continue;
    if (UseMI->getOperand(0).getReg() != IntB.reg() ||
        UseMI->getOperand(0).getSubReg())
      continue;

    // This copy will become a noop. If it's defining a new val#, merge it into
    // BValNo.
    SlotIndex DefIdx = UseIdx.getRegSlot();
    VNInfo *DVNI = IntB.getVNInfoAt(DefIdx);
    if (!DVNI)
      continue;
    LLVM_DEBUG(dbgs() << "\t\tnoop: " << DefIdx << '\t' << *UseMI);
    assert(DVNI->def == DefIdx);
    BValNo = IntB.MergeValueNumberInto(DVNI, BValNo);
    for (LiveInterval::SubRange &S : IntB.subranges()) {
      VNInfo *SubDVNI = S.getVNInfoAt(DefIdx);
      if (!SubDVNI)
        continue;
      VNInfo *SubBValNo = S.getVNInfoAt(CopyIdx);
      assert(SubBValNo->def == CopyIdx);
      S.MergeValueNumberInto(SubDVNI, SubBValNo);
    }

    deleteInstr(UseMI);
  }

  // Extend BValNo by merging in IntA live segments of AValNo. Val# definition
  // is updated.
  bool ShrinkB = false;
  BumpPtrAllocator &Allocator = LIS->getVNInfoAllocator();
  if (IntA.hasSubRanges() || IntB.hasSubRanges()) {
    if (!IntA.hasSubRanges()) {
      LaneBitmask Mask = MRI->getMaxLaneMaskForVReg(IntA.reg());
      IntA.createSubRangeFrom(Allocator, Mask, IntA);
    } else if (!IntB.hasSubRanges()) {
      LaneBitmask Mask = MRI->getMaxLaneMaskForVReg(IntB.reg());
      IntB.createSubRangeFrom(Allocator, Mask, IntB);
    }
    SlotIndex AIdx = CopyIdx.getRegSlot(true);
    LaneBitmask MaskA;
    const SlotIndexes &Indexes = *LIS->getSlotIndexes();
    for (LiveInterval::SubRange &SA : IntA.subranges()) {
      VNInfo *ASubValNo = SA.getVNInfoAt(AIdx);
      // Even if we are dealing with a full copy, some lanes can
      // still be undefined.
      // E.g.,
      // undef A.subLow = ...
      // B = COPY A <== A.subHigh is undefined here and does
      //                not have a value number.
      if (!ASubValNo)
        continue;
      MaskA |= SA.LaneMask;

      IntB.refineSubRanges(
          Allocator, SA.LaneMask,
          [&Allocator, &SA, CopyIdx, ASubValNo,
           &ShrinkB](LiveInterval::SubRange &SR) {
            VNInfo *BSubValNo = SR.empty() ? SR.getNextValue(CopyIdx, Allocator)
                                           : SR.getVNInfoAt(CopyIdx);
            assert(BSubValNo != nullptr);
            auto P = addSegmentsWithValNo(SR, BSubValNo, SA, ASubValNo);
            ShrinkB |= P.second;
            if (P.first)
              BSubValNo->def = ASubValNo->def;
          },
          Indexes, *TRI);
    }
    // Go over all subranges of IntB that have not been covered by IntA,
    // and delete the segments starting at CopyIdx. This can happen if
    // IntA has undef lanes that are defined in IntB.
    for (LiveInterval::SubRange &SB : IntB.subranges()) {
      if ((SB.LaneMask & MaskA).any())
        continue;
      if (LiveRange::Segment *S = SB.getSegmentContaining(CopyIdx))
        if (S->start.getBaseIndex() == CopyIdx.getBaseIndex())
          SB.removeSegment(*S, true);
    }
  }

  BValNo->def = AValNo->def;
  auto P = addSegmentsWithValNo(IntB, BValNo, IntA, AValNo);
  ShrinkB |= P.second;
  LLVM_DEBUG(dbgs() << "\t\textended: " << IntB << '\n');

  LIS->removeVRegDefAt(IntA, AValNo->def);

  LLVM_DEBUG(dbgs() << "\t\ttrimmed:  " << IntA << '\n');
  ++numCommutes;
  return { true, ShrinkB };
}

/// For copy B = A in BB2, if A is defined by A = B in BB0 which is a
/// predecessor of BB2, and if B is not redefined on the way from A = B
/// in BB0 to B = A in BB2, B = A in BB2 is partially redundant if the
/// execution goes through the path from BB0 to BB2. We may move B = A
/// to the predecessor without such reversed copy.
/// So we will transform the program from:
///   BB0:
///      A = B;    BB1:
///       ...         ...
///     /     \      /
///             BB2:
///               ...
///               B = A;
///
/// to:
///
///   BB0:         BB1:
///      A = B;        ...
///       ...          B = A;
///     /     \       /
///             BB2:
///               ...
///
/// A special case is when BB0 and BB2 are the same BB which is the only
/// BB in a loop:
///   BB1:
///        ...
///   BB0/BB2:  ----
///        B = A;   |
///        ...      |
///        A = B;   |
///          |-------
///          |
/// We may hoist B = A from BB0/BB2 to BB1.
///
/// The major preconditions for correctness to remove such partial
/// redundancy include:
/// 1. A in B = A in BB2 is defined by a PHI in BB2, and one operand of
///    the PHI is defined by the reversed copy A = B in BB0.
/// 2. No B is referenced from the start of BB2 to B = A.
/// 3. No B is defined from A = B to the end of BB0.
/// 4. BB1 has only one successor.
///
/// 2 and 4 implicitly ensure B is not live at the end of BB1.
/// 4 guarantees BB2 is hotter than BB1, so we can only move a copy to a
/// colder place, which not only prevent endless loop, but also make sure
/// the movement of copy is beneficial.
bool RegisterCoalescer::removePartialRedundancy(const CoalescerPair &CP,
                                                MachineInstr &CopyMI) {
  assert(!CP.isPhys());
  if (!CopyMI.isFullCopy())
    return false;

  MachineBasicBlock &MBB = *CopyMI.getParent();
  // If this block is the target of an invoke/inlineasm_br, moving the copy into
  // the predecessor is tricker, and we don't handle it.
  if (MBB.isEHPad() || MBB.isInlineAsmBrIndirectTarget())
    return false;

  if (MBB.pred_size() != 2)
    return false;

  LiveInterval &IntA =
      LIS->getInterval(CP.isFlipped() ? CP.getDstReg() : CP.getSrcReg());
  LiveInterval &IntB =
      LIS->getInterval(CP.isFlipped() ? CP.getSrcReg() : CP.getDstReg());

  // A is defined by PHI at the entry of MBB.
  SlotIndex CopyIdx = LIS->getInstructionIndex(CopyMI).getRegSlot(true);
  VNInfo *AValNo = IntA.getVNInfoAt(CopyIdx);
  assert(AValNo && !AValNo->isUnused() && "COPY source not live");
  if (!AValNo->isPHIDef())
    return false;

  // No B is referenced before CopyMI in MBB.
  if (IntB.overlaps(LIS->getMBBStartIdx(&MBB), CopyIdx))
    return false;

  // MBB has two predecessors: one contains A = B so no copy will be inserted
  // for it. The other one will have a copy moved from MBB.
  bool FoundReverseCopy = false;
  MachineBasicBlock *CopyLeftBB = nullptr;
  for (MachineBasicBlock *Pred : MBB.predecessors()) {
    VNInfo *PVal = IntA.getVNInfoBefore(LIS->getMBBEndIdx(Pred));
    MachineInstr *DefMI = LIS->getInstructionFromIndex(PVal->def);
    if (!DefMI || !DefMI->isFullCopy()) {
      CopyLeftBB = Pred;
      continue;
    }
    // Check DefMI is a reverse copy and it is in BB Pred.
    if (DefMI->getOperand(0).getReg() != IntA.reg() ||
        DefMI->getOperand(1).getReg() != IntB.reg() ||
        DefMI->getParent() != Pred) {
      CopyLeftBB = Pred;
      continue;
    }
    // If there is any other def of B after DefMI and before the end of Pred,
    // we need to keep the copy of B = A at the end of Pred if we remove
    // B = A from MBB.
    bool ValB_Changed = false;
    for (auto *VNI : IntB.valnos) {
      if (VNI->isUnused())
        continue;
      if (PVal->def < VNI->def && VNI->def < LIS->getMBBEndIdx(Pred)) {
        ValB_Changed = true;
        break;
      }
    }
    if (ValB_Changed) {
      CopyLeftBB = Pred;
      continue;
    }
    FoundReverseCopy = true;
  }

  // If no reverse copy is found in predecessors, nothing to do.
  if (!FoundReverseCopy)
    return false;

  // If CopyLeftBB is nullptr, it means every predecessor of MBB contains
  // reverse copy, CopyMI can be removed trivially if only IntA/IntB is updated.
  // If CopyLeftBB is not nullptr, move CopyMI from MBB to CopyLeftBB and
  // update IntA/IntB.
  //
  // If CopyLeftBB is not nullptr, ensure CopyLeftBB has a single succ so
  // MBB is hotter than CopyLeftBB.
  if (CopyLeftBB && CopyLeftBB->succ_size() > 1)
    return false;

  // Now (almost sure it's) ok to move copy.
  if (CopyLeftBB) {
    // Position in CopyLeftBB where we should insert new copy.
    auto InsPos = CopyLeftBB->getFirstTerminator();

    // Make sure that B isn't referenced in the terminators (if any) at the end
    // of the predecessor since we're about to insert a new definition of B
    // before them.
    if (InsPos != CopyLeftBB->end()) {
      SlotIndex InsPosIdx = LIS->getInstructionIndex(*InsPos).getRegSlot(true);
      if (IntB.overlaps(InsPosIdx, LIS->getMBBEndIdx(CopyLeftBB)))
        return false;
    }

    LLVM_DEBUG(dbgs() << "\tremovePartialRedundancy: Move the copy to "
                      << printMBBReference(*CopyLeftBB) << '\t' << CopyMI);

    // Insert new copy to CopyLeftBB.
    MachineInstr *NewCopyMI = BuildMI(*CopyLeftBB, InsPos, CopyMI.getDebugLoc(),
                                      TII->get(TargetOpcode::COPY), IntB.reg())
                                  .addReg(IntA.reg());
    SlotIndex NewCopyIdx =
        LIS->InsertMachineInstrInMaps(*NewCopyMI).getRegSlot();
    IntB.createDeadDef(NewCopyIdx, LIS->getVNInfoAllocator());
    for (LiveInterval::SubRange &SR : IntB.subranges())
      SR.createDeadDef(NewCopyIdx, LIS->getVNInfoAllocator());

    // If the newly created Instruction has an address of an instruction that was
    // deleted before (object recycled by the allocator) it needs to be removed from
    // the deleted list.
    ErasedInstrs.erase(NewCopyMI);
  } else {
    LLVM_DEBUG(dbgs() << "\tremovePartialRedundancy: Remove the copy from "
                      << printMBBReference(MBB) << '\t' << CopyMI);
  }

  const bool IsUndefCopy = CopyMI.getOperand(1).isUndef();

  // Remove CopyMI.
  // Note: This is fine to remove the copy before updating the live-ranges.
  // While updating the live-ranges, we only look at slot indices and
  // never go back to the instruction.
  // Mark instructions as deleted.
  deleteInstr(&CopyMI);

  // Update the liveness.
  SmallVector<SlotIndex, 8> EndPoints;
  VNInfo *BValNo = IntB.Query(CopyIdx).valueOutOrDead();
  LIS->pruneValue(*static_cast<LiveRange *>(&IntB), CopyIdx.getRegSlot(),
                  &EndPoints);
  BValNo->markUnused();

  if (IsUndefCopy) {
    // We're introducing an undef phi def, and need to set undef on any users of
    // the previously local def to avoid artifically extending the lifetime
    // through the block.
    for (MachineOperand &MO : MRI->use_nodbg_operands(IntB.reg())) {
      const MachineInstr &MI = *MO.getParent();
      SlotIndex UseIdx = LIS->getInstructionIndex(MI);
      if (!IntB.liveAt(UseIdx))
        MO.setIsUndef(true);
    }
  }

  // Extend IntB to the EndPoints of its original live interval.
  LIS->extendToIndices(IntB, EndPoints);

  // Now, do the same for its subranges.
  for (LiveInterval::SubRange &SR : IntB.subranges()) {
    EndPoints.clear();
    VNInfo *BValNo = SR.Query(CopyIdx).valueOutOrDead();
    assert(BValNo && "All sublanes should be live");
    LIS->pruneValue(SR, CopyIdx.getRegSlot(), &EndPoints);
    BValNo->markUnused();
    // We can have a situation where the result of the original copy is live,
    // but is immediately dead in this subrange, e.g. [336r,336d:0). That makes
    // the copy appear as an endpoint from pruneValue(), but we don't want it
    // to because the copy has been removed.  We can go ahead and remove that
    // endpoint; there is no other situation here that there could be a use at
    // the same place as we know that the copy is a full copy.
    for (unsigned I = 0; I != EndPoints.size(); ) {
      if (SlotIndex::isSameInstr(EndPoints[I], CopyIdx)) {
        EndPoints[I] = EndPoints.back();
        EndPoints.pop_back();
        continue;
      }
      ++I;
    }
    SmallVector<SlotIndex, 8> Undefs;
    IntB.computeSubRangeUndefs(Undefs, SR.LaneMask, *MRI,
                               *LIS->getSlotIndexes());
    LIS->extendToIndices(SR, EndPoints, Undefs);
  }
  // If any dead defs were extended, truncate them.
  shrinkToUses(&IntB);

  // Finally, update the live-range of IntA.
  shrinkToUses(&IntA);
  return true;
}

/// Returns true if @p MI defines the full vreg @p Reg, as opposed to just
/// defining a subregister.
static bool definesFullReg(const MachineInstr &MI, Register Reg) {
  assert(!Reg.isPhysical() && "This code cannot handle physreg aliasing");

  for (const MachineOperand &Op : MI.all_defs()) {
    if (Op.getReg() != Reg)
      continue;
    // Return true if we define the full register or don't care about the value
    // inside other subregisters.
    if (Op.getSubReg() == 0 || Op.isUndef())
      return true;
  }
  return false;
}

bool RegisterCoalescer::reMaterializeTrivialDef(const CoalescerPair &CP,
                                                MachineInstr *CopyMI,
                                                bool &IsDefCopy) {
  IsDefCopy = false;
  Register SrcReg = CP.isFlipped() ? CP.getDstReg() : CP.getSrcReg();
  unsigned SrcIdx = CP.isFlipped() ? CP.getDstIdx() : CP.getSrcIdx();
  Register DstReg = CP.isFlipped() ? CP.getSrcReg() : CP.getDstReg();
  unsigned DstIdx = CP.isFlipped() ? CP.getSrcIdx() : CP.getDstIdx();
  if (SrcReg.isPhysical())
    return false;

  if (DstReg.isPhysical() && !TII->shouldRematPhysRegCopy()) {
    const TargetRegisterClass *SrcRC = MRI->getRegClass(SrcReg);
    if (SrcIdx) {
      if (llvm::any_of(*SrcRC, [&](Register R) {
            return Register(TRI->getSubReg(R, SrcIdx)) == DstReg;
          })) {
        return false;
      }
    } else {
      if (SrcRC->contains(DstReg))
        return false;
    }
  }

  LiveInterval &SrcInt = LIS->getInterval(SrcReg);
  SlotIndex CopyIdx = LIS->getInstructionIndex(*CopyMI);
  VNInfo *ValNo = SrcInt.Query(CopyIdx).valueIn();
  if (!ValNo)
    return false;
  if (ValNo->isPHIDef() || ValNo->isUnused())
    return false;
  MachineInstr *DefMI = LIS->getInstructionFromIndex(ValNo->def);
  if (!DefMI)
    return false;
  if (DefMI->isCopyLike()) {
    IsDefCopy = true;
    return false;
  }
  if (!TII->isAsCheapAsAMove(*DefMI))
    return false;

  SmallVector<Register, 8> NewRegs;
  LiveRangeEdit Edit(&SrcInt, NewRegs, *MF, *LIS, nullptr, this);
  if (!Edit.checkRematerializable(ValNo, DefMI))
    return false;

  if (!definesFullReg(*DefMI, SrcReg))
    return false;
  bool SawStore = false;
  if (!DefMI->isSafeToMove(SawStore))
    return false;
  const MCInstrDesc &MCID = DefMI->getDesc();
  if (MCID.getNumDefs() != 1)
    return false;
  // Only support subregister destinations when the def is read-undef.
  MachineOperand &DstOperand = CopyMI->getOperand(0);
  Register CopyDstReg = DstOperand.getReg();
  if (DstOperand.getSubReg() && !DstOperand.isUndef())
    return false;

  // If both SrcIdx and DstIdx are set, correct rematerialization would widen
  // the register substantially (beyond both source and dest size). This is bad
  // for performance since it can cascade through a function, introducing many
  // extra spills and fills (e.g. ARM can easily end up copying QQQQPR registers
  // around after a few subreg copies).
  if (SrcIdx && DstIdx)
    return false;

  const unsigned DefSubIdx = DefMI->getOperand(0).getSubReg();
  const TargetRegisterClass *DefRC = TII->getRegClass(MCID, 0, TRI, *MF);
  if (!DefMI->isImplicitDef()) {
    if (DstReg.isPhysical()) {
      Register NewDstReg = DstReg;

      unsigned NewDstIdx = TRI->composeSubRegIndices(CP.getSrcIdx(), DefSubIdx);
      if (NewDstIdx)
        NewDstReg = TRI->getSubReg(DstReg, NewDstIdx);

      // Finally, make sure that the physical subregister that will be
      // constructed later is permitted for the instruction.
      if (!DefRC->contains(NewDstReg))
        return false;
    } else {
      // Theoretically, some stack frame reference could exist. Just make sure
      // it hasn't actually happened.
      assert(DstReg.isVirtual() &&
             "Only expect to deal with virtual or physical registers");
    }
  }

  LiveRangeEdit::Remat RM(ValNo);
  RM.OrigMI = DefMI;
  if (!Edit.canRematerializeAt(RM, ValNo, CopyIdx, true))
    return false;

  DebugLoc DL = CopyMI->getDebugLoc();
  MachineBasicBlock *MBB = CopyMI->getParent();
  MachineBasicBlock::iterator MII =
    std::next(MachineBasicBlock::iterator(CopyMI));
  Edit.rematerializeAt(*MBB, MII, DstReg, RM, *TRI, false, SrcIdx, CopyMI);
  MachineInstr &NewMI = *std::prev(MII);
  NewMI.setDebugLoc(DL);

<<<<<<< HEAD
=======
  // In a situation like the following:
  //
  //    undef %2.subreg:reg = INST %1:reg         ; DefMI (rematerializable),
  //                                              ; DefSubIdx = subreg
  //    %3:reg = COPY %2                          ; SrcIdx = DstIdx = 0
  //    .... = SOMEINSTR %3:reg
  //
  // there are no subranges for %3 so after rematerialization we need
  // to explicitly create them. Undefined subranges are removed later on.
  if (DstReg.isVirtual() && DefSubIdx && !CP.getSrcIdx() && !CP.getDstIdx() &&
      MRI->shouldTrackSubRegLiveness(DstReg)) {
    LiveInterval &DstInt = LIS->getInterval(DstReg);
    if (!DstInt.hasSubRanges()) {
      LaneBitmask FullMask = MRI->getMaxLaneMaskForVReg(DstReg);
      LaneBitmask UsedLanes = TRI->getSubRegIndexLaneMask(DefSubIdx);
      LaneBitmask UnusedLanes = FullMask & ~UsedLanes;
      DstInt.createSubRangeFrom(LIS->getVNInfoAllocator(), UsedLanes, DstInt);
      DstInt.createSubRangeFrom(LIS->getVNInfoAllocator(), UnusedLanes, DstInt);
    }
  }

  // In a situation like the following:
  //     %0:subreg = instr              ; DefMI, subreg = DstIdx
  //     %1        = copy %0:subreg ; CopyMI, SrcIdx = 0
  // instead of widening %1 to the register class of %0 simply do:
  //     %1 = instr
>>>>>>> 6e482148
  const TargetRegisterClass *NewRC = CP.getNewRC();
  if (DstReg.isVirtual()) {
    const TargetRegisterClass *DstRC = MRI->getRegClass(DstReg);
    const TargetRegisterClass *CommonRC =
      TRI->getCommonSubClass(DefRC, DstRC);
    if (CommonRC != nullptr) {
      NewRC = CommonRC;

      // In a situation like the following:
      //     %0:subreg = instr              ; DefMI, subreg = DstIdx
      //     %1        = copy %0:subreg ; CopyMI, SrcIdx = 0
      // instead of widening %1 to the register class of %0 simply do:
      //     %1 = instr
      if (DstIdx != 0) {
        MachineOperand &DefMO = NewMI.getOperand(0);
        if (DefMO.getSubReg() == DstIdx) {
          assert(SrcIdx == 0 && CP.isFlipped()
                && "Shouldn't have SrcIdx+DstIdx at this point");
          if (CommonRC != nullptr) {
            // Instruction might contain "undef %0:subreg" as use operand:
            //   %0:subreg = instr op_1, ..., op_N, undef %0:subreg, op_N+2, ...
            //
            // Need to check all operands.
            for (MachineOperand &MO : NewMI.operands()) {
              if (MO.isReg() && MO.getReg() == DstReg && MO.getSubReg() == DstIdx) {
                MO.setSubReg(0);
              }
            }

            DstIdx = 0;
            DefMO.setIsUndef(false); // Only subregs can have def+undef.
          }
        }
      }
    }
  }

  // CopyMI may have implicit operands, save them so that we can transfer them
  // over to the newly materialized instruction after CopyMI is removed.
  SmallVector<MachineOperand, 4> ImplicitOps;
  ImplicitOps.reserve(CopyMI->getNumOperands() -
                      CopyMI->getDesc().getNumOperands());
  for (unsigned I = CopyMI->getDesc().getNumOperands(),
                E = CopyMI->getNumOperands();
       I != E; ++I) {
    MachineOperand &MO = CopyMI->getOperand(I);
    if (MO.isReg()) {
      assert(MO.isImplicit() && "No explicit operands after implicit operands.");
      assert((MO.getReg().isPhysical() ||
              (MO.getSubReg() == 0 && MO.getReg() == DstOperand.getReg())) &&
             "unexpected implicit virtual register def");
      ImplicitOps.push_back(MO);
    }
  }

  CopyMI->eraseFromParent();
  ErasedInstrs.insert(CopyMI);

  // NewMI may have dead implicit defs (E.g. EFLAGS for MOV<bits>r0 on X86).
  // We need to remember these so we can add intervals once we insert
  // NewMI into SlotIndexes.
  //
  // We also expect to have tied implicit-defs of super registers originating
  // from SUBREG_TO_REG, such as:
  // $edi = MOV32r0 implicit-def dead $eflags, implicit-def $rdi
  // undef %0.sub_32bit = MOV32r0 implicit-def dead $eflags, implicit-def %0
  //
  // The implicit-def of the super register may have been reduced to
  // subregisters depending on the uses.

  bool NewMIDefinesFullReg = false;

  SmallVector<MCRegister, 4> NewMIImplDefs;
  for (unsigned i = NewMI.getDesc().getNumOperands(),
                e = NewMI.getNumOperands();
       i != e; ++i) {
    MachineOperand &MO = NewMI.getOperand(i);
    if (MO.isReg() && MO.isDef()) {
      assert(MO.isImplicit());
      if (MO.getReg().isPhysical()) {
        if (MO.getReg() == DstReg)
          NewMIDefinesFullReg = true;

        assert(MO.isImplicit() && MO.getReg().isPhysical() &&
               (MO.isDead() ||
                (DefSubIdx &&
                 ((TRI->getSubReg(MO.getReg(), DefSubIdx) ==
                   MCRegister((unsigned)NewMI.getOperand(0).getReg())) ||
                  TRI->isSubRegisterEq(NewMI.getOperand(0).getReg(),
                                       MO.getReg())))));
        NewMIImplDefs.push_back(MO.getReg().asMCReg());
      } else {
        assert(MO.getReg() == NewMI.getOperand(0).getReg());

        // We're only expecting another def of the main output, so the range
        // should get updated with the regular output range.
        //
        // FIXME: The range updating below probably needs updating to look at
        // the super register if subranges are tracked.
        assert(!MRI->shouldTrackSubRegLiveness(DstReg) &&
               "subrange update for implicit-def of super register may not be "
               "properly handled");
      }
    }
  }

  if (DstReg.isVirtual()) {
    unsigned NewIdx = NewMI.getOperand(0).getSubReg();

    if (DefRC != nullptr) {
      if (NewIdx)
        NewRC = TRI->getMatchingSuperRegClass(NewRC, DefRC, NewIdx);
      else
        NewRC = TRI->getCommonSubClass(NewRC, DefRC);
      assert(NewRC && "subreg chosen for remat incompatible with instruction");
    }

    // Remap subranges to new lanemask and change register class.
    LiveInterval &DstInt = LIS->getInterval(DstReg);
    for (LiveInterval::SubRange &SR : DstInt.subranges()) {
      SR.LaneMask = TRI->composeSubRegIndexLaneMask(DstIdx, SR.LaneMask);
    }
    MRI->setRegClass(DstReg, NewRC);

    // Update machine operands and add flags.
    updateRegDefsUses(DstReg, DstReg, DstIdx);
    NewMI.getOperand(0).setSubReg(NewIdx);
    // updateRegDefUses can add an "undef" flag to the definition, since
    // it will replace DstReg with DstReg.DstIdx. If NewIdx is 0, make
    // sure that "undef" is not set.
    if (NewIdx == 0)
      NewMI.getOperand(0).setIsUndef(false);
    // Add dead subregister definitions if we are defining the whole register
    // but only part of it is live.
    // This could happen if the rematerialization instruction is rematerializing
    // more than actually is used in the register.
    // An example would be:
    // %1 = LOAD CONSTANTS 5, 8 ; Loading both 5 and 8 in different subregs
    // ; Copying only part of the register here, but the rest is undef.
    // %2:sub_16bit<def, read-undef> = COPY %1:sub_16bit
    // ==>
    // ; Materialize all the constants but only using one
    // %2 = LOAD_CONSTANTS 5, 8
    //
    // at this point for the part that wasn't defined before we could have
    // subranges missing the definition.
    if (NewIdx == 0 && DstInt.hasSubRanges()) {
      SlotIndex CurrIdx = LIS->getInstructionIndex(NewMI);
      SlotIndex DefIndex =
          CurrIdx.getRegSlot(NewMI.getOperand(0).isEarlyClobber());
      LaneBitmask MaxMask = MRI->getMaxLaneMaskForVReg(DstReg);
      VNInfo::Allocator& Alloc = LIS->getVNInfoAllocator();
      for (LiveInterval::SubRange &SR : DstInt.subranges()) {
        if (!SR.liveAt(DefIndex))
          SR.createDeadDef(DefIndex, Alloc);
        MaxMask &= ~SR.LaneMask;
      }
      if (MaxMask.any()) {
        LiveInterval::SubRange *SR = DstInt.createSubRange(Alloc, MaxMask);
        SR->createDeadDef(DefIndex, Alloc);
      }
    }

    // Make sure that the subrange for resultant undef is removed
    // For example:
    //   %1:sub1<def,read-undef> = LOAD CONSTANT 1
    //   %2 = COPY %1
    // ==>
    //   %2:sub1<def, read-undef> = LOAD CONSTANT 1
    //     ; Correct but need to remove the subrange for %2:sub0
    //     ; as it is now undef
    if (NewIdx != 0 && DstInt.hasSubRanges()) {
      // The affected subregister segments can be removed.
      SlotIndex CurrIdx = LIS->getInstructionIndex(NewMI);
      LaneBitmask DstMask = TRI->getSubRegIndexLaneMask(NewIdx);
      bool UpdatedSubRanges = false;
      SlotIndex DefIndex =
          CurrIdx.getRegSlot(NewMI.getOperand(0).isEarlyClobber());
      VNInfo::Allocator &Alloc = LIS->getVNInfoAllocator();
      for (LiveInterval::SubRange &SR : DstInt.subranges()) {
        if ((SR.LaneMask & DstMask).none()) {
          LLVM_DEBUG(dbgs()
                     << "Removing undefined SubRange "
                     << PrintLaneMask(SR.LaneMask) << " : " << SR << "\n");

          if (VNInfo *RmValNo = SR.getVNInfoAt(CurrIdx.getRegSlot())) {
            // VNI is in ValNo - remove any segments in this SubRange that have
            // this ValNo
            SR.removeValNo(RmValNo);
          }

          // We may not have a defined value at this point, but still need to
          // clear out any empty subranges tentatively created by
          // updateRegDefUses. The original subrange def may have only undefed
          // some lanes.
          UpdatedSubRanges = true;
        } else {
          // We know that this lane is defined by this instruction,
          // but at this point it may be empty because it is not used by
          // anything. This happens when updateRegDefUses adds the missing
          // lanes. Assign that lane a dead def so that the interferences
          // are properly modeled.
          if (SR.empty())
            SR.createDeadDef(DefIndex, Alloc);
        }
      }
      if (UpdatedSubRanges)
        DstInt.removeEmptySubRanges();
    }
  } else if (NewMI.getOperand(0).getReg() != CopyDstReg) {
    // The New instruction may be defining a sub-register of what's actually
    // been asked for. If so it must implicitly define the whole thing.
    assert(DstReg.isPhysical() &&
           "Only expect virtual or physical registers in remat");
    NewMI.getOperand(0).setIsDead(true);

    if (!NewMIDefinesFullReg) {
      NewMI.addOperand(MachineOperand::CreateReg(
          CopyDstReg, true /*IsDef*/, true /*IsImp*/, false /*IsKill*/));
    }

    // Record small dead def live-ranges for all the subregisters
    // of the destination register.
    // Otherwise, variables that live through may miss some
    // interferences, thus creating invalid allocation.
    // E.g., i386 code:
    // %1 = somedef ; %1 GR8
    // %2 = remat ; %2 GR32
    // CL = COPY %2.sub_8bit
    // = somedef %1 ; %1 GR8
    // =>
    // %1 = somedef ; %1 GR8
    // dead ECX = remat ; implicit-def CL
    // = somedef %1 ; %1 GR8
    // %1 will see the interferences with CL but not with CH since
    // no live-ranges would have been created for ECX.
    // Fix that!
    SlotIndex NewMIIdx = LIS->getInstructionIndex(NewMI);
    for (MCRegUnit Unit : TRI->regunits(NewMI.getOperand(0).getReg()))
      if (LiveRange *LR = LIS->getCachedRegUnit(Unit))
        LR->createDeadDef(NewMIIdx.getRegSlot(), LIS->getVNInfoAllocator());
  }

  NewMI.setRegisterDefReadUndef(NewMI.getOperand(0).getReg());

  // Transfer over implicit operands to the rematerialized instruction.
  for (MachineOperand &MO : ImplicitOps)
    NewMI.addOperand(MO);

  SlotIndex NewMIIdx = LIS->getInstructionIndex(NewMI);
  for (MCRegister Reg : NewMIImplDefs) {
    for (MCRegUnit Unit : TRI->regunits(Reg))
      if (LiveRange *LR = LIS->getCachedRegUnit(Unit))
        LR->createDeadDef(NewMIIdx.getRegSlot(), LIS->getVNInfoAllocator());
  }

  LLVM_DEBUG(dbgs() << "Remat: " << NewMI);
  ++NumReMats;

  // If the virtual SrcReg is completely eliminated, update all DBG_VALUEs
  // to describe DstReg instead.
  if (MRI->use_nodbg_empty(SrcReg)) {
    for (MachineOperand &UseMO :
         llvm::make_early_inc_range(MRI->use_operands(SrcReg))) {
      MachineInstr *UseMI = UseMO.getParent();
      if (UseMI->isDebugInstr()) {
        if (DstReg.isPhysical())
          UseMO.substPhysReg(DstReg, *TRI);
        else
          UseMO.setReg(DstReg);
        // Move the debug value directly after the def of the rematerialized
        // value in DstReg.
        MBB->splice(std::next(NewMI.getIterator()), UseMI->getParent(), UseMI);
        LLVM_DEBUG(dbgs() << "\t\tupdated: " << *UseMI);
      }
    }
  }

  if (ToBeUpdated.count(SrcReg))
    return true;

  unsigned NumCopyUses = 0;
  for (MachineOperand &UseMO : MRI->use_nodbg_operands(SrcReg)) {
    if (UseMO.getParent()->isCopyLike())
      NumCopyUses++;
  }
  if (NumCopyUses < LateRematUpdateThreshold) {
    // The source interval can become smaller because we removed a use.
    shrinkToUses(&SrcInt, &DeadDefs);
    if (!DeadDefs.empty())
      eliminateDeadDefs(&Edit);
  } else {
    ToBeUpdated.insert(SrcReg);
  }
  return true;
}

MachineInstr *RegisterCoalescer::eliminateUndefCopy(MachineInstr *CopyMI) {
  // ProcessImplicitDefs may leave some copies of <undef> values, it only
  // removes local variables. When we have a copy like:
  //
  //   %1 = COPY undef %2
  //
  // We delete the copy and remove the corresponding value number from %1.
  // Any uses of that value number are marked as <undef>.

  // Note that we do not query CoalescerPair here but redo isMoveInstr as the
  // CoalescerPair may have a new register class with adjusted subreg indices
  // at this point.
  Register SrcReg, DstReg;
  unsigned SrcSubIdx = 0, DstSubIdx = 0;
  if(!isMoveInstr(*TRI, CopyMI, SrcReg, DstReg, SrcSubIdx, DstSubIdx))
    return nullptr;

  SlotIndex Idx = LIS->getInstructionIndex(*CopyMI);
  const LiveInterval &SrcLI = LIS->getInterval(SrcReg);
  // CopyMI is undef iff SrcReg is not live before the instruction.
  if (SrcSubIdx != 0 && SrcLI.hasSubRanges()) {
    LaneBitmask SrcMask = TRI->getSubRegIndexLaneMask(SrcSubIdx);
    for (const LiveInterval::SubRange &SR : SrcLI.subranges()) {
      if ((SR.LaneMask & SrcMask).none())
        continue;
      if (SR.liveAt(Idx))
        return nullptr;
    }
  } else if (SrcLI.liveAt(Idx))
    return nullptr;

  // If the undef copy defines a live-out value (i.e. an input to a PHI def),
  // then replace it with an IMPLICIT_DEF.
  LiveInterval &DstLI = LIS->getInterval(DstReg);
  SlotIndex RegIndex = Idx.getRegSlot();
  LiveRange::Segment *Seg = DstLI.getSegmentContaining(RegIndex);
  assert(Seg != nullptr && "No segment for defining instruction");
  VNInfo *V = DstLI.getVNInfoAt(Seg->end);

  // The source interval may also have been on an undef use, in which case the
  // copy introduced a live value.
  if (((V && V->isPHIDef()) || (!V && !DstLI.liveAt(Idx)))) {
    for (unsigned i = CopyMI->getNumOperands(); i != 0; --i) {
      MachineOperand &MO = CopyMI->getOperand(i-1);
      if (MO.isReg()) {
        if (MO.isUse())
          CopyMI->removeOperand(i - 1);
      } else {
        assert(MO.isImm() &&
               CopyMI->getOpcode() == TargetOpcode::SUBREG_TO_REG);
        CopyMI->removeOperand(i-1);
      }
    }

    CopyMI->setDesc(TII->get(TargetOpcode::IMPLICIT_DEF));
    LLVM_DEBUG(dbgs() << "\tReplaced copy of <undef> value with an "
               "implicit def\n");
    return CopyMI;
  }

  // Remove any DstReg segments starting at the instruction.
  LLVM_DEBUG(dbgs() << "\tEliminating copy of <undef> value\n");

  // Remove value or merge with previous one in case of a subregister def.
  if (VNInfo *PrevVNI = DstLI.getVNInfoAt(Idx)) {
    VNInfo *VNI = DstLI.getVNInfoAt(RegIndex);
    DstLI.MergeValueNumberInto(VNI, PrevVNI);

    // The affected subregister segments can be removed.
    LaneBitmask DstMask = TRI->getSubRegIndexLaneMask(DstSubIdx);
    for (LiveInterval::SubRange &SR : DstLI.subranges()) {
      if ((SR.LaneMask & DstMask).none())
        continue;

      VNInfo *SVNI = SR.getVNInfoAt(RegIndex);
      assert(SVNI != nullptr && SlotIndex::isSameInstr(SVNI->def, RegIndex));
      SR.removeValNo(SVNI);
    }
    DstLI.removeEmptySubRanges();
  } else
    LIS->removeVRegDefAt(DstLI, RegIndex);

  // Mark uses as undef.
  for (MachineOperand &MO : MRI->reg_nodbg_operands(DstReg)) {
    if (MO.isDef() /*|| MO.isUndef()*/)
      continue;
    const MachineInstr &MI = *MO.getParent();
    SlotIndex UseIdx = LIS->getInstructionIndex(MI);
    LaneBitmask UseMask = TRI->getSubRegIndexLaneMask(MO.getSubReg());
    bool isLive;
    if (!UseMask.all() && DstLI.hasSubRanges()) {
      isLive = false;
      for (const LiveInterval::SubRange &SR : DstLI.subranges()) {
        if ((SR.LaneMask & UseMask).none())
          continue;
        if (SR.liveAt(UseIdx)) {
          isLive = true;
          break;
        }
      }
    } else
      isLive = DstLI.liveAt(UseIdx);
    if (isLive)
      continue;
    MO.setIsUndef(true);
    LLVM_DEBUG(dbgs() << "\tnew undef: " << UseIdx << '\t' << MI);
  }

  // A def of a subregister may be a use of the other subregisters, so
  // deleting a def of a subregister may also remove uses. Since CopyMI
  // is still part of the function (but about to be erased), mark all
  // defs of DstReg in it as <undef>, so that shrinkToUses would
  // ignore them.
  for (MachineOperand &MO : CopyMI->all_defs())
    if (MO.getReg() == DstReg)
      MO.setIsUndef(true);
  LIS->shrinkToUses(&DstLI);

  return CopyMI;
}

void RegisterCoalescer::addUndefFlag(const LiveInterval &Int, SlotIndex UseIdx,
                                     MachineOperand &MO, unsigned SubRegIdx) {
  LaneBitmask Mask = TRI->getSubRegIndexLaneMask(SubRegIdx);
  if (MO.isDef())
    Mask = ~Mask;
  bool IsUndef = true;
  for (const LiveInterval::SubRange &S : Int.subranges()) {
    if ((S.LaneMask & Mask).none())
      continue;
    if (S.liveAt(UseIdx)) {
      IsUndef = false;
      break;
    }
  }
  if (IsUndef) {
    MO.setIsUndef(true);
    // We found out some subregister use is actually reading an undefined
    // value. In some cases the whole vreg has become undefined at this
    // point so we have to potentially shrink the main range if the
    // use was ending a live segment there.
    LiveQueryResult Q = Int.Query(UseIdx);
    if (Q.valueOut() == nullptr)
      ShrinkMainRange = true;
  }
}

void RegisterCoalescer::updateRegDefsUses(Register SrcReg, Register DstReg,
                                          unsigned SubIdx) {
  bool DstIsPhys = DstReg.isPhysical();
  LiveInterval *DstInt = DstIsPhys ? nullptr : &LIS->getInterval(DstReg);

  if (DstInt && DstInt->hasSubRanges() && DstReg != SrcReg) {
    for (MachineOperand &MO : MRI->reg_operands(DstReg)) {
      unsigned SubReg = MO.getSubReg();
      if (SubReg == 0 || MO.isUndef())
        continue;
      MachineInstr &MI = *MO.getParent();
      if (MI.isDebugInstr())
        continue;
      SlotIndex UseIdx = LIS->getInstructionIndex(MI).getRegSlot(true);
      addUndefFlag(*DstInt, UseIdx, MO, SubReg);
    }
  }

  SmallPtrSet<MachineInstr*, 8> Visited;
  for (MachineRegisterInfo::reg_instr_iterator
       I = MRI->reg_instr_begin(SrcReg), E = MRI->reg_instr_end();
       I != E; ) {
    MachineInstr *UseMI = &*(I++);

    // Each instruction can only be rewritten once because sub-register
    // composition is not always idempotent. When SrcReg != DstReg, rewriting
    // the UseMI operands removes them from the SrcReg use-def chain, but when
    // SrcReg is DstReg we could encounter UseMI twice if it has multiple
    // operands mentioning the virtual register.
    if (SrcReg == DstReg && !Visited.insert(UseMI).second)
      continue;

    SmallVector<unsigned,8> Ops;
    bool Reads, Writes;
    std::tie(Reads, Writes) = UseMI->readsWritesVirtualRegister(SrcReg, &Ops);

    // If SrcReg wasn't read, it may still be the case that DstReg is live-in
    // because SrcReg is a sub-register.
    if (DstInt && !Reads && SubIdx && !UseMI->isDebugInstr())
      Reads = DstInt->liveAt(LIS->getInstructionIndex(*UseMI));

    // Replace SrcReg with DstReg in all UseMI operands.
    for (unsigned Op : Ops) {
      MachineOperand &MO = UseMI->getOperand(Op);

      // Adjust <undef> flags in case of sub-register joins. We don't want to
      // turn a full def into a read-modify-write sub-register def and vice
      // versa.
      if (SubIdx && MO.isDef())
        MO.setIsUndef(!Reads);

      // A subreg use of a partially undef (super) register may be a complete
      // undef use now and then has to be marked that way.
      if (MO.isUse() && !DstIsPhys) {
        unsigned SubUseIdx = TRI->composeSubRegIndices(SubIdx, MO.getSubReg());
        if (SubUseIdx != 0 && MRI->shouldTrackSubRegLiveness(DstReg)) {
          if (!DstInt->hasSubRanges()) {
            BumpPtrAllocator &Allocator = LIS->getVNInfoAllocator();
            LaneBitmask FullMask = MRI->getMaxLaneMaskForVReg(DstInt->reg());
            LaneBitmask UsedLanes = TRI->getSubRegIndexLaneMask(SubIdx);
            LaneBitmask UnusedLanes = FullMask & ~UsedLanes;
            DstInt->createSubRangeFrom(Allocator, UsedLanes, *DstInt);
            // The unused lanes are just empty live-ranges at this point.
            // It is the caller responsibility to set the proper
            // dead segments if there is an actual dead def of the
            // unused lanes. This may happen with rematerialization.
            DstInt->createSubRange(Allocator, UnusedLanes);
          }
          SlotIndex MIIdx = UseMI->isDebugInstr()
            ? LIS->getSlotIndexes()->getIndexBefore(*UseMI)
            : LIS->getInstructionIndex(*UseMI);
          SlotIndex UseIdx = MIIdx.getRegSlot(true);
          addUndefFlag(*DstInt, UseIdx, MO, SubUseIdx);
        }
      }

      if (DstIsPhys)
        MO.substPhysReg(DstReg, *TRI);
      else
        MO.substVirtReg(DstReg, SubIdx, *TRI);
    }

    LLVM_DEBUG({
      dbgs() << "\t\tupdated: ";
      if (!UseMI->isDebugInstr())
        dbgs() << LIS->getInstructionIndex(*UseMI) << "\t";
      dbgs() << *UseMI;
    });
  }
}

bool RegisterCoalescer::canJoinPhys(const CoalescerPair &CP) {
  // Always join simple intervals that are defined by a single copy from a
  // reserved register. This doesn't increase register pressure, so it is
  // always beneficial.
  if (!MRI->isReserved(CP.getDstReg())) {
    LLVM_DEBUG(dbgs() << "\tCan only merge into reserved registers.\n");
    return false;
  }

  LiveInterval &JoinVInt = LIS->getInterval(CP.getSrcReg());
  if (JoinVInt.containsOneValue())
    return true;

  LLVM_DEBUG(
      dbgs() << "\tCannot join complex intervals into reserved register.\n");
  return false;
}

bool RegisterCoalescer::copyValueUndefInPredecessors(
    LiveRange &S, const MachineBasicBlock *MBB, LiveQueryResult SLRQ) {
  for (const MachineBasicBlock *Pred : MBB->predecessors()) {
    SlotIndex PredEnd = LIS->getMBBEndIdx(Pred);
    if (VNInfo *V = S.getVNInfoAt(PredEnd.getPrevSlot())) {
      // If this is a self loop, we may be reading the same value.
      if (V->id != SLRQ.valueOutOrDead()->id)
        return false;
    }
  }

  return true;
}

void RegisterCoalescer::setUndefOnPrunedSubRegUses(LiveInterval &LI,
                                                   Register Reg,
                                                   LaneBitmask PrunedLanes) {
  // If we had other instructions in the segment reading the undef sublane
  // value, we need to mark them with undef.
  for (MachineOperand &MO : MRI->use_nodbg_operands(Reg)) {
    unsigned SubRegIdx = MO.getSubReg();
    if (SubRegIdx == 0 || MO.isUndef())
      continue;

    LaneBitmask SubRegMask = TRI->getSubRegIndexLaneMask(SubRegIdx);
    SlotIndex Pos = LIS->getInstructionIndex(*MO.getParent());
    for (LiveInterval::SubRange &S : LI.subranges()) {
      if (!S.liveAt(Pos) && (PrunedLanes & SubRegMask).any()) {
        MO.setIsUndef();
        break;
      }
    }
  }

  LI.removeEmptySubRanges();

  // A def of a subregister may be a use of other register lanes. Replacing
  // such a def with a def of a different register will eliminate the use,
  // and may cause the recorded live range to be larger than the actual
  // liveness in the program IR.
  LIS->shrinkToUses(&LI);
}

bool RegisterCoalescer::joinCopy(
    MachineInstr *CopyMI, bool &Again,
    SmallPtrSetImpl<MachineInstr *> &CurrentErasedInstrs) {
  Again = false;
  LLVM_DEBUG(dbgs() << LIS->getInstructionIndex(*CopyMI) << '\t' << *CopyMI);

  CoalescerPair CP(*TRI);
  if (!CP.setRegisters(CopyMI)) {
    LLVM_DEBUG(dbgs() << "\tNot coalescable.\n");
    return false;
  }

  if (CP.getNewRC()) {
    auto SrcRC = MRI->getRegClass(CP.getSrcReg());
    auto DstRC = MRI->getRegClass(CP.getDstReg());
    unsigned SrcIdx = CP.getSrcIdx();
    unsigned DstIdx = CP.getDstIdx();
    if (CP.isFlipped()) {
      std::swap(SrcIdx, DstIdx);
      std::swap(SrcRC, DstRC);
    }
    if (!TRI->shouldCoalesce(CopyMI, SrcRC, SrcIdx, DstRC, DstIdx,
                             CP.getNewRC(), *LIS)) {
      LLVM_DEBUG(dbgs() << "\tSubtarget bailed on coalescing.\n");
      return false;
    }
  }

  // Dead code elimination. This really should be handled by MachineDCE, but
  // sometimes dead copies slip through, and we can't generate invalid live
  // ranges.
  if (!CP.isPhys() && CopyMI->allDefsAreDead()) {
    LLVM_DEBUG(dbgs() << "\tCopy is dead.\n");
    DeadDefs.push_back(CopyMI);
    eliminateDeadDefs();
    return true;
  }

  // Eliminate undefs.
  if (!CP.isPhys()) {
    // If this is an IMPLICIT_DEF, leave it alone, but don't try to coalesce.
    if (MachineInstr *UndefMI = eliminateUndefCopy(CopyMI)) {
      if (UndefMI->isImplicitDef())
        return false;
      deleteInstr(CopyMI);
      return false;  // Not coalescable.
    }
  }

  // Coalesced copies are normally removed immediately, but transformations
  // like removeCopyByCommutingDef() can inadvertently create identity copies.
  // When that happens, just join the values and remove the copy.
  if (CP.getSrcReg() == CP.getDstReg()) {
    LiveInterval &LI = LIS->getInterval(CP.getSrcReg());
    LLVM_DEBUG(dbgs() << "\tCopy already coalesced: " << LI << '\n');
    const SlotIndex CopyIdx = LIS->getInstructionIndex(*CopyMI);
    LiveQueryResult LRQ = LI.Query(CopyIdx);
    if (VNInfo *DefVNI = LRQ.valueDefined()) {
      VNInfo *ReadVNI = LRQ.valueIn();
      assert(ReadVNI && "No value before copy and no <undef> flag.");
      assert(ReadVNI != DefVNI && "Cannot read and define the same value.");

      // Track incoming undef lanes we need to eliminate from the subrange.
      LaneBitmask PrunedLanes;
      MachineBasicBlock *MBB = CopyMI->getParent();

      // Process subregister liveranges.
      for (LiveInterval::SubRange &S : LI.subranges()) {
        LiveQueryResult SLRQ = S.Query(CopyIdx);
        if (VNInfo *SDefVNI = SLRQ.valueDefined()) {
          if (VNInfo *SReadVNI = SLRQ.valueIn())
            SDefVNI = S.MergeValueNumberInto(SDefVNI, SReadVNI);

          // If this copy introduced an undef subrange from an incoming value,
          // we need to eliminate the undef live in values from the subrange.
          if (copyValueUndefInPredecessors(S, MBB, SLRQ)) {
            LLVM_DEBUG(dbgs() << "Incoming sublane value is undef at copy\n");
            PrunedLanes |= S.LaneMask;
            S.removeValNo(SDefVNI);
          }
        }
      }

      LI.MergeValueNumberInto(DefVNI, ReadVNI);
      if (PrunedLanes.any()) {
        LLVM_DEBUG(dbgs() << "Pruning undef incoming lanes: "
                          << PrunedLanes << '\n');
        setUndefOnPrunedSubRegUses(LI, CP.getSrcReg(), PrunedLanes);
      }

      LLVM_DEBUG(dbgs() << "\tMerged values:          " << LI << '\n');
    }
    deleteInstr(CopyMI);
    return true;
  }

  // Enforce policies.
  if (CP.isPhys()) {
    LLVM_DEBUG(dbgs() << "\tConsidering merging "
                      << printReg(CP.getSrcReg(), TRI) << " with "
                      << printReg(CP.getDstReg(), TRI, CP.getSrcIdx()) << '\n');
    if (!canJoinPhys(CP)) {
      // Before giving up coalescing, if definition of source is defined by
      // trivial computation, try rematerializing it.
      bool IsDefCopy = false;
      if (reMaterializeTrivialDef(CP, CopyMI, IsDefCopy))
        return true;
      if (IsDefCopy)
        Again = true;  // May be possible to coalesce later.
      return false;
    }
  } else {
    // When possible, let DstReg be the larger interval.
    if (!CP.isPartial() && LIS->getInterval(CP.getSrcReg()).size() >
                           LIS->getInterval(CP.getDstReg()).size())
      CP.flip();

    LLVM_DEBUG({
      dbgs() << "\tConsidering merging to "
             << TRI->getRegClassName(CP.getNewRC()) << " with ";
      if (CP.getDstIdx() && CP.getSrcIdx())
        dbgs() << printReg(CP.getDstReg()) << " in "
               << TRI->getSubRegIndexName(CP.getDstIdx()) << " and "
               << printReg(CP.getSrcReg()) << " in "
               << TRI->getSubRegIndexName(CP.getSrcIdx()) << '\n';
      else
        dbgs() << printReg(CP.getSrcReg(), TRI) << " in "
               << printReg(CP.getDstReg(), TRI, CP.getSrcIdx()) << '\n';
    });
  }

  ShrinkMask = LaneBitmask::getNone();
  ShrinkMainRange = false;

  // Okay, attempt to join these two intervals.  On failure, this returns false.
  // Otherwise, if one of the intervals being joined is a physreg, this method
  // always canonicalizes DstInt to be it.  The output "SrcInt" will not have
  // been modified, so we can use this information below to update aliases.
  if (!joinIntervals(CP)) {
    // Coalescing failed.

    // If definition of source is defined by trivial computation, try
    // rematerializing it.
    bool IsDefCopy = false;
    if (reMaterializeTrivialDef(CP, CopyMI, IsDefCopy))
      return true;

    // If we can eliminate the copy without merging the live segments, do so
    // now.
    if (!CP.isPartial() && !CP.isPhys()) {
      bool Changed = adjustCopiesBackFrom(CP, CopyMI);
      bool Shrink = false;
      if (!Changed)
        std::tie(Changed, Shrink) = removeCopyByCommutingDef(CP, CopyMI);
      if (Changed) {
        deleteInstr(CopyMI);
        if (Shrink) {
          Register DstReg = CP.isFlipped() ? CP.getSrcReg() : CP.getDstReg();
          LiveInterval &DstLI = LIS->getInterval(DstReg);
          shrinkToUses(&DstLI);
          LLVM_DEBUG(dbgs() << "\t\tshrunk:   " << DstLI << '\n');
        }
        LLVM_DEBUG(dbgs() << "\tTrivial!\n");
        return true;
      }
    }

    // Try and see if we can partially eliminate the copy by moving the copy to
    // its predecessor.
    if (!CP.isPartial() && !CP.isPhys())
      if (removePartialRedundancy(CP, *CopyMI))
        return true;

    // Otherwise, we are unable to join the intervals.
    LLVM_DEBUG(dbgs() << "\tInterference!\n");
    Again = true;  // May be possible to coalesce later.
    return false;
  }

  // Coalescing to a virtual register that is of a sub-register class of the
  // other. Make sure the resulting register is set to the right register class.
  if (CP.isCrossClass()) {
    ++numCrossRCs;
    MRI->setRegClass(CP.getDstReg(), CP.getNewRC());
  }

  // Removing sub-register copies can ease the register class constraints.
  // Make sure we attempt to inflate the register class of DstReg.
  if (!CP.isPhys() && RegClassInfo.isProperSubClass(CP.getNewRC()))
    InflateRegs.push_back(CP.getDstReg());

  // CopyMI has been erased by joinIntervals at this point. Remove it from
  // ErasedInstrs since copyCoalesceWorkList() won't add a successful join back
  // to the work list. This keeps ErasedInstrs from growing needlessly.
  if (ErasedInstrs.erase(CopyMI))
    // But we may encounter the instruction again in this iteration.
    CurrentErasedInstrs.insert(CopyMI);

  // Rewrite all SrcReg operands to DstReg.
  // Also update DstReg operands to include DstIdx if it is set.
  if (CP.getDstIdx())
    updateRegDefsUses(CP.getDstReg(), CP.getDstReg(), CP.getDstIdx());
  updateRegDefsUses(CP.getSrcReg(), CP.getDstReg(), CP.getSrcIdx());

  // Shrink subregister ranges if necessary.
  if (ShrinkMask.any()) {
    LiveInterval &LI = LIS->getInterval(CP.getDstReg());
    for (LiveInterval::SubRange &S : LI.subranges()) {
      if ((S.LaneMask & ShrinkMask).none())
        continue;
      LLVM_DEBUG(dbgs() << "Shrink LaneUses (Lane " << PrintLaneMask(S.LaneMask)
                        << ")\n");
      LIS->shrinkToUses(S, LI.reg());
      ShrinkMainRange = true;
    }
    LI.removeEmptySubRanges();
  }

  // CP.getSrcReg()'s live interval has been merged into CP.getDstReg's live
  // interval. Since CP.getSrcReg() is in ToBeUpdated set and its live interval
  // is not up-to-date, need to update the merged live interval here.
  if (ToBeUpdated.count(CP.getSrcReg()))
    ShrinkMainRange = true;

  if (ShrinkMainRange) {
    LiveInterval &LI = LIS->getInterval(CP.getDstReg());
    shrinkToUses(&LI);
  }

  // SrcReg is guaranteed to be the register whose live interval that is
  // being merged.
  LIS->removeInterval(CP.getSrcReg());

  // Update regalloc hint.
  TRI->updateRegAllocHint(CP.getSrcReg(), CP.getDstReg(), *MF);

  LLVM_DEBUG({
    dbgs() << "\tSuccess: " << printReg(CP.getSrcReg(), TRI, CP.getSrcIdx())
           << " -> " << printReg(CP.getDstReg(), TRI, CP.getDstIdx()) << '\n';
    dbgs() << "\tResult = ";
    if (CP.isPhys())
      dbgs() << printReg(CP.getDstReg(), TRI);
    else
      dbgs() << LIS->getInterval(CP.getDstReg());
    dbgs() << '\n';
  });

  ++numJoins;
  return true;
}

bool RegisterCoalescer::joinReservedPhysReg(CoalescerPair &CP) {
  Register DstReg = CP.getDstReg();
  Register SrcReg = CP.getSrcReg();
  assert(CP.isPhys() && "Must be a physreg copy");
  assert(MRI->isReserved(DstReg) && "Not a reserved register");
  LiveInterval &RHS = LIS->getInterval(SrcReg);
  LLVM_DEBUG(dbgs() << "\t\tRHS = " << RHS << '\n');

  assert(RHS.containsOneValue() && "Invalid join with reserved register");

  // Optimization for reserved registers like ESP. We can only merge with a
  // reserved physreg if RHS has a single value that is a copy of DstReg.
  // The live range of the reserved register will look like a set of dead defs
  // - we don't properly track the live range of reserved registers.

  // Deny any overlapping intervals.  This depends on all the reserved
  // register live ranges to look like dead defs.
  if (!MRI->isConstantPhysReg(DstReg)) {
    for (MCRegUnit Unit : TRI->regunits(DstReg)) {
      // Abort if not all the regunits are reserved.
      for (MCRegUnitRootIterator RI(Unit, TRI); RI.isValid(); ++RI) {
        if (!MRI->isReserved(*RI))
          return false;
      }
      if (RHS.overlaps(LIS->getRegUnit(Unit))) {
        LLVM_DEBUG(dbgs() << "\t\tInterference: " << printRegUnit(Unit, TRI)
                          << '\n');
        return false;
      }
    }

    // We must also check for overlaps with regmask clobbers.
    BitVector RegMaskUsable;
    if (LIS->checkRegMaskInterference(RHS, RegMaskUsable) &&
        !RegMaskUsable.test(DstReg)) {
      LLVM_DEBUG(dbgs() << "\t\tRegMask interference\n");
      return false;
    }
  }

  // Skip any value computations, we are not adding new values to the
  // reserved register.  Also skip merging the live ranges, the reserved
  // register live range doesn't need to be accurate as long as all the
  // defs are there.

  // Delete the identity copy.
  MachineInstr *CopyMI;
  if (CP.isFlipped()) {
    // Physreg is copied into vreg
    //   %y = COPY %physreg_x
    //   ...  //< no other def of %physreg_x here
    //   use %y
    // =>
    //   ...
    //   use %physreg_x
    CopyMI = MRI->getVRegDef(SrcReg);
    deleteInstr(CopyMI);
  } else {
    // VReg is copied into physreg:
    //   %y = def
    //   ... //< no other def or use of %physreg_x here
    //   %physreg_x = COPY %y
    // =>
    //   %physreg_x = def
    //   ...
    if (!MRI->hasOneNonDBGUse(SrcReg)) {
      LLVM_DEBUG(dbgs() << "\t\tMultiple vreg uses!\n");
      return false;
    }

    if (!LIS->intervalIsInOneMBB(RHS)) {
      LLVM_DEBUG(dbgs() << "\t\tComplex control flow!\n");
      return false;
    }

    MachineInstr &DestMI = *MRI->getVRegDef(SrcReg);
    CopyMI = &*MRI->use_instr_nodbg_begin(SrcReg);
    SlotIndex CopyRegIdx = LIS->getInstructionIndex(*CopyMI).getRegSlot();
    SlotIndex DestRegIdx = LIS->getInstructionIndex(DestMI).getRegSlot();

    if (!MRI->isConstantPhysReg(DstReg)) {
      // We checked above that there are no interfering defs of the physical
      // register. However, for this case, where we intend to move up the def of
      // the physical register, we also need to check for interfering uses.
      SlotIndexes *Indexes = LIS->getSlotIndexes();
      for (SlotIndex SI = Indexes->getNextNonNullIndex(DestRegIdx);
           SI != CopyRegIdx; SI = Indexes->getNextNonNullIndex(SI)) {
        MachineInstr *MI = LIS->getInstructionFromIndex(SI);
        if (MI->readsRegister(DstReg, TRI)) {
          LLVM_DEBUG(dbgs() << "\t\tInterference (read): " << *MI);
          return false;
        }
      }
    }

    // We're going to remove the copy which defines a physical reserved
    // register, so remove its valno, etc.
    LLVM_DEBUG(dbgs() << "\t\tRemoving phys reg def of "
                      << printReg(DstReg, TRI) << " at " << CopyRegIdx << "\n");

    LIS->removePhysRegDefAt(DstReg.asMCReg(), CopyRegIdx);
    deleteInstr(CopyMI);

    // Create a new dead def at the new def location.
    for (MCRegUnit Unit : TRI->regunits(DstReg)) {
      LiveRange &LR = LIS->getRegUnit(Unit);
      LR.createDeadDef(DestRegIdx, LIS->getVNInfoAllocator());
    }
  }

  // We don't track kills for reserved registers.
  MRI->clearKillFlags(CP.getSrcReg());

  return true;
}

//===----------------------------------------------------------------------===//
//                 Interference checking and interval joining
//===----------------------------------------------------------------------===//
//
// In the easiest case, the two live ranges being joined are disjoint, and
// there is no interference to consider. It is quite common, though, to have
// overlapping live ranges, and we need to check if the interference can be
// resolved.
//
// The live range of a single SSA value forms a sub-tree of the dominator tree.
// This means that two SSA values overlap if and only if the def of one value
// is contained in the live range of the other value. As a special case, the
// overlapping values can be defined at the same index.
//
// The interference from an overlapping def can be resolved in these cases:
//
// 1. Coalescable copies. The value is defined by a copy that would become an
//    identity copy after joining SrcReg and DstReg. The copy instruction will
//    be removed, and the value will be merged with the source value.
//
//    There can be several copies back and forth, causing many values to be
//    merged into one. We compute a list of ultimate values in the joined live
//    range as well as a mappings from the old value numbers.
//
// 2. IMPLICIT_DEF. This instruction is only inserted to ensure all PHI
//    predecessors have a live out value. It doesn't cause real interference,
//    and can be merged into the value it overlaps. Like a coalescable copy, it
//    can be erased after joining.
//
// 3. Copy of external value. The overlapping def may be a copy of a value that
//    is already in the other register. This is like a coalescable copy, but
//    the live range of the source register must be trimmed after erasing the
//    copy instruction:
//
//      %src = COPY %ext
//      %dst = COPY %ext  <-- Remove this COPY, trim the live range of %ext.
//
// 4. Clobbering undefined lanes. Vector registers are sometimes built by
//    defining one lane at a time:
//
//      %dst:ssub0<def,read-undef> = FOO
//      %src = BAR
//      %dst:ssub1 = COPY %src
//
//    The live range of %src overlaps the %dst value defined by FOO, but
//    merging %src into %dst:ssub1 is only going to clobber the ssub1 lane
//    which was undef anyway.
//
//    The value mapping is more complicated in this case. The final live range
//    will have different value numbers for both FOO and BAR, but there is no
//    simple mapping from old to new values. It may even be necessary to add
//    new PHI values.
//
// 5. Clobbering dead lanes. A def may clobber a lane of a vector register that
//    is live, but never read. This can happen because we don't compute
//    individual live ranges per lane.
//
//      %dst = FOO
//      %src = BAR
//      %dst:ssub1 = COPY %src
//
//    This kind of interference is only resolved locally. If the clobbered
//    lane value escapes the block, the join is aborted.

namespace {

/// Track information about values in a single virtual register about to be
/// joined. Objects of this class are always created in pairs - one for each
/// side of the CoalescerPair (or one for each lane of a side of the coalescer
/// pair)
class JoinVals {
  /// Live range we work on.
  LiveRange &LR;

  /// (Main) register we work on.
  const Register Reg;

  /// Reg (and therefore the values in this liverange) will end up as
  /// subregister SubIdx in the coalesced register. Either CP.DstIdx or
  /// CP.SrcIdx.
  const unsigned SubIdx;

  /// The LaneMask that this liverange will occupy the coalesced register. May
  /// be smaller than the lanemask produced by SubIdx when merging subranges.
  const LaneBitmask LaneMask;

  /// This is true when joining sub register ranges, false when joining main
  /// ranges.
  const bool SubRangeJoin;

  /// Whether the current LiveInterval tracks subregister liveness.
  const bool TrackSubRegLiveness;

  /// Values that will be present in the final live range.
  SmallVectorImpl<VNInfo*> &NewVNInfo;

  const CoalescerPair &CP;
  LiveIntervals *LIS;
  SlotIndexes *Indexes;
  const TargetRegisterInfo *TRI;

  /// Value number assignments. Maps value numbers in LI to entries in
  /// NewVNInfo. This is suitable for passing to LiveInterval::join().
  SmallVector<int, 8> Assignments;

  public:
  /// Conflict resolution for overlapping values.
  enum ConflictResolution {
    /// No overlap, simply keep this value.
    CR_Keep,

    /// Merge this value into OtherVNI and erase the defining instruction.
    /// Used for IMPLICIT_DEF, coalescable copies, and copies from external
    /// values.
    CR_Erase,

    /// Merge this value into OtherVNI but keep the defining instruction.
    /// This is for the special case where OtherVNI is defined by the same
    /// instruction.
    CR_Merge,

    /// Keep this value, and have it replace OtherVNI where possible. This
    /// complicates value mapping since OtherVNI maps to two different values
    /// before and after this def.
    /// Used when clobbering undefined or dead lanes.
    CR_Replace,

    /// Unresolved conflict. Visit later when all values have been mapped.
    CR_Unresolved,

    /// Unresolvable conflict. Abort the join.
    CR_Impossible
  };

  private:
  /// Per-value info for LI. The lane bit masks are all relative to the final
  /// joined register, so they can be compared directly between SrcReg and
  /// DstReg.
  struct Val {
    ConflictResolution Resolution = CR_Keep;

    /// Lanes written by this def, 0 for unanalyzed values.
    LaneBitmask WriteLanes;

    /// Lanes with defined values in this register. Other lanes are undef and
    /// safe to clobber.
    LaneBitmask ValidLanes;

    /// Value in LI being redefined by this def.
    VNInfo *RedefVNI = nullptr;

    /// Value in the other live range that overlaps this def, if any.
    VNInfo *OtherVNI = nullptr;

    /// Is this value an IMPLICIT_DEF that can be erased?
    ///
    /// IMPLICIT_DEF values should only exist at the end of a basic block that
    /// is a predecessor to a phi-value. These IMPLICIT_DEF instructions can be
    /// safely erased if they are overlapping a live value in the other live
    /// interval.
    ///
    /// Weird control flow graphs and incomplete PHI handling in
    /// ProcessImplicitDefs can very rarely create IMPLICIT_DEF values with
    /// longer live ranges. Such IMPLICIT_DEF values should be treated like
    /// normal values.
    bool ErasableImplicitDef = false;

    /// True when the live range of this value will be pruned because of an
    /// overlapping CR_Replace value in the other live range.
    bool Pruned = false;

    /// True once Pruned above has been computed.
    bool PrunedComputed = false;

    /// True if this value is determined to be identical to OtherVNI
    /// (in valuesIdentical). This is used with CR_Erase where the erased
    /// copy is redundant, i.e. the source value is already the same as
    /// the destination. In such cases the subranges need to be updated
    /// properly. See comment at pruneSubRegValues for more info.
    bool Identical = false;

    Val() = default;

    bool isAnalyzed() const { return WriteLanes.any(); }

    /// Mark this value as an IMPLICIT_DEF which must be kept as if it were an
    /// ordinary value.
    void mustKeepImplicitDef(const TargetRegisterInfo &TRI,
                             const MachineInstr &ImpDef) {
      assert(ImpDef.isImplicitDef());
      ErasableImplicitDef = false;
      ValidLanes = TRI.getSubRegIndexLaneMask(ImpDef.getOperand(0).getSubReg());
    }
  };

  /// One entry per value number in LI.
  SmallVector<Val, 8> Vals;

  /// Compute the bitmask of lanes actually written by DefMI.
  /// Set Redef if there are any partial register definitions that depend on the
  /// previous value of the register.
  LaneBitmask computeWriteLanes(const MachineInstr *DefMI, bool &Redef) const;

  /// Find the ultimate value that VNI was copied from.
  std::pair<const VNInfo *, Register> followCopyChain(const VNInfo *VNI) const;

  bool valuesIdentical(VNInfo *Value0, VNInfo *Value1, const JoinVals &Other) const;

  /// Analyze ValNo in this live range, and set all fields of Vals[ValNo].
  /// Return a conflict resolution when possible, but leave the hard cases as
  /// CR_Unresolved.
  /// Recursively calls computeAssignment() on this and Other, guaranteeing that
  /// both OtherVNI and RedefVNI have been analyzed and mapped before returning.
  /// The recursion always goes upwards in the dominator tree, making loops
  /// impossible.
  ConflictResolution analyzeValue(unsigned ValNo, JoinVals &Other);

  /// Compute the value assignment for ValNo in RI.
  /// This may be called recursively by analyzeValue(), but never for a ValNo on
  /// the stack.
  void computeAssignment(unsigned ValNo, JoinVals &Other);

  /// Assuming ValNo is going to clobber some valid lanes in Other.LR, compute
  /// the extent of the tainted lanes in the block.
  ///
  /// Multiple values in Other.LR can be affected since partial redefinitions
  /// can preserve previously tainted lanes.
  ///
  ///   1 %dst = VLOAD           <-- Define all lanes in %dst
  ///   2 %src = FOO             <-- ValNo to be joined with %dst:ssub0
  ///   3 %dst:ssub1 = BAR       <-- Partial redef doesn't clear taint in ssub0
  ///   4 %dst:ssub0 = COPY %src <-- Conflict resolved, ssub0 wasn't read
  ///
  /// For each ValNo in Other that is affected, add an (EndIndex, TaintedLanes)
  /// entry to TaintedVals.
  ///
  /// Returns false if the tainted lanes extend beyond the basic block.
  bool
  taintExtent(unsigned ValNo, LaneBitmask TaintedLanes, JoinVals &Other,
              SmallVectorImpl<std::pair<SlotIndex, LaneBitmask>> &TaintExtent);

  /// Return true if MI uses any of the given Lanes from Reg.
  /// This does not include partial redefinitions of Reg.
  bool usesLanes(const MachineInstr &MI, Register, unsigned, LaneBitmask) const;

  /// Determine if ValNo is a copy of a value number in LR or Other.LR that will
  /// be pruned:
  ///
  ///   %dst = COPY %src
  ///   %src = COPY %dst  <-- This value to be pruned.
  ///   %dst = COPY %src  <-- This value is a copy of a pruned value.
  bool isPrunedValue(unsigned ValNo, JoinVals &Other);

public:
  JoinVals(LiveRange &LR, Register Reg, unsigned SubIdx, LaneBitmask LaneMask,
           SmallVectorImpl<VNInfo *> &newVNInfo, const CoalescerPair &cp,
           LiveIntervals *lis, const TargetRegisterInfo *TRI, bool SubRangeJoin,
           bool TrackSubRegLiveness)
      : LR(LR), Reg(Reg), SubIdx(SubIdx), LaneMask(LaneMask),
        SubRangeJoin(SubRangeJoin), TrackSubRegLiveness(TrackSubRegLiveness),
        NewVNInfo(newVNInfo), CP(cp), LIS(lis), Indexes(LIS->getSlotIndexes()),
        TRI(TRI), Assignments(LR.getNumValNums(), -1),
        Vals(LR.getNumValNums()) {}

  /// Analyze defs in LR and compute a value mapping in NewVNInfo.
  /// Returns false if any conflicts were impossible to resolve.
  bool mapValues(JoinVals &Other);

  /// Try to resolve conflicts that require all values to be mapped.
  /// Returns false if any conflicts were impossible to resolve.
  bool resolveConflicts(JoinVals &Other);

  /// Prune the live range of values in Other.LR where they would conflict with
  /// CR_Replace values in LR. Collect end points for restoring the live range
  /// after joining.
  void pruneValues(JoinVals &Other, SmallVectorImpl<SlotIndex> &EndPoints,
                   bool changeInstrs);

  /// Removes subranges starting at copies that get removed. This sometimes
  /// happens when undefined subranges are copied around. These ranges contain
  /// no useful information and can be removed.
  void pruneSubRegValues(LiveInterval &LI, LaneBitmask &ShrinkMask);

  /// Pruning values in subranges can lead to removing segments in these
  /// subranges started by IMPLICIT_DEFs. The corresponding segments in
  /// the main range also need to be removed. This function will mark
  /// the corresponding values in the main range as pruned, so that
  /// eraseInstrs can do the final cleanup.
  /// The parameter @p LI must be the interval whose main range is the
  /// live range LR.
  void pruneMainSegments(LiveInterval &LI, bool &ShrinkMainRange);

  /// Erase any machine instructions that have been coalesced away.
  /// Add erased instructions to ErasedInstrs.
  /// Add foreign virtual registers to ShrinkRegs if their live range ended at
  /// the erased instrs.
  void eraseInstrs(SmallPtrSetImpl<MachineInstr*> &ErasedInstrs,
                   SmallVectorImpl<Register> &ShrinkRegs,
                   LiveInterval *LI = nullptr);

  /// Remove liverange defs at places where implicit defs will be removed.
  void removeImplicitDefs();

  /// Get the value assignments suitable for passing to LiveInterval::join.
  const int *getAssignments() const { return Assignments.data(); }

  /// Get the conflict resolution for a value number.
  ConflictResolution getResolution(unsigned Num) const {
    return Vals[Num].Resolution;
  }
};

} // end anonymous namespace

LaneBitmask JoinVals::computeWriteLanes(const MachineInstr *DefMI, bool &Redef)
  const {
  LaneBitmask L;
  for (const MachineOperand &MO : DefMI->all_defs()) {
    if (MO.getReg() != Reg)
      continue;
    L |= TRI->getSubRegIndexLaneMask(
           TRI->composeSubRegIndices(SubIdx, MO.getSubReg()));
    if (MO.readsReg())
      Redef = true;
  }
  return L;
}

std::pair<const VNInfo *, Register>
JoinVals::followCopyChain(const VNInfo *VNI) const {
  Register TrackReg = Reg;

  while (!VNI->isPHIDef()) {
    SlotIndex Def = VNI->def;
    MachineInstr *MI = Indexes->getInstructionFromIndex(Def);
    assert(MI && "No defining instruction");
    if (!MI->isFullCopy())
      return std::make_pair(VNI, TrackReg);
    Register SrcReg = MI->getOperand(1).getReg();
    if (!SrcReg.isVirtual())
      return std::make_pair(VNI, TrackReg);

    const LiveInterval &LI = LIS->getInterval(SrcReg);
    const VNInfo *ValueIn;
    // No subrange involved.
    if (!SubRangeJoin || !LI.hasSubRanges()) {
      LiveQueryResult LRQ = LI.Query(Def);
      ValueIn = LRQ.valueIn();
    } else {
      // Query subranges. Ensure that all matching ones take us to the same def
      // (allowing some of them to be undef).
      ValueIn = nullptr;
      for (const LiveInterval::SubRange &S : LI.subranges()) {
        // Transform lanemask to a mask in the joined live interval.
        LaneBitmask SMask = TRI->composeSubRegIndexLaneMask(SubIdx, S.LaneMask);
        if ((SMask & LaneMask).none())
          continue;
        LiveQueryResult LRQ = S.Query(Def);
        if (!ValueIn) {
          ValueIn = LRQ.valueIn();
          continue;
        }
        if (LRQ.valueIn() && ValueIn != LRQ.valueIn())
          return std::make_pair(VNI, TrackReg);
      }
    }
    if (ValueIn == nullptr) {
      // Reaching an undefined value is legitimate, for example:
      //
      // 1   undef %0.sub1 = ...  ;; %0.sub0 == undef
      // 2   %1 = COPY %0         ;; %1 is defined here.
      // 3   %0 = COPY %1         ;; Now %0.sub0 has a definition,
      //                          ;; but it's equivalent to "undef".
      return std::make_pair(nullptr, SrcReg);
    }
    VNI = ValueIn;
    TrackReg = SrcReg;
  }
  return std::make_pair(VNI, TrackReg);
}

bool JoinVals::valuesIdentical(VNInfo *Value0, VNInfo *Value1,
                               const JoinVals &Other) const {
  const VNInfo *Orig0;
  Register Reg0;
  std::tie(Orig0, Reg0) = followCopyChain(Value0);
  if (Orig0 == Value1 && Reg0 == Other.Reg)
    return true;

  const VNInfo *Orig1;
  Register Reg1;
  std::tie(Orig1, Reg1) = Other.followCopyChain(Value1);
  // If both values are undefined, and the source registers are the same
  // register, the values are identical. Filter out cases where only one
  // value is defined.
  if (Orig0 == nullptr || Orig1 == nullptr)
    return Orig0 == Orig1 && Reg0 == Reg1;

  // The values are equal if they are defined at the same place and use the
  // same register. Note that we cannot compare VNInfos directly as some of
  // them might be from a copy created in mergeSubRangeInto()  while the other
  // is from the original LiveInterval.
  return Orig0->def == Orig1->def && Reg0 == Reg1;
}

JoinVals::ConflictResolution
JoinVals::analyzeValue(unsigned ValNo, JoinVals &Other) {
  Val &V = Vals[ValNo];
  assert(!V.isAnalyzed() && "Value has already been analyzed!");
  VNInfo *VNI = LR.getValNumInfo(ValNo);
  if (VNI->isUnused()) {
    V.WriteLanes = LaneBitmask::getAll();
    return CR_Keep;
  }

  // Get the instruction defining this value, compute the lanes written.
  const MachineInstr *DefMI = nullptr;
  if (VNI->isPHIDef()) {
    // Conservatively assume that all lanes in a PHI are valid.
    LaneBitmask Lanes = SubRangeJoin ? LaneBitmask::getLane(0)
                                     : TRI->getSubRegIndexLaneMask(SubIdx);
    V.ValidLanes = V.WriteLanes = Lanes;
  } else {
    DefMI = Indexes->getInstructionFromIndex(VNI->def);
    assert(DefMI != nullptr);
    if (SubRangeJoin) {
      // We don't care about the lanes when joining subregister ranges.
      V.WriteLanes = V.ValidLanes = LaneBitmask::getLane(0);
      if (DefMI->isImplicitDef()) {
        V.ValidLanes = LaneBitmask::getNone();
        V.ErasableImplicitDef = true;
      }
    } else {
      bool Redef = false;
      V.ValidLanes = V.WriteLanes = computeWriteLanes(DefMI, Redef);

      // If this is a read-modify-write instruction, there may be more valid
      // lanes than the ones written by this instruction.
      // This only covers partial redef operands. DefMI may have normal use
      // operands reading the register. They don't contribute valid lanes.
      //
      // This adds ssub1 to the set of valid lanes in %src:
      //
      //   %src:ssub1 = FOO
      //
      // This leaves only ssub1 valid, making any other lanes undef:
      //
      //   %src:ssub1<def,read-undef> = FOO %src:ssub2
      //
      // The <read-undef> flag on the def operand means that old lane values are
      // not important.
      if (Redef) {
        V.RedefVNI = LR.Query(VNI->def).valueIn();
        assert((TrackSubRegLiveness || V.RedefVNI) &&
               "Instruction is reading nonexistent value");
        if (V.RedefVNI != nullptr) {
          computeAssignment(V.RedefVNI->id, Other);
          V.ValidLanes |= Vals[V.RedefVNI->id].ValidLanes;
        }
      }

      // An IMPLICIT_DEF writes undef values.
      if (DefMI->isImplicitDef()) {
        // We normally expect IMPLICIT_DEF values to be live only until the end
        // of their block. If the value is really live longer and gets pruned in
        // another block, this flag is cleared again.
        //
        // Clearing the valid lanes is deferred until it is sure this can be
        // erased.
        V.ErasableImplicitDef = true;
      }
    }
  }

  // Find the value in Other that overlaps VNI->def, if any.
  LiveQueryResult OtherLRQ = Other.LR.Query(VNI->def);

  // It is possible that both values are defined by the same instruction, or
  // the values are PHIs defined in the same block. When that happens, the two
  // values should be merged into one, but not into any preceding value.
  // The first value defined or visited gets CR_Keep, the other gets CR_Merge.
  if (VNInfo *OtherVNI = OtherLRQ.valueDefined()) {
    assert(SlotIndex::isSameInstr(VNI->def, OtherVNI->def) && "Broken LRQ");

    // One value stays, the other is merged. Keep the earlier one, or the first
    // one we see.
    if (OtherVNI->def < VNI->def)
      Other.computeAssignment(OtherVNI->id, *this);
    else if (VNI->def < OtherVNI->def && OtherLRQ.valueIn()) {
      // This is an early-clobber def overlapping a live-in value in the other
      // register. Not mergeable.
      V.OtherVNI = OtherLRQ.valueIn();
      return CR_Impossible;
    }
    V.OtherVNI = OtherVNI;
    Val &OtherV = Other.Vals[OtherVNI->id];
    // Keep this value, check for conflicts when analyzing OtherVNI. Avoid
    // revisiting OtherVNI->id in JoinVals::computeAssignment() below before it
    // is assigned.
    if (!OtherV.isAnalyzed() || Other.Assignments[OtherVNI->id] == -1)
      return CR_Keep;
    // Both sides have been analyzed now.
    // Allow overlapping PHI values. Any real interference would show up in a
    // predecessor, the PHI itself can't introduce any conflicts.
    if (VNI->isPHIDef())
      return CR_Merge;
    if ((V.ValidLanes & OtherV.ValidLanes).any())
      // Overlapping lanes can't be resolved.
      return CR_Impossible;
    else
      return CR_Merge;
  }

  // No simultaneous def. Is Other live at the def?
  V.OtherVNI = OtherLRQ.valueIn();
  if (!V.OtherVNI)
    // No overlap, no conflict.
    return CR_Keep;

  assert(!SlotIndex::isSameInstr(VNI->def, V.OtherVNI->def) && "Broken LRQ");

  // We have overlapping values, or possibly a kill of Other.
  // Recursively compute assignments up the dominator tree.
  Other.computeAssignment(V.OtherVNI->id, *this);
  Val &OtherV = Other.Vals[V.OtherVNI->id];

  if (OtherV.ErasableImplicitDef) {
    // Check if OtherV is an IMPLICIT_DEF that extends beyond its basic block.
    // This shouldn't normally happen, but ProcessImplicitDefs can leave such
    // IMPLICIT_DEF instructions behind, and there is nothing wrong with it
    // technically.
    //
    // When it happens, treat that IMPLICIT_DEF as a normal value, and don't try
    // to erase the IMPLICIT_DEF instruction.
    //
    // Additionally we must keep an IMPLICIT_DEF if we're redefining an incoming
    // value.

    MachineInstr *OtherImpDef =
        Indexes->getInstructionFromIndex(V.OtherVNI->def);
    MachineBasicBlock *OtherMBB = OtherImpDef->getParent();
    if (DefMI &&
        (DefMI->getParent() != OtherMBB || LIS->isLiveInToMBB(LR, OtherMBB))) {
      LLVM_DEBUG(dbgs() << "IMPLICIT_DEF defined at " << V.OtherVNI->def
                 << " extends into "
                 << printMBBReference(*DefMI->getParent())
                 << ", keeping it.\n");
      OtherV.mustKeepImplicitDef(*TRI, *OtherImpDef);
    } else if (OtherMBB->hasEHPadSuccessor()) {
      // If OtherV is defined in a basic block that has EH pad successors then
      // we get the same problem not just if OtherV is live beyond its basic
      // block, but beyond the last call instruction in its basic block. Handle
      // this case conservatively.
      LLVM_DEBUG(
          dbgs() << "IMPLICIT_DEF defined at " << V.OtherVNI->def
                 << " may be live into EH pad successors, keeping it.\n");
      OtherV.mustKeepImplicitDef(*TRI, *OtherImpDef);
    } else {
      // We deferred clearing these lanes in case we needed to save them
      OtherV.ValidLanes &= ~OtherV.WriteLanes;
    }
  }

  // Allow overlapping PHI values. Any real interference would show up in a
  // predecessor, the PHI itself can't introduce any conflicts.
  if (VNI->isPHIDef())
    return CR_Replace;

  // Check for simple erasable conflicts.
  if (DefMI->isImplicitDef())
    return CR_Erase;

  // Include the non-conflict where DefMI is a coalescable copy that kills
  // OtherVNI. We still want the copy erased and value numbers merged.
  if (CP.isCoalescable(DefMI)) {
    // Some of the lanes copied from OtherVNI may be undef, making them undef
    // here too.
    V.ValidLanes &= ~V.WriteLanes | OtherV.ValidLanes;
    return CR_Erase;
  }

  // This may not be a real conflict if DefMI simply kills Other and defines
  // VNI.
  if (OtherLRQ.isKill() && OtherLRQ.endPoint() <= VNI->def)
    return CR_Keep;

  // Handle the case where VNI and OtherVNI can be proven to be identical:
  //
  //   %other = COPY %ext
  //   %this  = COPY %ext <-- Erase this copy
  //
  if (DefMI->isFullCopy() && !CP.isPartial() &&
      valuesIdentical(VNI, V.OtherVNI, Other)) {
    V.Identical = true;
    return CR_Erase;
  }

  // The remaining checks apply to the lanes, which aren't tracked here.  This
  // was already decided to be OK via the following CR_Replace condition.
  // CR_Replace.
  if (SubRangeJoin)
    return CR_Replace;

  // If the lanes written by this instruction were all undef in OtherVNI, it is
  // still safe to join the live ranges. This can't be done with a simple value
  // mapping, though - OtherVNI will map to multiple values:
  //
  //   1 %dst:ssub0 = FOO                <-- OtherVNI
  //   2 %src = BAR                      <-- VNI
  //   3 %dst:ssub1 = COPY killed %src    <-- Eliminate this copy.
  //   4 BAZ killed %dst
  //   5 QUUX killed %src
  //
  // Here OtherVNI will map to itself in [1;2), but to VNI in [2;5). CR_Replace
  // handles this complex value mapping.
  if ((V.WriteLanes & OtherV.ValidLanes).none())
    return CR_Replace;

  // If the other live range is killed by DefMI and the live ranges are still
  // overlapping, it must be because we're looking at an early clobber def:
  //
  //   %dst<def,early-clobber> = ASM killed %src
  //
  // In this case, it is illegal to merge the two live ranges since the early
  // clobber def would clobber %src before it was read.
  if (OtherLRQ.isKill()) {
    // This case where the def doesn't overlap the kill is handled above.
    assert(VNI->def.isEarlyClobber() &&
           "Only early clobber defs can overlap a kill");
    return CR_Impossible;
  }

  // VNI is clobbering live lanes in OtherVNI, but there is still the
  // possibility that no instructions actually read the clobbered lanes.
  // If we're clobbering all the lanes in OtherVNI, at least one must be read.
  // Otherwise Other.RI wouldn't be live here.
  if ((TRI->getSubRegIndexLaneMask(Other.SubIdx) & ~V.WriteLanes).none())
    return CR_Impossible;

  if (TrackSubRegLiveness) {
    auto &OtherLI = LIS->getInterval(Other.Reg);
    // If OtherVNI does not have subranges, it means all the lanes of OtherVNI
    // share the same live range, so we just need to check whether they have
    // any conflict bit in their LaneMask.
    if (!OtherLI.hasSubRanges()) {
      LaneBitmask OtherMask = TRI->getSubRegIndexLaneMask(Other.SubIdx);
      return (OtherMask & V.WriteLanes).none() ? CR_Replace : CR_Impossible;
    }

    // If we are clobbering some active lanes of OtherVNI at VNI->def, it is
    // impossible to resolve the conflict. Otherwise, we can just replace
    // OtherVNI because of no real conflict.
    for (LiveInterval::SubRange &OtherSR : OtherLI.subranges()) {
      LaneBitmask OtherMask =
          TRI->composeSubRegIndexLaneMask(Other.SubIdx, OtherSR.LaneMask);
      if ((OtherMask & V.WriteLanes).none())
        continue;

      auto OtherSRQ = OtherSR.Query(VNI->def);
      if (OtherSRQ.valueIn() && OtherSRQ.endPoint() > VNI->def) {
        // VNI is clobbering some lanes of OtherVNI, they have real conflict.
        return CR_Impossible;
      }
    }

    // VNI is NOT clobbering any lane of OtherVNI, just replace OtherVNI.
    return CR_Replace;
  }

  // We need to verify that no instructions are reading the clobbered lanes.
  // To save compile time, we'll only check that locally. Don't allow the
  // tainted value to escape the basic block.
  MachineBasicBlock *MBB = Indexes->getMBBFromIndex(VNI->def);
  if (OtherLRQ.endPoint() >= Indexes->getMBBEndIdx(MBB))
    return CR_Impossible;

  // There are still some things that could go wrong besides clobbered lanes
  // being read, for example OtherVNI may be only partially redefined in MBB,
  // and some clobbered lanes could escape the block. Save this analysis for
  // resolveConflicts() when all values have been mapped. We need to know
  // RedefVNI and WriteLanes for any later defs in MBB, and we can't compute
  // that now - the recursive analyzeValue() calls must go upwards in the
  // dominator tree.
  return CR_Unresolved;
}

void JoinVals::computeAssignment(unsigned ValNo, JoinVals &Other) {
  Val &V = Vals[ValNo];
  if (V.isAnalyzed()) {
    // Recursion should always move up the dominator tree, so ValNo is not
    // supposed to reappear before it has been assigned.
    assert(Assignments[ValNo] != -1 && "Bad recursion?");
    return;
  }
  switch ((V.Resolution = analyzeValue(ValNo, Other))) {
  case CR_Erase:
  case CR_Merge:
    // Merge this ValNo into OtherVNI.
    assert(V.OtherVNI && "OtherVNI not assigned, can't merge.");
    assert(Other.Vals[V.OtherVNI->id].isAnalyzed() && "Missing recursion");
    Assignments[ValNo] = Other.Assignments[V.OtherVNI->id];
    LLVM_DEBUG(dbgs() << "\t\tmerge " << printReg(Reg) << ':' << ValNo << '@'
                      << LR.getValNumInfo(ValNo)->def << " into "
                      << printReg(Other.Reg) << ':' << V.OtherVNI->id << '@'
                      << V.OtherVNI->def << " --> @"
                      << NewVNInfo[Assignments[ValNo]]->def << '\n');
    break;
  case CR_Replace:
  case CR_Unresolved: {
    // The other value is going to be pruned if this join is successful.
    assert(V.OtherVNI && "OtherVNI not assigned, can't prune");
    Val &OtherV = Other.Vals[V.OtherVNI->id];
    OtherV.Pruned = true;
    [[fallthrough]];
  }
  default:
    // This value number needs to go in the final joined live range.
    Assignments[ValNo] = NewVNInfo.size();
    NewVNInfo.push_back(LR.getValNumInfo(ValNo));
    break;
  }
}

bool JoinVals::mapValues(JoinVals &Other) {
  for (unsigned i = 0, e = LR.getNumValNums(); i != e; ++i) {
    computeAssignment(i, Other);
    if (Vals[i].Resolution == CR_Impossible) {
      LLVM_DEBUG(dbgs() << "\t\tinterference at " << printReg(Reg) << ':' << i
                        << '@' << LR.getValNumInfo(i)->def << '\n');
      return false;
    }
  }
  return true;
}

bool JoinVals::
taintExtent(unsigned ValNo, LaneBitmask TaintedLanes, JoinVals &Other,
            SmallVectorImpl<std::pair<SlotIndex, LaneBitmask>> &TaintExtent) {
  VNInfo *VNI = LR.getValNumInfo(ValNo);
  MachineBasicBlock *MBB = Indexes->getMBBFromIndex(VNI->def);
  SlotIndex MBBEnd = Indexes->getMBBEndIdx(MBB);

  // Scan Other.LR from VNI.def to MBBEnd.
  LiveInterval::iterator OtherI = Other.LR.find(VNI->def);
  assert(OtherI != Other.LR.end() && "No conflict?");
  do {
    // OtherI is pointing to a tainted value. Abort the join if the tainted
    // lanes escape the block.
    SlotIndex End = OtherI->end;
    if (End >= MBBEnd) {
      LLVM_DEBUG(dbgs() << "\t\ttaints global " << printReg(Other.Reg) << ':'
                        << OtherI->valno->id << '@' << OtherI->start << '\n');
      return false;
    }
    LLVM_DEBUG(dbgs() << "\t\ttaints local " << printReg(Other.Reg) << ':'
                      << OtherI->valno->id << '@' << OtherI->start << " to "
                      << End << '\n');
    // A dead def is not a problem.
    if (End.isDead())
      break;
    TaintExtent.push_back(std::make_pair(End, TaintedLanes));

    // Check for another def in the MBB.
    if (++OtherI == Other.LR.end() || OtherI->start >= MBBEnd)
      break;

    // Lanes written by the new def are no longer tainted.
    const Val &OV = Other.Vals[OtherI->valno->id];
    TaintedLanes &= ~OV.WriteLanes;
    if (!OV.RedefVNI)
      break;
  } while (TaintedLanes.any());
  return true;
}

bool JoinVals::usesLanes(const MachineInstr &MI, Register Reg, unsigned SubIdx,
                         LaneBitmask Lanes) const {
  if (MI.isDebugOrPseudoInstr())
    return false;
  for (const MachineOperand &MO : MI.all_uses()) {
    if (MO.getReg() != Reg)
      continue;
    if (!MO.readsReg())
      continue;
    unsigned S = TRI->composeSubRegIndices(SubIdx, MO.getSubReg());
    if ((Lanes & TRI->getSubRegIndexLaneMask(S)).any())
      return true;
  }
  return false;
}

bool JoinVals::resolveConflicts(JoinVals &Other) {
  for (unsigned i = 0, e = LR.getNumValNums(); i != e; ++i) {
    Val &V = Vals[i];
    assert(V.Resolution != CR_Impossible && "Unresolvable conflict");
    if (V.Resolution != CR_Unresolved)
      continue;
    LLVM_DEBUG(dbgs() << "\t\tconflict at " << printReg(Reg) << ':' << i << '@'
                      << LR.getValNumInfo(i)->def
                      << ' ' << PrintLaneMask(LaneMask) << '\n');
    if (SubRangeJoin)
      return false;

    ++NumLaneConflicts;
    assert(V.OtherVNI && "Inconsistent conflict resolution.");
    VNInfo *VNI = LR.getValNumInfo(i);
    const Val &OtherV = Other.Vals[V.OtherVNI->id];

    // VNI is known to clobber some lanes in OtherVNI. If we go ahead with the
    // join, those lanes will be tainted with a wrong value. Get the extent of
    // the tainted lanes.
    LaneBitmask TaintedLanes = V.WriteLanes & OtherV.ValidLanes;
    SmallVector<std::pair<SlotIndex, LaneBitmask>, 8> TaintExtent;
    if (!taintExtent(i, TaintedLanes, Other, TaintExtent))
      // Tainted lanes would extend beyond the basic block.
      return false;

    assert(!TaintExtent.empty() && "There should be at least one conflict.");

    // Now look at the instructions from VNI->def to TaintExtent (inclusive).
    MachineBasicBlock *MBB = Indexes->getMBBFromIndex(VNI->def);
    MachineBasicBlock::iterator MI = MBB->begin();
    if (!VNI->isPHIDef()) {
      MI = Indexes->getInstructionFromIndex(VNI->def);
      if (!VNI->def.isEarlyClobber()) {
        // No need to check the instruction defining VNI for reads.
        ++MI;
      }
    }
    assert(!SlotIndex::isSameInstr(VNI->def, TaintExtent.front().first) &&
           "Interference ends on VNI->def. Should have been handled earlier");
    MachineInstr *LastMI =
      Indexes->getInstructionFromIndex(TaintExtent.front().first);
    assert(LastMI && "Range must end at a proper instruction");
    unsigned TaintNum = 0;
    while (true) {
      assert(MI != MBB->end() && "Bad LastMI");
      if (usesLanes(*MI, Other.Reg, Other.SubIdx, TaintedLanes)) {
        LLVM_DEBUG(dbgs() << "\t\ttainted lanes used by: " << *MI);
        return false;
      }
      // LastMI is the last instruction to use the current value.
      if (&*MI == LastMI) {
        if (++TaintNum == TaintExtent.size())
          break;
        LastMI = Indexes->getInstructionFromIndex(TaintExtent[TaintNum].first);
        assert(LastMI && "Range must end at a proper instruction");
        TaintedLanes = TaintExtent[TaintNum].second;
      }
      ++MI;
    }

    // The tainted lanes are unused.
    V.Resolution = CR_Replace;
    ++NumLaneResolves;
  }
  return true;
}

bool JoinVals::isPrunedValue(unsigned ValNo, JoinVals &Other) {
  Val &V = Vals[ValNo];
  if (V.Pruned || V.PrunedComputed)
    return V.Pruned;

  if (V.Resolution != CR_Erase && V.Resolution != CR_Merge)
    return V.Pruned;

  // Follow copies up the dominator tree and check if any intermediate value
  // has been pruned.
  V.PrunedComputed = true;
  V.Pruned = Other.isPrunedValue(V.OtherVNI->id, *this);
  return V.Pruned;
}

void JoinVals::pruneValues(JoinVals &Other,
                           SmallVectorImpl<SlotIndex> &EndPoints,
                           bool changeInstrs) {
  for (unsigned i = 0, e = LR.getNumValNums(); i != e; ++i) {
    SlotIndex Def = LR.getValNumInfo(i)->def;
    switch (Vals[i].Resolution) {
    case CR_Keep:
      break;
    case CR_Replace: {
      // This value takes precedence over the value in Other.LR.
      LIS->pruneValue(Other.LR, Def, &EndPoints);
      // Check if we're replacing an IMPLICIT_DEF value. The IMPLICIT_DEF
      // instructions are only inserted to provide a live-out value for PHI
      // predecessors, so the instruction should simply go away once its value
      // has been replaced.
      Val &OtherV = Other.Vals[Vals[i].OtherVNI->id];
      bool EraseImpDef = OtherV.ErasableImplicitDef &&
                         OtherV.Resolution == CR_Keep;
      if (!Def.isBlock()) {
        if (changeInstrs) {
          // Remove <def,read-undef> flags. This def is now a partial redef.
          // Also remove dead flags since the joined live range will
          // continue past this instruction.
          for (MachineOperand &MO :
               Indexes->getInstructionFromIndex(Def)->all_defs()) {
            if (MO.getReg() == Reg) {
              if (MO.getSubReg() != 0 && MO.isUndef() && !EraseImpDef)
                MO.setIsUndef(false);
              MO.setIsDead(false);
            }
          }
        }
        // This value will reach instructions below, but we need to make sure
        // the live range also reaches the instruction at Def.
        if (!EraseImpDef)
          EndPoints.push_back(Def);
      }
      LLVM_DEBUG(dbgs() << "\t\tpruned " << printReg(Other.Reg) << " at " << Def
                        << ": " << Other.LR << '\n');
      break;
    }
    case CR_Erase:
    case CR_Merge:
      if (isPrunedValue(i, Other)) {
        // This value is ultimately a copy of a pruned value in LR or Other.LR.
        // We can no longer trust the value mapping computed by
        // computeAssignment(), the value that was originally copied could have
        // been replaced.
        LIS->pruneValue(LR, Def, &EndPoints);
        LLVM_DEBUG(dbgs() << "\t\tpruned all of " << printReg(Reg) << " at "
                          << Def << ": " << LR << '\n');
      }
      break;
    case CR_Unresolved:
    case CR_Impossible:
      llvm_unreachable("Unresolved conflicts");
    }
  }
}

// Check if the segment consists of a copied live-through value (i.e. the copy
// in the block only extended the liveness, of an undef value which we may need
// to handle).
static bool isLiveThrough(const LiveQueryResult Q) {
  return Q.valueIn() && Q.valueIn()->isPHIDef() && Q.valueIn() == Q.valueOut();
}

/// Consider the following situation when coalescing the copy between
/// %31 and %45 at 800. (The vertical lines represent live range segments.)
///
///                              Main range         Subrange 0004 (sub2)
///                              %31    %45           %31    %45
///  544    %45 = COPY %28               +                    +
///                                      | v1                 | v1
///  560B bb.1:                          +                    +
///  624        = %45.sub2               | v2                 | v2
///  800    %31 = COPY %45        +      +             +      +
///                               | v0                 | v0
///  816    %31.sub1 = ...        +                    |
///  880    %30 = COPY %31        | v1                 +
///  928    %45 = COPY %30        |      +                    +
///                               |      | v0                 | v0  <--+
///  992B   ; backedge -> bb.1    |      +                    +        |
/// 1040        = %31.sub0        +                                    |
///                                                 This value must remain
///                                                 live-out!
///
/// Assuming that %31 is coalesced into %45, the copy at 928 becomes
/// redundant, since it copies the value from %45 back into it. The
/// conflict resolution for the main range determines that %45.v0 is
/// to be erased, which is ok since %31.v1 is identical to it.
/// The problem happens with the subrange for sub2: it has to be live
/// on exit from the block, but since 928 was actually a point of
/// definition of %45.sub2, %45.sub2 was not live immediately prior
/// to that definition. As a result, when 928 was erased, the value v0
/// for %45.sub2 was pruned in pruneSubRegValues. Consequently, an
/// IMPLICIT_DEF was inserted as a "backedge" definition for %45.sub2,
/// providing an incorrect value to the use at 624.
///
/// Since the main-range values %31.v1 and %45.v0 were proved to be
/// identical, the corresponding values in subranges must also be the
/// same. A redundant copy is removed because it's not needed, and not
/// because it copied an undefined value, so any liveness that originated
/// from that copy cannot disappear. When pruning a value that started
/// at the removed copy, the corresponding identical value must be
/// extended to replace it.
void JoinVals::pruneSubRegValues(LiveInterval &LI, LaneBitmask &ShrinkMask) {
  // Look for values being erased.
  bool DidPrune = false;
  for (unsigned i = 0, e = LR.getNumValNums(); i != e; ++i) {
    Val &V = Vals[i];
    // We should trigger in all cases in which eraseInstrs() does something.
    // match what eraseInstrs() is doing, print a message so
    if (V.Resolution != CR_Erase &&
        (V.Resolution != CR_Keep || !V.ErasableImplicitDef || !V.Pruned))
      continue;

    // Check subranges at the point where the copy will be removed.
    SlotIndex Def = LR.getValNumInfo(i)->def;
    SlotIndex OtherDef;
    if (V.Identical)
      OtherDef = V.OtherVNI->def;

    // Print message so mismatches with eraseInstrs() can be diagnosed.
    LLVM_DEBUG(dbgs() << "\t\tExpecting instruction removal at " << Def
                      << '\n');
    for (LiveInterval::SubRange &S : LI.subranges()) {
      LiveQueryResult Q = S.Query(Def);

      // If a subrange starts at the copy then an undefined value has been
      // copied and we must remove that subrange value as well.
      VNInfo *ValueOut = Q.valueOutOrDead();
      if (ValueOut != nullptr && (Q.valueIn() == nullptr ||
                                  (V.Identical && V.Resolution == CR_Erase &&
                                   ValueOut->def == Def))) {
        LLVM_DEBUG(dbgs() << "\t\tPrune sublane " << PrintLaneMask(S.LaneMask)
                          << " at " << Def << "\n");
        SmallVector<SlotIndex,8> EndPoints;
        LIS->pruneValue(S, Def, &EndPoints);
        DidPrune = true;
        // Mark value number as unused.
        ValueOut->markUnused();

        if (V.Identical && S.Query(OtherDef).valueOutOrDead()) {
          // If V is identical to V.OtherVNI (and S was live at OtherDef),
          // then we can't simply prune V from S. V needs to be replaced
          // with V.OtherVNI.
          LIS->extendToIndices(S, EndPoints);
        }

        // We may need to eliminate the subrange if the copy introduced a live
        // out undef value.
        if (ValueOut->isPHIDef())
          ShrinkMask |= S.LaneMask;
        continue;
      }

      // If a subrange ends at the copy, then a value was copied but only
      // partially used later. Shrink the subregister range appropriately.
      //
      // Ultimately this calls shrinkToUses, so assuming ShrinkMask is
      // conservatively correct.
      if ((Q.valueIn() != nullptr && Q.valueOut() == nullptr) ||
          (V.Resolution == CR_Erase && isLiveThrough(Q))) {
        LLVM_DEBUG(dbgs() << "\t\tDead uses at sublane "
                          << PrintLaneMask(S.LaneMask) << " at " << Def
                          << "\n");
        ShrinkMask |= S.LaneMask;
      }
    }
  }
  if (DidPrune)
    LI.removeEmptySubRanges();
}

/// Check if any of the subranges of @p LI contain a definition at @p Def.
static bool isDefInSubRange(LiveInterval &LI, SlotIndex Def) {
  for (LiveInterval::SubRange &SR : LI.subranges()) {
    if (VNInfo *VNI = SR.Query(Def).valueOutOrDead())
      if (VNI->def == Def)
        return true;
  }
  return false;
}

void JoinVals::pruneMainSegments(LiveInterval &LI, bool &ShrinkMainRange) {
  assert(&static_cast<LiveRange&>(LI) == &LR);

  for (unsigned i = 0, e = LR.getNumValNums(); i != e; ++i) {
    if (Vals[i].Resolution != CR_Keep)
      continue;
    VNInfo *VNI = LR.getValNumInfo(i);
    if (VNI->isUnused() || VNI->isPHIDef() || isDefInSubRange(LI, VNI->def))
      continue;
    Vals[i].Pruned = true;
    ShrinkMainRange = true;
  }
}

void JoinVals::removeImplicitDefs() {
  for (unsigned i = 0, e = LR.getNumValNums(); i != e; ++i) {
    Val &V = Vals[i];
    if (V.Resolution != CR_Keep || !V.ErasableImplicitDef || !V.Pruned)
      continue;

    VNInfo *VNI = LR.getValNumInfo(i);
    VNI->markUnused();
    LR.removeValNo(VNI);
  }
}

void JoinVals::eraseInstrs(SmallPtrSetImpl<MachineInstr*> &ErasedInstrs,
                           SmallVectorImpl<Register> &ShrinkRegs,
                           LiveInterval *LI) {
  for (unsigned i = 0, e = LR.getNumValNums(); i != e; ++i) {
    // Get the def location before markUnused() below invalidates it.
    VNInfo *VNI = LR.getValNumInfo(i);
    SlotIndex Def = VNI->def;
    switch (Vals[i].Resolution) {
    case CR_Keep: {
      // If an IMPLICIT_DEF value is pruned, it doesn't serve a purpose any
      // longer. The IMPLICIT_DEF instructions are only inserted by
      // PHIElimination to guarantee that all PHI predecessors have a value.
      if (!Vals[i].ErasableImplicitDef || !Vals[i].Pruned)
        break;
      // Remove value number i from LR.
      // For intervals with subranges, removing a segment from the main range
      // may require extending the previous segment: for each definition of
      // a subregister, there will be a corresponding def in the main range.
      // That def may fall in the middle of a segment from another subrange.
      // In such cases, removing this def from the main range must be
      // complemented by extending the main range to account for the liveness
      // of the other subrange.
      // The new end point of the main range segment to be extended.
      SlotIndex NewEnd;
      if (LI != nullptr) {
        LiveRange::iterator I = LR.FindSegmentContaining(Def);
        assert(I != LR.end());
        // Do not extend beyond the end of the segment being removed.
        // The segment may have been pruned in preparation for joining
        // live ranges.
        NewEnd = I->end;
      }

      LR.removeValNo(VNI);
      // Note that this VNInfo is reused and still referenced in NewVNInfo,
      // make it appear like an unused value number.
      VNI->markUnused();

      if (LI != nullptr && LI->hasSubRanges()) {
        assert(static_cast<LiveRange*>(LI) == &LR);
        // Determine the end point based on the subrange information:
        // minimum of (earliest def of next segment,
        //             latest end point of containing segment)
        SlotIndex ED, LE;
        for (LiveInterval::SubRange &SR : LI->subranges()) {
          LiveRange::iterator I = SR.find(Def);
          if (I == SR.end())
            continue;
          if (I->start > Def)
            ED = ED.isValid() ? std::min(ED, I->start) : I->start;
          else
            LE = LE.isValid() ? std::max(LE, I->end) : I->end;
        }
        if (LE.isValid())
          NewEnd = std::min(NewEnd, LE);
        if (ED.isValid())
          NewEnd = std::min(NewEnd, ED);

        // We only want to do the extension if there was a subrange that
        // was live across Def.
        if (LE.isValid()) {
          LiveRange::iterator S = LR.find(Def);
          if (S != LR.begin())
            std::prev(S)->end = NewEnd;
        }
      }
      LLVM_DEBUG({
        dbgs() << "\t\tremoved " << i << '@' << Def << ": " << LR << '\n';
        if (LI != nullptr)
          dbgs() << "\t\t  LHS = " << *LI << '\n';
      });
      [[fallthrough]];
    }

    case CR_Erase: {
      MachineInstr *MI = Indexes->getInstructionFromIndex(Def);
      assert(MI && "No instruction to erase");
      if (MI->isCopy()) {
        Register Reg = MI->getOperand(1).getReg();
        if (Reg.isVirtual() && Reg != CP.getSrcReg() && Reg != CP.getDstReg())
          ShrinkRegs.push_back(Reg);
      }
      ErasedInstrs.insert(MI);
      LLVM_DEBUG(dbgs() << "\t\terased:\t" << Def << '\t' << *MI);
      LIS->RemoveMachineInstrFromMaps(*MI);
      MI->eraseFromParent();
      break;
    }
    default:
      break;
    }
  }
}

void RegisterCoalescer::joinSubRegRanges(LiveRange &LRange, LiveRange &RRange,
                                         LaneBitmask LaneMask,
                                         const CoalescerPair &CP) {
  SmallVector<VNInfo*, 16> NewVNInfo;
  JoinVals RHSVals(RRange, CP.getSrcReg(), CP.getSrcIdx(), LaneMask,
                   NewVNInfo, CP, LIS, TRI, true, true);
  JoinVals LHSVals(LRange, CP.getDstReg(), CP.getDstIdx(), LaneMask,
                   NewVNInfo, CP, LIS, TRI, true, true);

  // Compute NewVNInfo and resolve conflicts (see also joinVirtRegs())
  // We should be able to resolve all conflicts here as we could successfully do
  // it on the mainrange already. There is however a problem when multiple
  // ranges get mapped to the "overflow" lane mask bit which creates unexpected
  // interferences.
  if (!LHSVals.mapValues(RHSVals) || !RHSVals.mapValues(LHSVals)) {
    // We already determined that it is legal to merge the intervals, so this
    // should never fail.
    llvm_unreachable("*** Couldn't join subrange!\n");
  }
  if (!LHSVals.resolveConflicts(RHSVals) ||
      !RHSVals.resolveConflicts(LHSVals)) {
    // We already determined that it is legal to merge the intervals, so this
    // should never fail.
    llvm_unreachable("*** Couldn't join subrange!\n");
  }

  // The merging algorithm in LiveInterval::join() can't handle conflicting
  // value mappings, so we need to remove any live ranges that overlap a
  // CR_Replace resolution. Collect a set of end points that can be used to
  // restore the live range after joining.
  SmallVector<SlotIndex, 8> EndPoints;
  LHSVals.pruneValues(RHSVals, EndPoints, false);
  RHSVals.pruneValues(LHSVals, EndPoints, false);

  LHSVals.removeImplicitDefs();
  RHSVals.removeImplicitDefs();

  assert(LRange.verify() && RRange.verify());

  // Join RRange into LHS.
  LRange.join(RRange, LHSVals.getAssignments(), RHSVals.getAssignments(),
              NewVNInfo);

  LLVM_DEBUG(dbgs() << "\t\tjoined lanes: " << PrintLaneMask(LaneMask)
                    << ' ' << LRange << "\n");
  if (EndPoints.empty())
    return;

  // Recompute the parts of the live range we had to remove because of
  // CR_Replace conflicts.
  LLVM_DEBUG({
    dbgs() << "\t\trestoring liveness to " << EndPoints.size() << " points: ";
    for (unsigned i = 0, n = EndPoints.size(); i != n; ++i) {
      dbgs() << EndPoints[i];
      if (i != n-1)
        dbgs() << ',';
    }
    dbgs() << ":  " << LRange << '\n';
  });
  LIS->extendToIndices(LRange, EndPoints);
}

void RegisterCoalescer::mergeSubRangeInto(LiveInterval &LI,
                                          const LiveRange &ToMerge,
                                          LaneBitmask LaneMask,
                                          CoalescerPair &CP,
                                          unsigned ComposeSubRegIdx) {
  BumpPtrAllocator &Allocator = LIS->getVNInfoAllocator();
  LI.refineSubRanges(
      Allocator, LaneMask,
      [this, &Allocator, &ToMerge, &CP](LiveInterval::SubRange &SR) {
        if (SR.empty()) {
          SR.assign(ToMerge, Allocator);
        } else {
          // joinSubRegRange() destroys the merged range, so we need a copy.
          LiveRange RangeCopy(ToMerge, Allocator);
          joinSubRegRanges(SR, RangeCopy, SR.LaneMask, CP);
        }
      },
      *LIS->getSlotIndexes(), *TRI, ComposeSubRegIdx);
}

bool RegisterCoalescer::isHighCostLiveInterval(LiveInterval &LI) {
  if (LI.valnos.size() < LargeIntervalSizeThreshold)
    return false;
  auto &Counter = LargeLIVisitCounter[LI.reg()];
  if (Counter < LargeIntervalFreqThreshold) {
    Counter++;
    return false;
  }
  return true;
}

bool RegisterCoalescer::joinVirtRegs(CoalescerPair &CP) {
  SmallVector<VNInfo*, 16> NewVNInfo;
  LiveInterval &RHS = LIS->getInterval(CP.getSrcReg());
  LiveInterval &LHS = LIS->getInterval(CP.getDstReg());
  bool TrackSubRegLiveness = MRI->shouldTrackSubRegLiveness(*CP.getNewRC());
  JoinVals RHSVals(RHS, CP.getSrcReg(), CP.getSrcIdx(), LaneBitmask::getNone(),
                   NewVNInfo, CP, LIS, TRI, false, TrackSubRegLiveness);
  JoinVals LHSVals(LHS, CP.getDstReg(), CP.getDstIdx(), LaneBitmask::getNone(),
                   NewVNInfo, CP, LIS, TRI, false, TrackSubRegLiveness);

  LLVM_DEBUG(dbgs() << "\t\tRHS = " << RHS << "\n\t\tLHS = " << LHS << '\n');

  if (isHighCostLiveInterval(LHS) || isHighCostLiveInterval(RHS))
    return false;

  // First compute NewVNInfo and the simple value mappings.
  // Detect impossible conflicts early.
  if (!LHSVals.mapValues(RHSVals) || !RHSVals.mapValues(LHSVals))
    return false;

  // Some conflicts can only be resolved after all values have been mapped.
  if (!LHSVals.resolveConflicts(RHSVals) || !RHSVals.resolveConflicts(LHSVals))
    return false;

  // All clear, the live ranges can be merged.
  if (RHS.hasSubRanges() || LHS.hasSubRanges()) {
    BumpPtrAllocator &Allocator = LIS->getVNInfoAllocator();

    // Transform lanemasks from the LHS to masks in the coalesced register and
    // create initial subranges if necessary.
    unsigned DstIdx = CP.getDstIdx();
    if (!LHS.hasSubRanges()) {
      LaneBitmask Mask = DstIdx == 0 ? CP.getNewRC()->getLaneMask()
                                     : TRI->getSubRegIndexLaneMask(DstIdx);
      // LHS must support subregs or we wouldn't be in this codepath.
      assert(Mask.any());
      LHS.createSubRangeFrom(Allocator, Mask, LHS);
    } else if (DstIdx != 0) {
      // Transform LHS lanemasks to new register class if necessary.
      for (LiveInterval::SubRange &R : LHS.subranges()) {
        LaneBitmask Mask = TRI->composeSubRegIndexLaneMask(DstIdx, R.LaneMask);
        R.LaneMask = Mask;
      }
    }
    LLVM_DEBUG(dbgs() << "\t\tLHST = " << printReg(CP.getDstReg()) << ' ' << LHS
                      << '\n');

    // Determine lanemasks of RHS in the coalesced register and merge subranges.
    unsigned SrcIdx = CP.getSrcIdx();
    if (!RHS.hasSubRanges()) {
      LaneBitmask Mask = SrcIdx == 0 ? CP.getNewRC()->getLaneMask()
                                     : TRI->getSubRegIndexLaneMask(SrcIdx);
      mergeSubRangeInto(LHS, RHS, Mask, CP, DstIdx);
    } else {
      // Pair up subranges and merge.
      for (LiveInterval::SubRange &R : RHS.subranges()) {
        LaneBitmask Mask = TRI->composeSubRegIndexLaneMask(SrcIdx, R.LaneMask);
        mergeSubRangeInto(LHS, R, Mask, CP, DstIdx);
      }
    }
    LLVM_DEBUG(dbgs() << "\tJoined SubRanges " << LHS << "\n");

    // Pruning implicit defs from subranges may result in the main range
    // having stale segments.
    LHSVals.pruneMainSegments(LHS, ShrinkMainRange);

    LHSVals.pruneSubRegValues(LHS, ShrinkMask);
    RHSVals.pruneSubRegValues(LHS, ShrinkMask);
  } else if (TrackSubRegLiveness && !CP.getDstIdx() && CP.getSrcIdx()) {
    LHS.createSubRangeFrom(LIS->getVNInfoAllocator(),
                           CP.getNewRC()->getLaneMask(), LHS);
    mergeSubRangeInto(LHS, RHS, TRI->getSubRegIndexLaneMask(CP.getSrcIdx()), CP,
                      CP.getDstIdx());
    LHSVals.pruneMainSegments(LHS, ShrinkMainRange);
    LHSVals.pruneSubRegValues(LHS, ShrinkMask);
  }

  // The merging algorithm in LiveInterval::join() can't handle conflicting
  // value mappings, so we need to remove any live ranges that overlap a
  // CR_Replace resolution. Collect a set of end points that can be used to
  // restore the live range after joining.
  SmallVector<SlotIndex, 8> EndPoints;
  LHSVals.pruneValues(RHSVals, EndPoints, true);
  RHSVals.pruneValues(LHSVals, EndPoints, true);

  // Erase COPY and IMPLICIT_DEF instructions. This may cause some external
  // registers to require trimming.
  SmallVector<Register, 8> ShrinkRegs;
  LHSVals.eraseInstrs(ErasedInstrs, ShrinkRegs, &LHS);
  RHSVals.eraseInstrs(ErasedInstrs, ShrinkRegs);
  while (!ShrinkRegs.empty())
    shrinkToUses(&LIS->getInterval(ShrinkRegs.pop_back_val()));

  // Scan and mark undef any DBG_VALUEs that would refer to a different value.
  checkMergingChangesDbgValues(CP, LHS, LHSVals, RHS, RHSVals);

  // If the RHS covers any PHI locations that were tracked for debug-info, we
  // must update tracking information to reflect the join.
  auto RegIt = RegToPHIIdx.find(CP.getSrcReg());
  if (RegIt != RegToPHIIdx.end()) {
    // Iterate over all the debug instruction numbers assigned this register.
    for (unsigned InstID : RegIt->second) {
      auto PHIIt = PHIValToPos.find(InstID);
      assert(PHIIt != PHIValToPos.end());
      const SlotIndex &SI = PHIIt->second.SI;

      // Does the RHS cover the position of this PHI?
      auto LII = RHS.find(SI);
      if (LII == RHS.end() || LII->start > SI)
        continue;

      // Accept two kinds of subregister movement:
      //  * When we merge from one register class into a larger register:
      //        %1:gr16 = some-inst
      //                ->
      //        %2:gr32.sub_16bit = some-inst
      //  * When the PHI is already in a subregister, and the larger class
      //    is coalesced:
      //        %2:gr32.sub_16bit = some-inst
      //        %3:gr32 = COPY %2
      //                ->
      //        %3:gr32.sub_16bit = some-inst
      // Test for subregister move:
      if (CP.getSrcIdx() != 0 || CP.getDstIdx() != 0)
        // If we're moving between different subregisters, ignore this join.
        // The PHI will not get a location, dropping variable locations.
        if (PHIIt->second.SubReg && PHIIt->second.SubReg != CP.getSrcIdx())
          continue;

      // Update our tracking of where the PHI is.
      PHIIt->second.Reg = CP.getDstReg();

      // If we merge into a sub-register of a larger class (test above),
      // update SubReg.
      if (CP.getSrcIdx() != 0)
        PHIIt->second.SubReg = CP.getSrcIdx();
    }

    // Rebuild the register index in RegToPHIIdx to account for PHIs tracking
    // different VRegs now. Copy old collection of debug instruction numbers and
    // erase the old one:
    auto InstrNums = RegIt->second;
    RegToPHIIdx.erase(RegIt);

    // There might already be PHIs being tracked in the destination VReg. Insert
    // into an existing tracking collection, or insert a new one.
    RegIt = RegToPHIIdx.find(CP.getDstReg());
    if (RegIt != RegToPHIIdx.end())
      RegIt->second.insert(RegIt->second.end(), InstrNums.begin(),
                           InstrNums.end());
    else
      RegToPHIIdx.insert({CP.getDstReg(), InstrNums});
  }

  // Join RHS into LHS.
  LHS.join(RHS, LHSVals.getAssignments(), RHSVals.getAssignments(), NewVNInfo);

  // Kill flags are going to be wrong if the live ranges were overlapping.
  // Eventually, we should simply clear all kill flags when computing live
  // ranges. They are reinserted after register allocation.
  MRI->clearKillFlags(LHS.reg());
  MRI->clearKillFlags(RHS.reg());

  if (!EndPoints.empty()) {
    // Recompute the parts of the live range we had to remove because of
    // CR_Replace conflicts.
    LLVM_DEBUG({
      dbgs() << "\t\trestoring liveness to " << EndPoints.size() << " points: ";
      for (unsigned i = 0, n = EndPoints.size(); i != n; ++i) {
        dbgs() << EndPoints[i];
        if (i != n-1)
          dbgs() << ',';
      }
      dbgs() << ":  " << LHS << '\n';
    });
    LIS->extendToIndices((LiveRange&)LHS, EndPoints);
  }

  return true;
}

bool RegisterCoalescer::joinIntervals(CoalescerPair &CP) {
  return CP.isPhys() ? joinReservedPhysReg(CP) : joinVirtRegs(CP);
}

void RegisterCoalescer::buildVRegToDbgValueMap(MachineFunction &MF)
{
  const SlotIndexes &Slots = *LIS->getSlotIndexes();
  SmallVector<MachineInstr *, 8> ToInsert;

  // After collecting a block of DBG_VALUEs into ToInsert, enter them into the
  // vreg => DbgValueLoc map.
  auto CloseNewDVRange = [this, &ToInsert](SlotIndex Slot) {
    for (auto *X : ToInsert) {
      for (const auto &Op : X->debug_operands()) {
        if (Op.isReg() && Op.getReg().isVirtual())
          DbgVRegToValues[Op.getReg()].push_back({Slot, X});
      }
    }

    ToInsert.clear();
  };

  // Iterate over all instructions, collecting them into the ToInsert vector.
  // Once a non-debug instruction is found, record the slot index of the
  // collected DBG_VALUEs.
  for (auto &MBB : MF) {
    SlotIndex CurrentSlot = Slots.getMBBStartIdx(&MBB);

    for (auto &MI : MBB) {
      if (MI.isDebugValue()) {
        if (any_of(MI.debug_operands(), [](const MachineOperand &MO) {
              return MO.isReg() && MO.getReg().isVirtual();
            }))
          ToInsert.push_back(&MI);
      } else if (!MI.isDebugOrPseudoInstr()) {
        CurrentSlot = Slots.getInstructionIndex(MI);
        CloseNewDVRange(CurrentSlot);
      }
    }

    // Close range of DBG_VALUEs at the end of blocks.
    CloseNewDVRange(Slots.getMBBEndIdx(&MBB));
  }

  // Sort all DBG_VALUEs we've seen by slot number.
  for (auto &Pair : DbgVRegToValues)
    llvm::sort(Pair.second);
}

void RegisterCoalescer::checkMergingChangesDbgValues(CoalescerPair &CP,
                                                     LiveRange &LHS,
                                                     JoinVals &LHSVals,
                                                     LiveRange &RHS,
                                                     JoinVals &RHSVals) {
  auto ScanForDstReg = [&](Register Reg) {
    checkMergingChangesDbgValuesImpl(Reg, RHS, LHS, LHSVals);
  };

  auto ScanForSrcReg = [&](Register Reg) {
    checkMergingChangesDbgValuesImpl(Reg, LHS, RHS, RHSVals);
  };

  // Scan for unsound updates of both the source and destination register.
  ScanForSrcReg(CP.getSrcReg());
  ScanForDstReg(CP.getDstReg());
}

void RegisterCoalescer::checkMergingChangesDbgValuesImpl(Register Reg,
                                                         LiveRange &OtherLR,
                                                         LiveRange &RegLR,
                                                         JoinVals &RegVals) {
  // Are there any DBG_VALUEs to examine?
  auto VRegMapIt = DbgVRegToValues.find(Reg);
  if (VRegMapIt == DbgVRegToValues.end())
    return;

  auto &DbgValueSet = VRegMapIt->second;
  auto DbgValueSetIt = DbgValueSet.begin();
  auto SegmentIt = OtherLR.begin();

  bool LastUndefResult = false;
  SlotIndex LastUndefIdx;

  // If the "Other" register is live at a slot Idx, test whether Reg can
  // safely be merged with it, or should be marked undef.
  auto ShouldUndef = [&RegVals, &RegLR, &LastUndefResult,
                      &LastUndefIdx](SlotIndex Idx) -> bool {
    // Our worst-case performance typically happens with asan, causing very
    // many DBG_VALUEs of the same location. Cache a copy of the most recent
    // result for this edge-case.
    if (LastUndefIdx == Idx)
      return LastUndefResult;

    // If the other range was live, and Reg's was not, the register coalescer
    // will not have tried to resolve any conflicts. We don't know whether
    // the DBG_VALUE will refer to the same value number, so it must be made
    // undef.
    auto OtherIt = RegLR.find(Idx);
    if (OtherIt == RegLR.end())
      return true;

    // Both the registers were live: examine the conflict resolution record for
    // the value number Reg refers to. CR_Keep meant that this value number
    // "won" and the merged register definitely refers to that value. CR_Erase
    // means the value number was a redundant copy of the other value, which
    // was coalesced and Reg deleted. It's safe to refer to the other register
    // (which will be the source of the copy).
    auto Resolution = RegVals.getResolution(OtherIt->valno->id);
    LastUndefResult = Resolution != JoinVals::CR_Keep &&
                      Resolution != JoinVals::CR_Erase;
    LastUndefIdx = Idx;
    return LastUndefResult;
  };

  // Iterate over both the live-range of the "Other" register, and the set of
  // DBG_VALUEs for Reg at the same time. Advance whichever one has the lowest
  // slot index. This relies on the DbgValueSet being ordered.
  while (DbgValueSetIt != DbgValueSet.end() && SegmentIt != OtherLR.end()) {
    if (DbgValueSetIt->first < SegmentIt->end) {
      // "Other" is live and there is a DBG_VALUE of Reg: test if we should
      // set it undef.
      if (DbgValueSetIt->first >= SegmentIt->start) {
        bool HasReg = DbgValueSetIt->second->hasDebugOperandForReg(Reg);
        bool ShouldUndefReg = ShouldUndef(DbgValueSetIt->first);
        if (HasReg && ShouldUndefReg) {
          // Mark undef, erase record of this DBG_VALUE to avoid revisiting.
          DbgValueSetIt->second->setDebugValueUndef();
          continue;
        }
      }
      ++DbgValueSetIt;
    } else {
      ++SegmentIt;
    }
  }
}

namespace {

/// Information concerning MBB coalescing priority.
struct MBBPriorityInfo {
  MachineBasicBlock *MBB;
  unsigned Depth;
  bool IsSplit;

  MBBPriorityInfo(MachineBasicBlock *mbb, unsigned depth, bool issplit)
    : MBB(mbb), Depth(depth), IsSplit(issplit) {}
};

} // end anonymous namespace

/// C-style comparator that sorts first based on the loop depth of the basic
/// block (the unsigned), and then on the MBB number.
///
/// EnableGlobalCopies assumes that the primary sort key is loop depth.
static int compareMBBPriority(const MBBPriorityInfo *LHS,
                              const MBBPriorityInfo *RHS) {
  // Deeper loops first
  if (LHS->Depth != RHS->Depth)
    return LHS->Depth > RHS->Depth ? -1 : 1;

  // Try to unsplit critical edges next.
  if (LHS->IsSplit != RHS->IsSplit)
    return LHS->IsSplit ? -1 : 1;

  // Prefer blocks that are more connected in the CFG. This takes care of
  // the most difficult copies first while intervals are short.
  unsigned cl = LHS->MBB->pred_size() + LHS->MBB->succ_size();
  unsigned cr = RHS->MBB->pred_size() + RHS->MBB->succ_size();
  if (cl != cr)
    return cl > cr ? -1 : 1;

  // As a last resort, sort by block number.
  return LHS->MBB->getNumber() < RHS->MBB->getNumber() ? -1 : 1;
}

/// \returns true if the given copy uses or defines a local live range.
static bool isLocalCopy(MachineInstr *Copy, const LiveIntervals *LIS) {
  if (!Copy->isCopy())
    return false;

  if (Copy->getOperand(1).isUndef())
    return false;

  Register SrcReg = Copy->getOperand(1).getReg();
  Register DstReg = Copy->getOperand(0).getReg();
  if (SrcReg.isPhysical() || DstReg.isPhysical())
    return false;

  return LIS->intervalIsInOneMBB(LIS->getInterval(SrcReg))
    || LIS->intervalIsInOneMBB(LIS->getInterval(DstReg));
}

void RegisterCoalescer::lateLiveIntervalUpdate() {
  for (Register reg : ToBeUpdated) {
    if (!LIS->hasInterval(reg))
      continue;
    LiveInterval &LI = LIS->getInterval(reg);
    shrinkToUses(&LI, &DeadDefs);
    if (!DeadDefs.empty())
      eliminateDeadDefs();
  }
  ToBeUpdated.clear();
}

bool RegisterCoalescer::
copyCoalesceWorkList(MutableArrayRef<MachineInstr*> CurrList) {
  bool Progress = false;
  SmallPtrSet<MachineInstr *, 4> CurrentErasedInstrs;
  for (MachineInstr *&MI : CurrList) {
    if (!MI)
      continue;
    // Skip instruction pointers that have already been erased, for example by
    // dead code elimination.
    if (ErasedInstrs.count(MI) || CurrentErasedInstrs.count(MI)) {
      MI = nullptr;
      continue;
    }
    bool Again = false;
    bool Success = joinCopy(MI, Again, CurrentErasedInstrs);
    Progress |= Success;
    if (Success || !Again)
      MI = nullptr;
  }
  // Clear instructions not recorded in `ErasedInstrs` but erased.
  if (!CurrentErasedInstrs.empty()) {
    for (MachineInstr *&MI : CurrList) {
      if (MI && CurrentErasedInstrs.count(MI))
        MI = nullptr;
    }
    for (MachineInstr *&MI : WorkList) {
      if (MI && CurrentErasedInstrs.count(MI))
        MI = nullptr;
    }
  }
  return Progress;
}

/// Check if DstReg is a terminal node.
/// I.e., it does not have any affinity other than \p Copy.
static bool isTerminalReg(Register DstReg, const MachineInstr &Copy,
                          const MachineRegisterInfo *MRI) {
  assert(Copy.isCopyLike());
  // Check if the destination of this copy as any other affinity.
  for (const MachineInstr &MI : MRI->reg_nodbg_instructions(DstReg))
    if (&MI != &Copy && MI.isCopyLike())
      return false;
  return true;
}

bool RegisterCoalescer::applyTerminalRule(const MachineInstr &Copy) const {
  assert(Copy.isCopyLike());
  if (!UseTerminalRule)
    return false;
  Register SrcReg, DstReg;
  unsigned SrcSubReg = 0, DstSubReg = 0;
  if (!isMoveInstr(*TRI, &Copy, SrcReg, DstReg, SrcSubReg, DstSubReg))
    return false;
  // Check if the destination of this copy has any other affinity.
  if (DstReg.isPhysical() ||
      // If SrcReg is a physical register, the copy won't be coalesced.
      // Ignoring it may have other side effect (like missing
      // rematerialization). So keep it.
      SrcReg.isPhysical() || !isTerminalReg(DstReg, Copy, MRI))
    return false;

  // DstReg is a terminal node. Check if it interferes with any other
  // copy involving SrcReg.
  const MachineBasicBlock *OrigBB = Copy.getParent();
  const LiveInterval &DstLI = LIS->getInterval(DstReg);
  for (const MachineInstr &MI : MRI->reg_nodbg_instructions(SrcReg)) {
    // Technically we should check if the weight of the new copy is
    // interesting compared to the other one and update the weight
    // of the copies accordingly. However, this would only work if
    // we would gather all the copies first then coalesce, whereas
    // right now we interleave both actions.
    // For now, just consider the copies that are in the same block.
    if (&MI == &Copy || !MI.isCopyLike() || MI.getParent() != OrigBB)
      continue;
    Register OtherSrcReg, OtherReg;
    unsigned OtherSrcSubReg = 0, OtherSubReg = 0;
    if (!isMoveInstr(*TRI, &Copy, OtherSrcReg, OtherReg, OtherSrcSubReg,
                OtherSubReg))
      return false;
    if (OtherReg == SrcReg)
      OtherReg = OtherSrcReg;
    // Check if OtherReg is a non-terminal.
    if (OtherReg.isPhysical() || isTerminalReg(OtherReg, MI, MRI))
      continue;
    // Check that OtherReg interfere with DstReg.
    if (LIS->getInterval(OtherReg).overlaps(DstLI)) {
      LLVM_DEBUG(dbgs() << "Apply terminal rule for: " << printReg(DstReg)
                        << '\n');
      return true;
    }
  }
  return false;
}

void
RegisterCoalescer::copyCoalesceInMBB(MachineBasicBlock *MBB) {
  LLVM_DEBUG(dbgs() << MBB->getName() << ":\n");

  // Collect all copy-like instructions in MBB. Don't start coalescing anything
  // yet, it might invalidate the iterator.
  const unsigned PrevSize = WorkList.size();
  if (JoinGlobalCopies) {
    SmallVector<MachineInstr*, 2> LocalTerminals;
    SmallVector<MachineInstr*, 2> GlobalTerminals;
    // Coalesce copies bottom-up to coalesce local defs before local uses. They
    // are not inherently easier to resolve, but slightly preferable until we
    // have local live range splitting. In particular this is required by
    // cmp+jmp macro fusion.
    for (MachineInstr &MI : *MBB) {
      if (!MI.isCopyLike())
        continue;
      bool ApplyTerminalRule = applyTerminalRule(MI);
      if (isLocalCopy(&MI, LIS)) {
        if (ApplyTerminalRule)
          LocalTerminals.push_back(&MI);
        else
          LocalWorkList.push_back(&MI);
      } else {
        if (ApplyTerminalRule)
          GlobalTerminals.push_back(&MI);
        else
          WorkList.push_back(&MI);
      }
    }
    // Append the copies evicted by the terminal rule at the end of the list.
    LocalWorkList.append(LocalTerminals.begin(), LocalTerminals.end());
    WorkList.append(GlobalTerminals.begin(), GlobalTerminals.end());
  }
  else {
    SmallVector<MachineInstr*, 2> Terminals;
    for (MachineInstr &MII : *MBB)
      if (MII.isCopyLike()) {
        if (applyTerminalRule(MII))
          Terminals.push_back(&MII);
        else
          WorkList.push_back(&MII);
      }
    // Append the copies evicted by the terminal rule at the end of the list.
    WorkList.append(Terminals.begin(), Terminals.end());
  }
  // Try coalescing the collected copies immediately, and remove the nulls.
  // This prevents the WorkList from getting too large since most copies are
  // joinable on the first attempt.
  MutableArrayRef<MachineInstr*>
    CurrList(WorkList.begin() + PrevSize, WorkList.end());
  if (copyCoalesceWorkList(CurrList))
    WorkList.erase(std::remove(WorkList.begin() + PrevSize, WorkList.end(),
                               nullptr), WorkList.end());
}

void RegisterCoalescer::coalesceLocals() {
  copyCoalesceWorkList(LocalWorkList);
  for (MachineInstr *MI : LocalWorkList) {
    if (MI)
      WorkList.push_back(MI);
  }
  LocalWorkList.clear();
}

void RegisterCoalescer::joinAllIntervals() {
  LLVM_DEBUG(dbgs() << "********** JOINING INTERVALS ***********\n");
  assert(WorkList.empty() && LocalWorkList.empty() && "Old data still around.");

  std::vector<MBBPriorityInfo> MBBs;
  MBBs.reserve(MF->size());
  for (MachineBasicBlock &MBB : *MF) {
    MBBs.push_back(MBBPriorityInfo(&MBB, Loops->getLoopDepth(&MBB),
                                   JoinSplitEdges && isSplitEdge(&MBB)));
  }
  array_pod_sort(MBBs.begin(), MBBs.end(), compareMBBPriority);

  // Coalesce intervals in MBB priority order.
  unsigned CurrDepth = std::numeric_limits<unsigned>::max();
  for (MBBPriorityInfo &MBB : MBBs) {
    // Try coalescing the collected local copies for deeper loops.
    if (JoinGlobalCopies && MBB.Depth < CurrDepth) {
      coalesceLocals();
      CurrDepth = MBB.Depth;
    }
    copyCoalesceInMBB(MBB.MBB);
  }
  lateLiveIntervalUpdate();
  coalesceLocals();

  // Joining intervals can allow other intervals to be joined.  Iteratively join
  // until we make no progress.
  while (copyCoalesceWorkList(WorkList))
    /* empty */ ;
  lateLiveIntervalUpdate();
}

void RegisterCoalescer::releaseMemory() {
  ErasedInstrs.clear();
  WorkList.clear();
  DeadDefs.clear();
  InflateRegs.clear();
  LargeLIVisitCounter.clear();
}

bool RegisterCoalescer::runOnMachineFunction(MachineFunction &fn) {
  LLVM_DEBUG(dbgs() << "********** REGISTER COALESCER **********\n"
                    << "********** Function: " << fn.getName() << '\n');

  // Variables changed between a setjmp and a longjump can have undefined value
  // after the longjmp. This behaviour can be observed if such a variable is
  // spilled, so longjmp won't restore the value in the spill slot.
  // RegisterCoalescer should not run in functions with a setjmp to avoid
  // merging such undefined variables with predictable ones.
  //
  // TODO: Could specifically disable coalescing registers live across setjmp
  // calls
  if (fn.exposesReturnsTwice()) {
    LLVM_DEBUG(
        dbgs() << "* Skipped as it exposes functions that returns twice.\n");
    return false;
  }

  MF = &fn;
  MRI = &fn.getRegInfo();
  const TargetSubtargetInfo &STI = fn.getSubtarget();
  TRI = STI.getRegisterInfo();
  TII = STI.getInstrInfo();
  LIS = &getAnalysis<LiveIntervalsWrapperPass>().getLIS();
  AA = &getAnalysis<AAResultsWrapperPass>().getAAResults();
  Loops = &getAnalysis<MachineLoopInfoWrapperPass>().getLI();
  if (EnableGlobalCopies == cl::BOU_UNSET)
    JoinGlobalCopies = STI.enableJoinGlobalCopies();
  else
    JoinGlobalCopies = (EnableGlobalCopies == cl::BOU_TRUE);

  // If there are PHIs tracked by debug-info, they will need updating during
  // coalescing. Build an index of those PHIs to ease updating.
  SlotIndexes *Slots = LIS->getSlotIndexes();
  for (const auto &DebugPHI : MF->DebugPHIPositions) {
    MachineBasicBlock *MBB = DebugPHI.second.MBB;
    Register Reg = DebugPHI.second.Reg;
    unsigned SubReg = DebugPHI.second.SubReg;
    SlotIndex SI = Slots->getMBBStartIdx(MBB);
    PHIValPos P = {SI, Reg, SubReg};
    PHIValToPos.insert(std::make_pair(DebugPHI.first, P));
    RegToPHIIdx[Reg].push_back(DebugPHI.first);
  }

  // The MachineScheduler does not currently require JoinSplitEdges. This will
  // either be enabled unconditionally or replaced by a more general live range
  // splitting optimization.
  JoinSplitEdges = EnableJoinSplits;

  if (VerifyCoalescing)
    MF->verify(this, "Before register coalescing", &errs());

  DbgVRegToValues.clear();
  buildVRegToDbgValueMap(fn);

  RegClassInfo.runOnMachineFunction(fn);

  // Join (coalesce) intervals if requested.
  if (EnableJoining)
    joinAllIntervals();

  // After deleting a lot of copies, register classes may be less constrained.
  // Removing sub-register operands may allow GR32_ABCD -> GR32 and DPR_VFP2 ->
  // DPR inflation.
  array_pod_sort(InflateRegs.begin(), InflateRegs.end());
  InflateRegs.erase(llvm::unique(InflateRegs), InflateRegs.end());
  LLVM_DEBUG(dbgs() << "Trying to inflate " << InflateRegs.size()
                    << " regs.\n");
  for (Register Reg : InflateRegs) {
    if (MRI->reg_nodbg_empty(Reg))
      continue;
    if (MRI->recomputeRegClass(Reg)) {
      LLVM_DEBUG(dbgs() << printReg(Reg) << " inflated to "
                        << TRI->getRegClassName(MRI->getRegClass(Reg)) << '\n');
      ++NumInflated;

      LiveInterval &LI = LIS->getInterval(Reg);
      if (LI.hasSubRanges()) {
        // If the inflated register class does not support subregisters anymore
        // remove the subranges.
        if (!MRI->shouldTrackSubRegLiveness(Reg)) {
          LI.clearSubRanges();
        } else {
#ifndef NDEBUG
          LaneBitmask MaxMask = MRI->getMaxLaneMaskForVReg(Reg);
          // If subranges are still supported, then the same subregs
          // should still be supported.
          for (LiveInterval::SubRange &S : LI.subranges()) {
            assert((S.LaneMask & ~MaxMask).none());
          }
#endif
        }
      }
    }
  }

  // After coalescing, update any PHIs that are being tracked by debug-info
  // with their new VReg locations.
  for (auto &p : MF->DebugPHIPositions) {
    auto it = PHIValToPos.find(p.first);
    assert(it != PHIValToPos.end());
    p.second.Reg = it->second.Reg;
    p.second.SubReg = it->second.SubReg;
  }

  PHIValToPos.clear();
  RegToPHIIdx.clear();

  LLVM_DEBUG(dump());
  if (VerifyCoalescing)
    MF->verify(this, "After register coalescing", &errs());
  return true;
}

void RegisterCoalescer::print(raw_ostream &O, const Module* m) const {
  LIS->print(O);
}<|MERGE_RESOLUTION|>--- conflicted
+++ resolved
@@ -1388,8 +1388,6 @@
   MachineInstr &NewMI = *std::prev(MII);
   NewMI.setDebugLoc(DL);
 
-<<<<<<< HEAD
-=======
   // In a situation like the following:
   //
   //    undef %2.subreg:reg = INST %1:reg         ; DefMI (rematerializable),
@@ -1411,12 +1409,6 @@
     }
   }
 
-  // In a situation like the following:
-  //     %0:subreg = instr              ; DefMI, subreg = DstIdx
-  //     %1        = copy %0:subreg ; CopyMI, SrcIdx = 0
-  // instead of widening %1 to the register class of %0 simply do:
-  //     %1 = instr
->>>>>>> 6e482148
   const TargetRegisterClass *NewRC = CP.getNewRC();
   if (DstReg.isVirtual()) {
     const TargetRegisterClass *DstRC = MRI->getRegClass(DstReg);
