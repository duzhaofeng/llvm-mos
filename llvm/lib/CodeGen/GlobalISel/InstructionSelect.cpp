//===- llvm/CodeGen/GlobalISel/InstructionSelect.cpp - InstructionSelect ---==//
//
// Part of the LLVM Project, under the Apache License v2.0 with LLVM Exceptions.
// See https://llvm.org/LICENSE.txt for license information.
// SPDX-License-Identifier: Apache-2.0 WITH LLVM-exception
//
//===----------------------------------------------------------------------===//
/// \file
/// This file implements the InstructionSelect class.
//===----------------------------------------------------------------------===//

#include "llvm/CodeGen/GlobalISel/InstructionSelect.h"
#include "llvm/ADT/PostOrderIterator.h"
#include "llvm/ADT/ScopeExit.h"
#include "llvm/Analysis/AliasAnalysis.h"
#include "llvm/Analysis/BlockFrequencyInfo.h"
#include "llvm/Analysis/LazyBlockFrequencyInfo.h"
#include "llvm/Analysis/ProfileSummaryInfo.h"
#include "llvm/CodeGen/GlobalISel/GISelKnownBits.h"
#include "llvm/CodeGen/GlobalISel/InstructionSelector.h"
#include "llvm/CodeGen/GlobalISel/LegalizerInfo.h"
#include "llvm/CodeGen/GlobalISel/Utils.h"
#include "llvm/CodeGen/MachineFrameInfo.h"
#include "llvm/CodeGen/MachineOptimizationRemarkEmitter.h"
#include "llvm/CodeGen/MachineRegisterInfo.h"
#include "llvm/CodeGen/TargetLowering.h"
#include "llvm/CodeGen/TargetOpcodes.h"
#include "llvm/CodeGen/TargetPassConfig.h"
#include "llvm/CodeGen/TargetSubtargetInfo.h"
#include "llvm/Config/config.h"
#include "llvm/IR/Function.h"
#include "llvm/MC/TargetRegistry.h"
#include "llvm/Support/CodeGenCoverage.h"
#include "llvm/Support/CommandLine.h"
#include "llvm/Support/Debug.h"
#include "llvm/Target/TargetMachine.h"

#define DEBUG_TYPE "instruction-select"

using namespace llvm;

#ifdef LLVM_GISEL_COV_PREFIX
static cl::opt<std::string>
    CoveragePrefix("gisel-coverage-prefix", cl::init(LLVM_GISEL_COV_PREFIX),
                   cl::desc("Record GlobalISel rule coverage files of this "
                            "prefix if instrumentation was generated"));
#else
static const std::string CoveragePrefix;
#endif

char InstructionSelect::ID = 0;
INITIALIZE_PASS_BEGIN(InstructionSelect, DEBUG_TYPE,
                      "Select target instructions out of generic instructions",
                      false, false)
INITIALIZE_PASS_DEPENDENCY(TargetPassConfig)
INITIALIZE_PASS_DEPENDENCY(GISelKnownBitsAnalysis)
INITIALIZE_PASS_DEPENDENCY(ProfileSummaryInfoWrapperPass)
INITIALIZE_PASS_DEPENDENCY(LazyBlockFrequencyInfoPass)
INITIALIZE_PASS_END(InstructionSelect, DEBUG_TYPE,
                    "Select target instructions out of generic instructions",
                    false, false)

InstructionSelect::InstructionSelect(CodeGenOptLevel OL)
    : MachineFunctionPass(ID), OptLevel(OL) {}

// In order not to crash when calling getAnalysis during testing with -run-pass
// we use the default opt level here instead of None, so that the addRequired()
// calls are made in getAnalysisUsage().
InstructionSelect::InstructionSelect()
    : MachineFunctionPass(ID), OptLevel(CodeGenOptLevel::Default) {}

void InstructionSelect::getAnalysisUsage(AnalysisUsage &AU) const {
  AU.addRequired<TargetPassConfig>();
  AU.addRequired<GISelKnownBitsAnalysis>();
  AU.addPreserved<GISelKnownBitsAnalysis>();

<<<<<<< HEAD
  if (OptLevel != CodeGenOpt::None) {
    AU.addRequired<AAResultsWrapperPass>();
=======
  if (OptLevel != CodeGenOptLevel::None) {
>>>>>>> f4c6947a
    AU.addRequired<ProfileSummaryInfoWrapperPass>();
    LazyBlockFrequencyInfoPass::getLazyBFIAnalysisUsage(AU);
  }
  getSelectionDAGFallbackAnalysisUsage(AU);
  MachineFunctionPass::getAnalysisUsage(AU);
}

bool InstructionSelect::runOnMachineFunction(MachineFunction &MF) {
  // If the ISel pipeline failed, do not bother running that pass.
  if (MF.getProperties().hasProperty(
          MachineFunctionProperties::Property::FailedISel))
    return false;

  LLVM_DEBUG(dbgs() << "Selecting function: " << MF.getName() << '\n');

  const TargetPassConfig &TPC = getAnalysis<TargetPassConfig>();
  InstructionSelector *ISel = MF.getSubtarget().getInstructionSelector();
  ISel->setTargetPassConfig(&TPC);

  CodeGenOptLevel OldOptLevel = OptLevel;
  auto RestoreOptLevel = make_scope_exit([=]() { OptLevel = OldOptLevel; });
  OptLevel = MF.getFunction().hasOptNone() ? CodeGenOptLevel::None
                                           : MF.getTarget().getOptLevel();

  GISelKnownBits *KB = &getAnalysis<GISelKnownBitsAnalysis>().get(MF);
<<<<<<< HEAD
  AAResults *AA = nullptr;
  if (OptLevel != CodeGenOpt::None) {
=======
  if (OptLevel != CodeGenOptLevel::None) {
>>>>>>> f4c6947a
    PSI = &getAnalysis<ProfileSummaryInfoWrapperPass>().getPSI();
    if (PSI && PSI->hasProfileSummary())
      BFI = &getAnalysis<LazyBlockFrequencyInfoPass>().getBFI();
    AA = &getAnalysis<AAResultsWrapperPass>().getAAResults();
  }

  CodeGenCoverage CoverageInfo;
  assert(ISel && "Cannot work without InstructionSelector");
  ISel->setupMF(MF, KB, &CoverageInfo, PSI, BFI, AA);

  // An optimization remark emitter. Used to report failures.
  MachineOptimizationRemarkEmitter MORE(MF, /*MBFI=*/nullptr);
  ISel->setRemarkEmitter(&MORE);

  // FIXME: There are many other MF/MFI fields we need to initialize.

  MachineRegisterInfo &MRI = MF.getRegInfo();
#ifndef NDEBUG
  // Check that our input is fully legal: we require the function to have the
  // Legalized property, so it should be.
  // FIXME: This should be in the MachineVerifier, as the RegBankSelected
  // property check already is.
  if (!DisableGISelLegalityCheck)
    if (const MachineInstr *MI = machineFunctionIsIllegal(MF)) {
      reportGISelFailure(MF, TPC, MORE, "gisel-select",
                         "instruction is not legal", *MI);
      return false;
    }
  // FIXME: We could introduce new blocks and will need to fix the outer loop.
  // Until then, keep track of the number of blocks to assert that we don't.
  const size_t NumBlocks = MF.size();
#endif
  // Keep track of selected blocks, so we can delete unreachable ones later.
  DenseSet<MachineBasicBlock *> SelectedBlocks;

  for (MachineBasicBlock *MBB : post_order(&MF)) {
    ISel->CurMBB = MBB;
    SelectedBlocks.insert(MBB);
    if (MBB->empty())
      continue;

    // Select instructions in reverse block order. We permit erasing so have
    // to resort to manually iterating and recognizing the begin (rend) case.
    bool ReachedBegin = false;
    for (auto MII = std::prev(MBB->end()), Begin = MBB->begin();
         !ReachedBegin;) {
#ifndef NDEBUG
      // Keep track of the insertion range for debug printing.
      const auto AfterIt = std::next(MII);
#endif
      // Select this instruction.
      MachineInstr &MI = *MII;

      // And have our iterator point to the next instruction, if there is one.
      if (MII == Begin)
        ReachedBegin = true;
      else
        --MII;

      LLVM_DEBUG(dbgs() << "Selecting: \n  " << MI);

      // We could have folded this instruction away already, making it dead.
      // If so, erase it.
      if (isTriviallyDead(MI, MRI)) {
        LLVM_DEBUG(dbgs() << "Is dead; erasing.\n");
        salvageDebugInfo(MRI, MI);
        MI.eraseFromParent();
        continue;
      }

      // Eliminate hints or G_CONSTANT_FOLD_BARRIER.
      if (isPreISelGenericOptimizationHint(MI.getOpcode()) ||
          MI.getOpcode() == TargetOpcode::G_CONSTANT_FOLD_BARRIER) {
        auto [DstReg, SrcReg] = MI.getFirst2Regs();

        // At this point, the destination register class of the op may have
        // been decided.
        //
        // Propagate that through to the source register.
        const TargetRegisterClass *DstRC = MRI.getRegClassOrNull(DstReg);
        if (DstRC)
          MRI.setRegClass(SrcReg, DstRC);
        assert(canReplaceReg(DstReg, SrcReg, MRI) &&
               "Must be able to replace dst with src!");
        MI.eraseFromParent();
        MRI.replaceRegWith(DstReg, SrcReg);
        continue;
      }

      if (MI.getOpcode() == TargetOpcode::G_INVOKE_REGION_START) {
        MI.eraseFromParent();
        continue;
      }

      if (!ISel->select(MI)) {
        // FIXME: It would be nice to dump all inserted instructions.  It's
        // not obvious how, esp. considering select() can insert after MI.
        reportGISelFailure(MF, TPC, MORE, "gisel-select", "cannot select", MI);
        return false;
      }

      // Dump the range of instructions that MI expanded into.
      LLVM_DEBUG({
        auto InsertedBegin = ReachedBegin ? MBB->begin() : std::next(MII);
        dbgs() << "Into:\n";
        for (auto &InsertedMI : make_range(InsertedBegin, AfterIt))
          dbgs() << "  " << InsertedMI;
        dbgs() << '\n';
      });
    }
  }

  for (MachineBasicBlock &MBB : MF) {
    if (MBB.empty())
      continue;

    if (!SelectedBlocks.contains(&MBB)) {
      // This is an unreachable block and therefore hasn't been selected, since
      // the main selection loop above uses a postorder block traversal.
      // We delete all the instructions in this block since it's unreachable.
      MBB.clear();
      // Don't delete the block in case the block has it's address taken or is
      // still being referenced by a phi somewhere.
      continue;
    }
    // Try to find redundant copies b/w vregs of the same register class.
    bool ReachedBegin = false;
    for (auto MII = std::prev(MBB.end()), Begin = MBB.begin(); !ReachedBegin;) {
      // Select this instruction.
      MachineInstr &MI = *MII;

      // And have our iterator point to the next instruction, if there is one.
      if (MII == Begin)
        ReachedBegin = true;
      else
        --MII;
      if (MI.getOpcode() != TargetOpcode::COPY)
        continue;
      Register SrcReg = MI.getOperand(1).getReg();
      Register DstReg = MI.getOperand(0).getReg();
      if (SrcReg.isVirtual() && DstReg.isVirtual()) {
        auto SrcRC = MRI.getRegClass(SrcReg);
        auto DstRC = MRI.getRegClass(DstReg);
        if (SrcRC == DstRC) {
          MRI.replaceRegWith(DstReg, SrcReg);
          MI.eraseFromParent();
        }
      }
    }
  }

#ifndef NDEBUG
  const TargetRegisterInfo &TRI = *MF.getSubtarget().getRegisterInfo();
  // Now that selection is complete, there are no more generic vregs.  Verify
  // that the size of the now-constrained vreg is unchanged and that it has a
  // register class.
  for (unsigned I = 0, E = MRI.getNumVirtRegs(); I != E; ++I) {
    Register VReg = Register::index2VirtReg(I);

    MachineInstr *MI = nullptr;
    if (!MRI.def_empty(VReg))
      MI = &*MRI.def_instr_begin(VReg);
    else if (!MRI.use_empty(VReg)) {
      MI = &*MRI.use_instr_begin(VReg);
      // Debug value instruction is permitted to use undefined vregs.
      if (MI->isDebugValue())
        continue;
    }
    if (!MI)
      continue;

    const TargetRegisterClass *RC = MRI.getRegClassOrNull(VReg);
    if (!RC) {
      reportGISelFailure(MF, TPC, MORE, "gisel-select",
                         "VReg has no regclass after selection", *MI);
      return false;
    }

    const LLT Ty = MRI.getType(VReg);
    if (Ty.isValid() && Ty.getSizeInBits() > TRI.getRegSizeInBits(*RC)) {
      reportGISelFailure(
          MF, TPC, MORE, "gisel-select",
          "VReg's low-level type and register class have different sizes", *MI);
      return false;
    }
  }

  if (MF.size() != NumBlocks) {
    MachineOptimizationRemarkMissed R("gisel-select", "GISelFailure",
                                      MF.getFunction().getSubprogram(),
                                      /*MBB=*/nullptr);
    R << "inserting blocks is not supported yet";
    reportGISelFailure(MF, TPC, MORE, R);
    return false;
  }
#endif
  // Determine if there are any calls in this machine function. Ported from
  // SelectionDAG.
  MachineFrameInfo &MFI = MF.getFrameInfo();
  for (const auto &MBB : MF) {
    if (MFI.hasCalls() && MF.hasInlineAsm())
      break;

    for (const auto &MI : MBB) {
      if ((MI.isCall() && !MI.isReturn()) || MI.isStackAligningInlineAsm())
        MFI.setHasCalls(true);
      if (MI.isInlineAsm())
        MF.setHasInlineAsm(true);
    }
  }

  // FIXME: FinalizeISel pass calls finalizeLowering, so it's called twice.
  auto &TLI = *MF.getSubtarget().getTargetLowering();
  TLI.finalizeLowering(MF);

  LLVM_DEBUG({
    dbgs() << "Rules covered by selecting function: " << MF.getName() << ":";
    for (auto RuleID : CoverageInfo.covered())
      dbgs() << " id" << RuleID;
    dbgs() << "\n\n";
  });
  CoverageInfo.emit(CoveragePrefix,
                    TLI.getTargetMachine().getTarget().getBackendName());

  // If we successfully selected the function nothing is going to use the vreg
  // types after us (otherwise MIRPrinter would need them). Make sure the types
  // disappear.
  MRI.clearVirtRegTypes();

  // FIXME: Should we accurately track changes?
  return true;
}<|MERGE_RESOLUTION|>--- conflicted
+++ resolved
@@ -74,12 +74,8 @@
   AU.addRequired<GISelKnownBitsAnalysis>();
   AU.addPreserved<GISelKnownBitsAnalysis>();
 
-<<<<<<< HEAD
-  if (OptLevel != CodeGenOpt::None) {
+  if (OptLevel != CodeGenOptLevel::None) {
     AU.addRequired<AAResultsWrapperPass>();
-=======
-  if (OptLevel != CodeGenOptLevel::None) {
->>>>>>> f4c6947a
     AU.addRequired<ProfileSummaryInfoWrapperPass>();
     LazyBlockFrequencyInfoPass::getLazyBFIAnalysisUsage(AU);
   }
@@ -105,12 +101,8 @@
                                            : MF.getTarget().getOptLevel();
 
   GISelKnownBits *KB = &getAnalysis<GISelKnownBitsAnalysis>().get(MF);
-<<<<<<< HEAD
   AAResults *AA = nullptr;
-  if (OptLevel != CodeGenOpt::None) {
-=======
   if (OptLevel != CodeGenOptLevel::None) {
->>>>>>> f4c6947a
     PSI = &getAnalysis<ProfileSummaryInfoWrapperPass>().getPSI();
     if (PSI && PSI->hasProfileSummary())
       BFI = &getAnalysis<LazyBlockFrequencyInfoPass>().getBFI();
