--- conflicted
+++ resolved
@@ -6379,11 +6379,7 @@
   if (CondTy != LLT::scalar(1))
     return false;
 
-<<<<<<< HEAD
-  if (!TrueTy.isScalar())
-=======
   if (TrueTy.isPointer())
->>>>>>> fa1d1359
     return false;
 
   // Both are scalars.
