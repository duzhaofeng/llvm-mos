--- conflicted
+++ resolved
@@ -653,14 +653,7 @@
     Name += ".rodata.cst";
     Name += utostr(EntrySize);
   } else {
-<<<<<<< HEAD
-    bool IsLarge = false;
-    if (auto *GV = dyn_cast<GlobalVariable>(GO))
-      IsLarge = TM.isLargeData(GV);
-    Name += getSectionPrefixForGlobal(Kind, IsLarge);
-=======
-    Name = getSectionPrefixForGlobal(Kind, TM.isLargeGlobalObject(GO));
->>>>>>> c43c86c2
+    Name += getSectionPrefixForGlobal(Kind, TM.isLargeGlobalObject(GO));
   }
 
   bool HasPrefix = false;
