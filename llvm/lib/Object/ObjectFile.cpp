//===- ObjectFile.cpp - File format independent object file ---------------===//
//
// Part of the LLVM Project, under the Apache License v2.0 with LLVM Exceptions.
// See https://llvm.org/LICENSE.txt for license information.
// SPDX-License-Identifier: Apache-2.0 WITH LLVM-exception
//
//===----------------------------------------------------------------------===//
//
// This file defines a file format independent ObjectFile class.
//
//===----------------------------------------------------------------------===//

#include "llvm/Object/ObjectFile.h"
#include "llvm/ADT/StringRef.h"
#include "llvm/BinaryFormat/Magic.h"
#include "llvm/Object/Binary.h"
#include "llvm/Object/COFF.h"
#include "llvm/Object/Error.h"
#include "llvm/Object/MachO.h"
#include "llvm/Object/Wasm.h"
#include "llvm/Support/Error.h"
#include "llvm/Support/ErrorHandling.h"
#include "llvm/Support/ErrorOr.h"
#include "llvm/Support/Format.h"
#include "llvm/Support/MemoryBuffer.h"
#include "llvm/Support/raw_ostream.h"
#include <cstdint>
#include <memory>
#include <system_error>

using namespace llvm;
using namespace object;

raw_ostream &object::operator<<(raw_ostream &OS, const SectionedAddress &Addr) {
  OS << "SectionedAddress{" << format_hex(Addr.Address, 10);
  if (Addr.SectionIndex != SectionedAddress::UndefSection)
    OS << ", " << Addr.SectionIndex;
  return OS << "}";
}

void ObjectFile::anchor() {}

ObjectFile::ObjectFile(unsigned int Type, MemoryBufferRef Source)
    : SymbolicFile(Type, Source) {}

bool SectionRef::containsSymbol(SymbolRef S) const {
  Expected<section_iterator> SymSec = S.getSection();
  if (!SymSec) {
    // TODO: Actually report errors helpfully.
    consumeError(SymSec.takeError());
    return false;
  }
  return *this == **SymSec;
}

Expected<uint64_t> ObjectFile::getSymbolValue(DataRefImpl Ref) const {
  uint32_t Flags;
  if (Error E = getSymbolFlags(Ref).moveInto(Flags))
    // TODO: Test this error.
    return std::move(E);

  if (Flags & SymbolRef::SF_Undefined)
    return 0;
  if (Flags & SymbolRef::SF_Common)
    return getCommonSymbolSize(Ref);
  return getSymbolValueImpl(Ref);
}

Error ObjectFile::printSymbolName(raw_ostream &OS, DataRefImpl Symb) const {
  Expected<StringRef> Name = getSymbolName(Symb);
  if (!Name)
    return Name.takeError();
  OS << *Name;
  return Error::success();
}

uint32_t ObjectFile::getSymbolAlignment(DataRefImpl DRI) const { return 0; }

bool ObjectFile::isSectionBitcode(DataRefImpl Sec) const {
  Expected<StringRef> NameOrErr = getSectionName(Sec);
  if (NameOrErr)
    return *NameOrErr == ".llvm.lto";
  consumeError(NameOrErr.takeError());
  return false;
}

bool ObjectFile::isSectionStripped(DataRefImpl Sec) const { return false; }

bool ObjectFile::isBerkeleyText(DataRefImpl Sec) const {
  return isSectionText(Sec);
}

bool ObjectFile::isBerkeleyData(DataRefImpl Sec) const {
  return isSectionData(Sec);
}

bool ObjectFile::isDebugSection(DataRefImpl Sec) const { return false; }

bool ObjectFile::hasDebugInfo() const {
  return any_of(sections(),
                [](SectionRef Sec) { return Sec.isDebugSection(); });
}

Expected<section_iterator>
ObjectFile::getRelocatedSection(DataRefImpl Sec) const {
  return section_iterator(SectionRef(Sec, this));
}

Triple ObjectFile::makeTriple() const {
  Triple TheTriple;
  auto Arch = getArch();
  TheTriple.setArch(Triple::ArchType(Arch));

  // For ARM targets, try to use the build attributes to build determine
  // the build target. Target features are also added, but later during
  // disassembly.
  if (Arch == Triple::arm || Arch == Triple::armeb)
    setARMSubArch(TheTriple);

  // TheTriple defaults to ELF, and COFF doesn't have an environment:
  // something we can do here is indicate that it is mach-o.
  if (isMachO()) {
    TheTriple.setObjectFormat(Triple::MachO);
  } else if (isCOFF()) {
    const auto COFFObj = cast<COFFObjectFile>(this);
    if (COFFObj->getArch() == Triple::thumb)
      TheTriple.setTriple("thumbv7-windows");
  } else if (isXCOFF()) {
    // XCOFF implies AIX.
    TheTriple.setOS(Triple::AIX);
    TheTriple.setObjectFormat(Triple::XCOFF);
  }
  else if (isGOFF()) {
    TheTriple.setOS(Triple::ZOS);
    TheTriple.setObjectFormat(Triple::GOFF);
  }

  return TheTriple;
}

Expected<std::unique_ptr<ObjectFile>>
ObjectFile::createObjectFile(MemoryBufferRef Object, file_magic Type,
                             bool InitContent) {
  StringRef Data = Object.getBuffer();
  if (Type == file_magic::unknown)
    Type = identify_magic(Data);

  switch (Type) {
  case file_magic::unknown:
  case file_magic::bitcode:
  case file_magic::coff_cl_gl_object:
  case file_magic::archive:
  case file_magic::macho_universal_binary:
  case file_magic::windows_resource:
  case file_magic::pdb:
  case file_magic::minidump:
  case file_magic::goff_object:
  case file_magic::cuda_fatbinary:
  case file_magic::offload_binary:
  case file_magic::dxcontainer_object:
<<<<<<< HEAD
  case file_magic::xo65_object:
=======
  case file_magic::offload_bundle:
  case file_magic::offload_bundle_compressed:
>>>>>>> f4c6947a
    return errorCodeToError(object_error::invalid_file_type);
  case file_magic::tapi_file:
    return errorCodeToError(object_error::invalid_file_type);
  case file_magic::elf:
  case file_magic::elf_relocatable:
  case file_magic::elf_executable:
  case file_magic::elf_shared_object:
  case file_magic::elf_core:
    return createELFObjectFile(Object, InitContent);
  case file_magic::macho_object:
  case file_magic::macho_executable:
  case file_magic::macho_fixed_virtual_memory_shared_lib:
  case file_magic::macho_core:
  case file_magic::macho_preload_executable:
  case file_magic::macho_dynamically_linked_shared_lib:
  case file_magic::macho_dynamic_linker:
  case file_magic::macho_bundle:
  case file_magic::macho_dynamically_linked_shared_lib_stub:
  case file_magic::macho_dsym_companion:
  case file_magic::macho_kext_bundle:
  case file_magic::macho_file_set:
    return createMachOObjectFile(Object);
  case file_magic::coff_object:
  case file_magic::coff_import_library:
  case file_magic::pecoff_executable:
    return createCOFFObjectFile(Object);
  case file_magic::xcoff_object_32:
    return createXCOFFObjectFile(Object, Binary::ID_XCOFF32);
  case file_magic::xcoff_object_64:
    return createXCOFFObjectFile(Object, Binary::ID_XCOFF64);
  case file_magic::wasm_object:
    return createWasmObjectFile(Object);
  }
  llvm_unreachable("Unexpected Object File Type");
}

Expected<OwningBinary<ObjectFile>>
ObjectFile::createObjectFile(StringRef ObjectPath) {
  ErrorOr<std::unique_ptr<MemoryBuffer>> FileOrErr =
      MemoryBuffer::getFile(ObjectPath);
  if (std::error_code EC = FileOrErr.getError())
    return errorCodeToError(EC);
  std::unique_ptr<MemoryBuffer> Buffer = std::move(FileOrErr.get());

  Expected<std::unique_ptr<ObjectFile>> ObjOrErr =
      createObjectFile(Buffer->getMemBufferRef());
  if (Error Err = ObjOrErr.takeError())
    return std::move(Err);
  std::unique_ptr<ObjectFile> Obj = std::move(ObjOrErr.get());

  return OwningBinary<ObjectFile>(std::move(Obj), std::move(Buffer));
}

bool ObjectFile::isReflectionSectionStrippable(
    llvm::binaryformat::Swift5ReflectionSectionKind ReflectionSectionKind)
    const {
  using llvm::binaryformat::Swift5ReflectionSectionKind;
  return ReflectionSectionKind == Swift5ReflectionSectionKind::fieldmd ||
         ReflectionSectionKind == Swift5ReflectionSectionKind::reflstr ||
         ReflectionSectionKind == Swift5ReflectionSectionKind::assocty;
}<|MERGE_RESOLUTION|>--- conflicted
+++ resolved
@@ -158,12 +158,9 @@
   case file_magic::cuda_fatbinary:
   case file_magic::offload_binary:
   case file_magic::dxcontainer_object:
-<<<<<<< HEAD
   case file_magic::xo65_object:
-=======
   case file_magic::offload_bundle:
   case file_magic::offload_bundle_compressed:
->>>>>>> f4c6947a
     return errorCodeToError(object_error::invalid_file_type);
   case file_magic::tapi_file:
     return errorCodeToError(object_error::invalid_file_type);
