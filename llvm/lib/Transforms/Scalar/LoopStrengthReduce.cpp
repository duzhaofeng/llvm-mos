--- conflicted
+++ resolved
@@ -1269,14 +1269,9 @@
 static bool isAMCompletelyFolded(const TargetTransformInfo &TTI,
                                  LSRUse::KindType Kind, MemAccessTy AccessTy,
                                  GlobalValue *BaseGV, int64_t BaseOffset,
-<<<<<<< HEAD
                                  bool HasBaseReg, Type *BaseType, int64_t Scale,
-                                 Type *ScaleType, Instruction *Fixup = nullptr);
-=======
-                                 bool HasBaseReg, int64_t Scale,
-                                 Instruction *Fixup = nullptr,
+                                 Type *ScaleType, Instruction *Fixup = nullptr,
                                  int64_t ScalableOffset = 0);
->>>>>>> 982b4b6f
 
 static unsigned getSetupCost(const SCEV *Reg, unsigned Depth) {
   if (isa<SCEVUnknown>(Reg) || isa<SCEVConstant>(Reg))
@@ -1703,25 +1698,15 @@
 static bool isAMCompletelyFolded(const TargetTransformInfo &TTI,
                                  LSRUse::KindType Kind, MemAccessTy AccessTy,
                                  GlobalValue *BaseGV, int64_t BaseOffset,
-<<<<<<< HEAD
                                  bool HasBaseReg, Type *BaseType, int64_t Scale,
                                  Type *ScaleType,
-                                 Instruction *Fixup /*= nullptr*/) {
+                                 Instruction *Fixup /*= nullptr*/,
+                                 int64_t ScalableOffset) {
   switch (Kind) {
   case LSRUse::Address:
     return TTI.isLegalAddressingMode(AccessTy.MemTy, BaseGV, BaseOffset,
                                      HasBaseReg, BaseType, Scale, ScaleType,
-                                     AccessTy.AddrSpace, Fixup);
-=======
-                                 bool HasBaseReg, int64_t Scale,
-                                 Instruction *Fixup /* = nullptr */,
-                                 int64_t ScalableOffset) {
-  switch (Kind) {
-  case LSRUse::Address:
-    return TTI.isLegalAddressingMode(AccessTy.MemTy, BaseGV, BaseOffset,
-                                     HasBaseReg, Scale, AccessTy.AddrSpace,
-                                     Fixup, ScalableOffset);
->>>>>>> 982b4b6f
+                                     AccessTy.AddrSpace, Fixup, ScalableOffset);
 
   case LSRUse::ICmpZero:
     // There's not even a target hook for querying whether it would be legal to
@@ -1890,11 +1875,8 @@
 static bool isAlwaysFoldable(const TargetTransformInfo &TTI,
                              LSRUse::KindType Kind, MemAccessTy AccessTy,
                              GlobalValue *BaseGV, int64_t BaseOffset,
-<<<<<<< HEAD
-                             bool HasBaseReg, Type *BaseType) {
-=======
-                             bool HasBaseReg, int64_t ScalableOffset = 0) {
->>>>>>> 982b4b6f
+                             bool HasBaseReg, Type *BaseType,
+                             int64_t ScalableOffset = 0) {
   // Fast-path: zero is always foldable.
   if (BaseOffset == 0 && !BaseGV) return true;
 
@@ -1910,12 +1892,8 @@
   }
 
   return isAMCompletelyFolded(TTI, Kind, AccessTy, BaseGV, BaseOffset,
-<<<<<<< HEAD
                               HasBaseReg, BaseType, Scale,
-                              /*ScaleType=*/nullptr);
-=======
-                              HasBaseReg, Scale, nullptr, ScalableOffset);
->>>>>>> 982b4b6f
+                              /*ScaleType=*/nullptr, ScalableOffset);
 }
 
 static bool isAlwaysFoldable(const TargetTransformInfo &TTI,
@@ -3250,11 +3228,8 @@
 
   MemAccessTy AccessTy = getAccessType(TTI, UserInst, Operand);
   if (!isAlwaysFoldable(TTI, LSRUse::Address, AccessTy, /*BaseGV=*/nullptr,
-<<<<<<< HEAD
-                        IncOffset, /*HasBaseReg=*/false, /*BaseType=*/nullptr))
-=======
-                        IncOffset, /*HasBaseReg=*/false, ScalableOffset))
->>>>>>> 982b4b6f
+                        IncOffset, /*HasBaseReg=*/false, /*BaseType=*/nullptr,
+                        ScalableOffset))
     return false;
 
   return true;
