--- conflicted
+++ resolved
@@ -430,13 +430,8 @@
   /// If the AM is not supported, it returns a negative value.
   InstructionCost getScalingFactorCost(Type *Ty, GlobalValue *BaseGV,
                                        StackOffset BaseOffset, bool HasBaseReg,
-<<<<<<< HEAD
                                        Type *BaseTy, int64_t Scale,
                                        Type *ScaleTy, unsigned AddrSpace) const;
-  /// @}
-=======
-                                       int64_t Scale, unsigned AddrSpace) const;
->>>>>>> 929cbe7f
 
   bool enableSelectOptimize() { return ST->enableSelectOptimize(); }
 
