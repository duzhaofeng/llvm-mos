--- conflicted
+++ resolved
@@ -344,11 +344,8 @@
   ECase(EM_BPF);
   ECase(EM_VE);
   ECase(EM_CSKY);
-<<<<<<< HEAD
+  ECase(EM_LOONGARCH);
   ECase(EM_MOS);
-=======
-  ECase(EM_LOONGARCH);
->>>>>>> a3beb340
 #undef ECase
   IO.enumFallback<Hex16>(Value);
 }
@@ -856,13 +853,11 @@
   case ELF::EM_68K:
 #include "llvm/BinaryFormat/ELFRelocs/M68k.def"
     break;
-<<<<<<< HEAD
+  case ELF::EM_LOONGARCH:
+#include "llvm/BinaryFormat/ELFRelocs/LoongArch.def"
+    break;
   case ELF::EM_MOS:
 #include "llvm/BinaryFormat/ELFRelocs/MOS.def"
-=======
-  case ELF::EM_LOONGARCH:
-#include "llvm/BinaryFormat/ELFRelocs/LoongArch.def"
->>>>>>> a3beb340
     break;
   default:
     // Nothing to do.
