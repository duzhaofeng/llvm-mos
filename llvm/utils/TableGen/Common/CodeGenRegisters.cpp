--- conflicted
+++ resolved
@@ -765,13 +765,9 @@
     : TheDef(R), Name(std::string(R->getName())),
       TopoSigs(RegBank.getNumTopoSigs()), EnumValue(-1), TSFlags(0) {
   GeneratePressureSet = R->getValueAsBit("GeneratePressureSet");
-<<<<<<< HEAD
   IsPressureFineGrained = R->getValueAsBit("isPressureFineGrained");
-  std::vector<Record *> TypeList = R->getValueAsListOfDefs("RegTypes");
-=======
   std::vector<const Record *> TypeList =
       R->getValueAsListOfConstDefs("RegTypes");
->>>>>>> 005f8153
   if (TypeList.empty())
     PrintFatalError(R->getLoc(), "RegTypes list must not be empty!");
   for (unsigned i = 0, e = TypeList.size(); i != e; ++i) {
