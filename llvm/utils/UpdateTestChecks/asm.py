--- conflicted
+++ resolved
@@ -521,68 +521,6 @@
 # used to alter function body in some way, for example, remove trailing spaces.
 # Function regex is used to match function name, body, etc. in raw llc output.
 def get_run_handler(triple):
-<<<<<<< HEAD
-  target_handlers = {
-      'i686': (scrub_asm_x86, ASM_FUNCTION_X86_RE),
-      'x86': (scrub_asm_x86, ASM_FUNCTION_X86_RE),
-      'i386': (scrub_asm_x86, ASM_FUNCTION_X86_RE),
-      'arm64_32-apple-ios': (scrub_asm_arm_eabi, ASM_FUNCTION_AARCH64_DARWIN_RE),
-      'arm64_32-apple-watchos2.0.0': (scrub_asm_arm_eabi, ASM_FUNCTION_AARCH64_DARWIN_RE),
-      'aarch64': (scrub_asm_arm_eabi, ASM_FUNCTION_AARCH64_RE),
-      'aarch64-apple-darwin': (scrub_asm_arm_eabi, ASM_FUNCTION_AARCH64_DARWIN_RE),
-      'aarch64-apple-ios': (scrub_asm_arm_eabi, ASM_FUNCTION_AARCH64_DARWIN_RE),
-      'bpf': (scrub_asm_bpf, ASM_FUNCTION_BPF_RE),
-      'bpfel': (scrub_asm_bpf, ASM_FUNCTION_BPF_RE),
-      'bpfeb': (scrub_asm_bpf, ASM_FUNCTION_BPF_RE),
-      'hexagon': (scrub_asm_hexagon, ASM_FUNCTION_HEXAGON_RE),
-      'r600': (scrub_asm_amdgpu, ASM_FUNCTION_AMDGPU_RE),
-      'amdgcn': (scrub_asm_amdgpu, ASM_FUNCTION_AMDGPU_RE),
-      'arm': (scrub_asm_arm_eabi, ASM_FUNCTION_ARM_RE),
-      'arm64': (scrub_asm_arm_eabi, ASM_FUNCTION_AARCH64_RE),
-      'arm64e': (scrub_asm_arm_eabi, ASM_FUNCTION_AARCH64_DARWIN_RE),
-      'arm64ec': (scrub_asm_arm_eabi, ASM_FUNCTION_AARCH64_RE),
-      'arm64-apple-ios': (scrub_asm_arm_eabi, ASM_FUNCTION_AARCH64_DARWIN_RE),
-      'armv7-apple-ios' : (scrub_asm_arm_eabi, ASM_FUNCTION_ARM_IOS_RE),
-      'armv7-apple-darwin': (scrub_asm_arm_eabi, ASM_FUNCTION_ARM_DARWIN_RE),
-      'thumb': (scrub_asm_arm_eabi, ASM_FUNCTION_ARM_RE),
-      'thumb-macho': (scrub_asm_arm_eabi, ASM_FUNCTION_ARM_MACHO_RE),
-      'thumbv5-macho': (scrub_asm_arm_eabi, ASM_FUNCTION_ARM_MACHO_RE),
-      'thumbv7s-apple-darwin' : (scrub_asm_arm_eabi, ASM_FUNCTION_THUMBS_DARWIN_RE),
-      'thumbv7-apple-darwin' : (scrub_asm_arm_eabi, ASM_FUNCTION_THUMB_DARWIN_RE),
-      'thumbv7-apple-ios' : (scrub_asm_arm_eabi, ASM_FUNCTION_ARM_IOS_RE),
-      'm68k': (scrub_asm_m68k, ASM_FUNCTION_M68K_RE),
-      'mips': (scrub_asm_mips, ASM_FUNCTION_MIPS_RE),
-      'mos': (scrub_asm_mos, ASM_FUNCTION_MOS_RE),
-      'msp430': (scrub_asm_msp430, ASM_FUNCTION_MSP430_RE),
-      'avr': (scrub_asm_avr, ASM_FUNCTION_AVR_RE),
-      'ppc32': (scrub_asm_powerpc, ASM_FUNCTION_PPC_RE),
-      'ppc64': (scrub_asm_powerpc, ASM_FUNCTION_PPC_RE),
-      'powerpc': (scrub_asm_powerpc, ASM_FUNCTION_PPC_RE),
-      'riscv32': (scrub_asm_riscv, ASM_FUNCTION_RISCV_RE),
-      'riscv64': (scrub_asm_riscv, ASM_FUNCTION_RISCV_RE),
-      'lanai': (scrub_asm_lanai, ASM_FUNCTION_LANAI_RE),
-      'sparc': (scrub_asm_sparc, ASM_FUNCTION_SPARC_RE),
-      's390x': (scrub_asm_systemz, ASM_FUNCTION_SYSTEMZ_RE),
-      'wasm32': (scrub_asm_wasm, ASM_FUNCTION_WASM_RE),
-      'wasm64': (scrub_asm_wasm, ASM_FUNCTION_WASM_RE),
-      've': (scrub_asm_ve, ASM_FUNCTION_VE_RE),
-      'csky': (scrub_asm_csky, ASM_FUNCTION_CSKY_RE),
-      'nvptx': (scrub_asm_nvptx, ASM_FUNCTION_NVPTX_RE),
-      'loongarch32': (scrub_asm_loongarch, ASM_FUNCTION_LOONGARCH_RE),
-      'loongarch64': (scrub_asm_loongarch, ASM_FUNCTION_LOONGARCH_RE)
-  }
-  handler = None
-  best_prefix = ''
-  for prefix, s in target_handlers.items():
-    if triple.startswith(prefix) and len(prefix) > len(best_prefix):
-      handler = s
-      best_prefix = prefix
-
-  if handler is None:
-    raise KeyError('Triple %r is not supported' % (triple))
-
-  return handler
-=======
     target_handlers = {
         "i686": (scrub_asm_x86, ASM_FUNCTION_X86_RE),
         "x86": (scrub_asm_x86, ASM_FUNCTION_X86_RE),
@@ -616,6 +554,7 @@
         "thumbv7-apple-ios": (scrub_asm_arm_eabi, ASM_FUNCTION_ARM_IOS_RE),
         "m68k": (scrub_asm_m68k, ASM_FUNCTION_M68K_RE),
         "mips": (scrub_asm_mips, ASM_FUNCTION_MIPS_RE),
+        "mos": (scrub_asm_mos, ASM_FUNCTION_MOS_RE),
         "msp430": (scrub_asm_msp430, ASM_FUNCTION_MSP430_RE),
         "avr": (scrub_asm_avr, ASM_FUNCTION_AVR_RE),
         "ppc32": (scrub_asm_powerpc, ASM_FUNCTION_PPC_RE),
@@ -646,7 +585,6 @@
 
     return handler
 
->>>>>>> ebb2e5eb
 
 ##### Generator of assembly CHECK lines
 
