--- conflicted
+++ resolved
@@ -16,13 +16,8 @@
 ; CHECK-NEXT: store i32 %add, i32* %arrayidx, align 4, !alias.scope !2, !noalias !2
 ; CHECK-NEXT: %add8 = add nsw i32 %[[induction]], %add
 ; CHECK-NEXT: %inc = add nuw i32 %j.113, 1
-<<<<<<< HEAD
-; CHECK-NEXT: %exitcond.not = icmp eq i32 %inc, %itr
-; CHECK-NEXT: br i1 %exitcond.not, label %for.inc11.loopexit.loopexit8, label %for.body3, !llvm.loop !5
-=======
 ; CHECK-NEXT: %cmp2 = icmp ult i32 %inc, %itr
 ; CHECK-NEXT: br i1 %cmp2, label %for.body3, label %for.inc11.loopexit.loopexit9, !llvm.loop !5
->>>>>>> 64eaffb6
 define i32 @foo(i32* nocapture %var1, i32* nocapture readnone %var2, i32* nocapture %var3, i32 %itr) #0 {
 entry:
   %cmp14 = icmp eq i32 %itr, 0
