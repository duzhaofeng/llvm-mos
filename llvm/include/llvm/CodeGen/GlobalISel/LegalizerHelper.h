--- conflicted
+++ resolved
@@ -451,11 +451,8 @@
 createMemLibcall(MachineIRBuilder &MIRBuilder, MachineRegisterInfo &MRI,
                  MachineInstr &MI, LostDebugLocObserver &LocObserver);
 
-<<<<<<< HEAD
 /// Return the libcall corresponding to a given opcode and size.
 RTLIB::Libcall getRTLibDesc(unsigned Opcode, unsigned Size);
-=======
->>>>>>> f4c6947a
 
 } // End namespace llvm.
 
