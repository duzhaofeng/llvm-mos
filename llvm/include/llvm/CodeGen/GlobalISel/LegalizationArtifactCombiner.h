//===-- llvm/CodeGen/GlobalISel/LegalizationArtifactCombiner.h -----*- C++ -*-//
//
// Part of the LLVM Project, under the Apache License v2.0 with LLVM Exceptions.
// See https://llvm.org/LICENSE.txt for license information.
// SPDX-License-Identifier: Apache-2.0 WITH LLVM-exception
//
//===----------------------------------------------------------------------===//
// This file contains some helper functions which try to cleanup artifacts
// such as G_TRUNCs/G_[ZSA]EXTENDS that were created during legalization to make
// the types match. This file also contains some combines of merges that happens
// at the end of the legalization.
//===----------------------------------------------------------------------===//


#ifndef LLVM_CODEGEN_GLOBALISEL_LEGALIZATIONARTIFACTCOMBINER_H
#define LLVM_CODEGEN_GLOBALISEL_LEGALIZATIONARTIFACTCOMBINER_H

#include "llvm/ADT/SmallBitVector.h"
#include "llvm/CodeGen/GlobalISel/GISelChangeObserver.h"
#include "llvm/CodeGen/GlobalISel/GenericMachineInstrs.h"
#include "llvm/CodeGen/GlobalISel/Legalizer.h"
#include "llvm/CodeGen/GlobalISel/LegalizerInfo.h"
#include "llvm/CodeGen/GlobalISel/MIPatternMatch.h"
#include "llvm/CodeGen/GlobalISel/MachineIRBuilder.h"
#include "llvm/CodeGen/GlobalISel/Utils.h"
#include "llvm/CodeGen/MachineRegisterInfo.h"
#include "llvm/CodeGen/Register.h"
#include "llvm/CodeGen/TargetOpcodes.h"
#include "llvm/IR/Constants.h"
#include "llvm/Support/Debug.h"

#define DEBUG_TYPE "legalizer"

namespace llvm {
class LegalizationArtifactCombiner {
  MachineIRBuilder &Builder;
  MachineRegisterInfo &MRI;
  const LegalizerInfo &LI;
  GISelKnownBits *KB;

  static bool isArtifactCast(unsigned Opc) {
    switch (Opc) {
    case TargetOpcode::G_TRUNC:
    case TargetOpcode::G_SEXT:
    case TargetOpcode::G_ZEXT:
    case TargetOpcode::G_ANYEXT:
      return true;
    default:
      return false;
    }
  }

public:
  LegalizationArtifactCombiner(MachineIRBuilder &B, MachineRegisterInfo &MRI,
<<<<<<< HEAD
                               const LegalizerInfo &LI)
      : Builder(B), MRI(MRI), LI(LI) {}
=======
                               const LegalizerInfo &LI,
                               GISelKnownBits *KB = nullptr)
      : Builder(B), MRI(MRI), LI(LI), KB(KB) {}
>>>>>>> f4c6947a

  bool tryCombineAnyExt(MachineInstr &MI,
                        SmallVectorImpl<MachineInstr *> &DeadInsts,
                        SmallVectorImpl<Register> &UpdatedDefs,
                        GISelObserverWrapper &Observer) {
    using namespace llvm::MIPatternMatch;
    assert(MI.getOpcode() == TargetOpcode::G_ANYEXT);

    Builder.setInstrAndDebugLoc(MI);
    Register DstReg = MI.getOperand(0).getReg();
    Register SrcReg = lookThroughCopyInstrs(MI.getOperand(1).getReg());

    // aext(trunc x) - > aext/copy/trunc x
    Register TruncSrc;
    if (mi_match(SrcReg, MRI, m_GTrunc(m_Reg(TruncSrc)))) {
      LLVM_DEBUG(dbgs() << ".. Combine MI: " << MI;);
      if (MRI.getType(DstReg) == MRI.getType(TruncSrc))
        replaceRegOrBuildCopy(DstReg, TruncSrc, MRI, Builder, UpdatedDefs,
                              Observer);
      else
        Builder.buildAnyExtOrTrunc(DstReg, TruncSrc);
      UpdatedDefs.push_back(DstReg);
      markInstAndDefDead(MI, *MRI.getVRegDef(SrcReg), DeadInsts);
      return true;
    }

    // aext([asz]ext x) -> [asz]ext x
    Register ExtSrc;
    MachineInstr *ExtMI;
    if (mi_match(SrcReg, MRI,
                 m_all_of(m_MInstr(ExtMI), m_any_of(m_GAnyExt(m_Reg(ExtSrc)),
                                                    m_GSExt(m_Reg(ExtSrc)),
                                                    m_GZExt(m_Reg(ExtSrc)))))) {
      Builder.buildInstr(ExtMI->getOpcode(), {DstReg}, {ExtSrc});
      UpdatedDefs.push_back(DstReg);
      markInstAndDefDead(MI, *ExtMI, DeadInsts);
      return true;
    }

    // Try to fold aext(g_constant) when the larger constant type is legal.
    auto *SrcMI = MRI.getVRegDef(SrcReg);
    if (SrcMI->getOpcode() == TargetOpcode::G_CONSTANT) {
      const LLT DstTy = MRI.getType(DstReg);
      if (isInstLegal({TargetOpcode::G_CONSTANT, {DstTy}})) {
        auto &CstVal = SrcMI->getOperand(1);
        APInt WideVal =
            LI.preferZext()
                ? CstVal.getCImm()->getValue().zext(DstTy.getSizeInBits())
                : CstVal.getCImm()->getValue().sext(DstTy.getSizeInBits());
        Builder.buildConstant(DstReg, WideVal);
        UpdatedDefs.push_back(DstReg);
        markInstAndDefDead(MI, *SrcMI, DeadInsts);
        return true;
      }
    }
    return tryFoldImplicitDef(MI, DeadInsts, UpdatedDefs);
  }

  bool tryCombineZExt(MachineInstr &MI,
                      SmallVectorImpl<MachineInstr *> &DeadInsts,
                      SmallVectorImpl<Register> &UpdatedDefs,
                      GISelObserverWrapper &Observer) {
    using namespace llvm::MIPatternMatch;
    assert(MI.getOpcode() == TargetOpcode::G_ZEXT);

    Builder.setInstrAndDebugLoc(MI);
    Register DstReg = MI.getOperand(0).getReg();
    Register SrcReg = lookThroughCopyInstrs(MI.getOperand(1).getReg());

    // zext(trunc x) - > and (aext/copy/trunc x), mask
    // zext(sext x) -> and (sext x), mask
    Register TruncSrc;
    Register SextSrc;
    if (mi_match(SrcReg, MRI, m_GTrunc(m_Reg(TruncSrc))) ||
        mi_match(SrcReg, MRI, m_GSExt(m_Reg(SextSrc)))) {
      LLT DstTy = MRI.getType(DstReg);
      if (isInstUnsupported({TargetOpcode::G_AND, {DstTy}}) ||
          isConstantUnsupported(DstTy))
        return false;
      LLVM_DEBUG(dbgs() << ".. Combine MI: " << MI;);
      LLT SrcTy = MRI.getType(SrcReg);
      APInt MaskVal = APInt::getAllOnes(SrcTy.getScalarSizeInBits());
      if (SextSrc && (DstTy != MRI.getType(SextSrc)))
        SextSrc = Builder.buildSExtOrTrunc(DstTy, SextSrc).getReg(0);
      if (TruncSrc && (DstTy != MRI.getType(TruncSrc)))
        TruncSrc = Builder.buildAnyExtOrTrunc(DstTy, TruncSrc).getReg(0);
      APInt ExtMaskVal = MaskVal.zext(DstTy.getScalarSizeInBits());
      Register AndSrc = SextSrc ? SextSrc : TruncSrc;
      // Elide G_AND and mask constant if possible.
      // The G_AND would also be removed by the post-legalize redundant_and
      // combine, but in this very common case, eliding early and regardless of
      // OptLevel results in significant compile-time and O0 code-size
      // improvements. Inserting unnecessary instructions between boolean defs
      // and uses hinders a lot of folding during ISel.
      if (KB && (KB->getKnownZeroes(AndSrc) | ExtMaskVal).isAllOnes()) {
        replaceRegOrBuildCopy(DstReg, AndSrc, MRI, Builder, UpdatedDefs,
                              Observer);
      } else {
        auto Mask = Builder.buildConstant(DstTy, ExtMaskVal);
        Builder.buildAnd(DstReg, AndSrc, Mask);
      }
      markInstAndDefDead(MI, *MRI.getVRegDef(SrcReg), DeadInsts);
      return true;
    }

    // zext(zext x) -> (zext x)
    Register ZextSrc;
    if (mi_match(SrcReg, MRI, m_GZExt(m_Reg(ZextSrc)))) {
      LLVM_DEBUG(dbgs() << ".. Combine MI: " << MI);
      Observer.changingInstr(MI);
      MI.getOperand(1).setReg(ZextSrc);
      Observer.changedInstr(MI);
      UpdatedDefs.push_back(DstReg);
      markDefDead(MI, *MRI.getVRegDef(SrcReg), DeadInsts);
      return true;
    }

    // Try to fold zext(g_constant) when the larger constant type is legal.
    auto *SrcMI = MRI.getVRegDef(SrcReg);
    if (SrcMI->getOpcode() == TargetOpcode::G_CONSTANT) {
      const LLT DstTy = MRI.getType(DstReg);
      if (isInstLegal({TargetOpcode::G_CONSTANT, {DstTy}})) {
        auto &CstVal = SrcMI->getOperand(1);
        Builder.buildConstant(
            DstReg, CstVal.getCImm()->getValue().zext(DstTy.getSizeInBits()));
        UpdatedDefs.push_back(DstReg);
        markInstAndDefDead(MI, *SrcMI, DeadInsts);
        return true;
      }
    }
    return tryFoldImplicitDef(MI, DeadInsts, UpdatedDefs);
  }

  bool tryCombineSExt(MachineInstr &MI,
                      SmallVectorImpl<MachineInstr *> &DeadInsts,
                      SmallVectorImpl<Register> &UpdatedDefs) {
    using namespace llvm::MIPatternMatch;
    assert(MI.getOpcode() == TargetOpcode::G_SEXT);

    Builder.setInstrAndDebugLoc(MI);
    Register DstReg = MI.getOperand(0).getReg();
    Register SrcReg = lookThroughCopyInstrs(MI.getOperand(1).getReg());

    // sext(trunc x) - > (sext_inreg (aext/copy/trunc x), c)
    Register TruncSrc;
    if (mi_match(SrcReg, MRI, m_GTrunc(m_Reg(TruncSrc)))) {
      LLT DstTy = MRI.getType(DstReg);
      if (isInstUnsupported({TargetOpcode::G_SEXT_INREG, {DstTy}}))
        return false;
      LLVM_DEBUG(dbgs() << ".. Combine MI: " << MI;);
      LLT SrcTy = MRI.getType(SrcReg);
      uint64_t SizeInBits = SrcTy.getScalarSizeInBits();
      if (DstTy != MRI.getType(TruncSrc))
        TruncSrc = Builder.buildAnyExtOrTrunc(DstTy, TruncSrc).getReg(0);
      Builder.buildSExtInReg(DstReg, TruncSrc, SizeInBits);
      markInstAndDefDead(MI, *MRI.getVRegDef(SrcReg), DeadInsts);
      return true;
    }

    // sext(zext x) -> (zext x)
    // sext(sext x) -> (sext x)
    Register ExtSrc;
    MachineInstr *ExtMI;
    if (mi_match(SrcReg, MRI,
                 m_all_of(m_MInstr(ExtMI), m_any_of(m_GZExt(m_Reg(ExtSrc)),
                                                    m_GSExt(m_Reg(ExtSrc)))))) {
      LLVM_DEBUG(dbgs() << ".. Combine MI: " << MI);
      Builder.buildInstr(ExtMI->getOpcode(), {DstReg}, {ExtSrc});
      UpdatedDefs.push_back(DstReg);
      markInstAndDefDead(MI, *MRI.getVRegDef(SrcReg), DeadInsts);
      return true;
    }

    // Try to fold sext(g_constant) when the larger constant type is legal.
    auto *SrcMI = MRI.getVRegDef(SrcReg);
    if (SrcMI->getOpcode() == TargetOpcode::G_CONSTANT) {
      const LLT DstTy = MRI.getType(DstReg);
      if (isInstLegal({TargetOpcode::G_CONSTANT, {DstTy}})) {
        auto &CstVal = SrcMI->getOperand(1);
        Builder.buildConstant(
            DstReg, CstVal.getCImm()->getValue().sext(DstTy.getSizeInBits()));
        UpdatedDefs.push_back(DstReg);
        markInstAndDefDead(MI, *SrcMI, DeadInsts);
        return true;
      }
    }

    return tryFoldImplicitDef(MI, DeadInsts, UpdatedDefs);
  }

  bool tryCombineTrunc(MachineInstr &MI,
                       SmallVectorImpl<MachineInstr *> &DeadInsts,
                       SmallVectorImpl<Register> &UpdatedDefs,
                       GISelObserverWrapper &Observer) {
    using namespace llvm::MIPatternMatch;
    assert(MI.getOpcode() == TargetOpcode::G_TRUNC);

    Builder.setInstr(MI);
    Register DstReg = MI.getOperand(0).getReg();
    const LLT DstTy = MRI.getType(DstReg);
    Register SrcReg = lookThroughCopyInstrs(MI.getOperand(1).getReg());

    // Try to fold trunc(g_constant) when the smaller constant type is legal.
    auto *SrcMI = MRI.getVRegDef(SrcReg);
    if (SrcMI->getOpcode() == TargetOpcode::G_CONSTANT) {
      if (isInstLegal({TargetOpcode::G_CONSTANT, {DstTy}})) {
        auto &CstVal = SrcMI->getOperand(1);
        Builder.buildConstant(
            DstReg, CstVal.getCImm()->getValue().trunc(DstTy.getSizeInBits()));
        UpdatedDefs.push_back(DstReg);
        markInstAndDefDead(MI, *SrcMI, DeadInsts);
        return true;
      }
    }

    // Try to fold trunc(merge) to directly use the source of the merge.
    // This gets rid of large, difficult to legalize, merges
    if (auto *SrcMerge = dyn_cast<GMerge>(SrcMI)) {
      const Register MergeSrcReg = SrcMerge->getSourceReg(0);
      const LLT MergeSrcTy = MRI.getType(MergeSrcReg);
      const LLT SrcTy = MRI.getType(SrcReg);

      // Don't discount one of these combines if the source instruction is also
      // unsupported. A sequence of combines may eventually lower it to
      // something supported.
      bool IsSupported =
          !isInstUnsupported({TargetOpcode::G_TRUNC, {DstTy, SrcTy}});

      // We can only fold if the types are scalar
      const unsigned DstSize = DstTy.getSizeInBits();
      const unsigned MergeSrcSize = MergeSrcTy.getSizeInBits();
      if (!DstTy.isScalar() || !MergeSrcTy.isScalar())
        return false;

      if (DstSize < MergeSrcSize) {
        // When the merge source is larger than the destination, we can just
        // truncate the merge source directly
        if (IsSupported &&
            isInstUnsupported({TargetOpcode::G_TRUNC, {DstTy, MergeSrcTy}}))
          return false;

        LLVM_DEBUG(dbgs() << "Combining G_TRUNC(G_MERGE_VALUES) to G_TRUNC: "
                          << MI);

        Builder.buildTrunc(DstReg, MergeSrcReg);
        UpdatedDefs.push_back(DstReg);
      } else if (DstSize == MergeSrcSize) {
        // If the sizes match we can simply try to replace the register
        LLVM_DEBUG(
            dbgs() << "Replacing G_TRUNC(G_MERGE_VALUES) with merge input: "
                   << MI);
        replaceRegOrBuildCopy(DstReg, MergeSrcReg, MRI, Builder, UpdatedDefs,
                              Observer);
      } else if (DstSize % MergeSrcSize == 0) {
        // If the trunc size is a multiple of the merge source size we can use
        // a smaller merge instead
        if (IsSupported && isInstUnsupported({TargetOpcode::G_MERGE_VALUES,
                                              {DstTy, MergeSrcTy}}))
          return false;

        LLVM_DEBUG(
            dbgs() << "Combining G_TRUNC(G_MERGE_VALUES) to G_MERGE_VALUES: "
                   << MI);

        const unsigned NumSrcs = DstSize / MergeSrcSize;
        assert(NumSrcs < SrcMI->getNumOperands() - 1 &&
               "trunc(merge) should require less inputs than merge");
        SmallVector<Register, 8> SrcRegs(NumSrcs);
        for (unsigned i = 0; i < NumSrcs; ++i)
          SrcRegs[i] = SrcMerge->getSourceReg(i);

        Builder.buildMergeValues(DstReg, SrcRegs);
        UpdatedDefs.push_back(DstReg);
      } else {
        // Unable to combine
        return false;
      }

      markInstAndDefDead(MI, *SrcMerge, DeadInsts);
      return true;
    }

    // trunc(trunc) -> trunc
    Register TruncSrc;
    if (mi_match(SrcReg, MRI, m_GTrunc(m_Reg(TruncSrc)))) {
      // Always combine trunc(trunc) since the eventual resulting trunc must be
      // legal anyway as it must be legal for all outputs of the consumer type
      // set.
      LLVM_DEBUG(dbgs() << ".. Combine G_TRUNC(G_TRUNC): " << MI);

      Builder.buildTrunc(DstReg, TruncSrc);
      UpdatedDefs.push_back(DstReg);
      markInstAndDefDead(MI, *MRI.getVRegDef(TruncSrc), DeadInsts);
      return true;
    }

    // trunc(ext x) -> x
    ArtifactValueFinder Finder(MRI, Builder, LI);
    if (Register FoundReg =
            Finder.findValueFromDef(DstReg, 0, DstTy.getSizeInBits())) {
      LLT FoundRegTy = MRI.getType(FoundReg);
      if (DstTy == FoundRegTy) {
        LLVM_DEBUG(dbgs() << ".. Combine G_TRUNC(G_[S,Z,ANY]EXT/G_TRUNC...): "
                          << MI;);

        replaceRegOrBuildCopy(DstReg, FoundReg, MRI, Builder, UpdatedDefs,
                              Observer);
        UpdatedDefs.push_back(DstReg);
        markInstAndDefDead(MI, *MRI.getVRegDef(SrcReg), DeadInsts);
        return true;
      }
    }

    return false;
  }

  /// Try to fold G_[ASZ]EXT (G_IMPLICIT_DEF).
  bool tryFoldImplicitDef(MachineInstr &MI,
                          SmallVectorImpl<MachineInstr *> &DeadInsts,
                          SmallVectorImpl<Register> &UpdatedDefs) {
    unsigned Opcode = MI.getOpcode();
    assert(Opcode == TargetOpcode::G_ANYEXT || Opcode == TargetOpcode::G_ZEXT ||
           Opcode == TargetOpcode::G_SEXT);

    if (MachineInstr *DefMI = getOpcodeDef(TargetOpcode::G_IMPLICIT_DEF,
                                           MI.getOperand(1).getReg(), MRI)) {
      Builder.setInstr(MI);
      Register DstReg = MI.getOperand(0).getReg();
      LLT DstTy = MRI.getType(DstReg);

      if (Opcode == TargetOpcode::G_ANYEXT) {
        // G_ANYEXT (G_IMPLICIT_DEF) -> G_IMPLICIT_DEF
        if (!isInstLegal({TargetOpcode::G_IMPLICIT_DEF, {DstTy}}))
          return false;
        LLVM_DEBUG(dbgs() << ".. Combine G_ANYEXT(G_IMPLICIT_DEF): " << MI;);
        Builder.buildInstr(TargetOpcode::G_IMPLICIT_DEF, {DstReg}, {});
        UpdatedDefs.push_back(DstReg);
      } else {
        // G_[SZ]EXT (G_IMPLICIT_DEF) -> G_CONSTANT 0 because the top
        // bits will be 0 for G_ZEXT and 0/1 for the G_SEXT.
        if (isConstantUnsupported(DstTy))
          return false;
        LLVM_DEBUG(dbgs() << ".. Combine G_[SZ]EXT(G_IMPLICIT_DEF): " << MI;);
        Builder.buildConstant(DstReg, 0);
        UpdatedDefs.push_back(DstReg);
      }

      markInstAndDefDead(MI, *DefMI, DeadInsts);
      return true;
    }
    return false;
  }

  bool tryFoldUnmergeCast(MachineInstr &MI, MachineInstr &CastMI,
                          SmallVectorImpl<MachineInstr *> &DeadInsts,
                          SmallVectorImpl<Register> &UpdatedDefs) {

    assert(MI.getOpcode() == TargetOpcode::G_UNMERGE_VALUES);

    const unsigned CastOpc = CastMI.getOpcode();

    if (!isArtifactCast(CastOpc))
      return false;

    const unsigned NumDefs = MI.getNumOperands() - 1;

    const Register CastSrcReg = CastMI.getOperand(1).getReg();
    const LLT CastSrcTy = MRI.getType(CastSrcReg);
    const LLT DestTy = MRI.getType(MI.getOperand(0).getReg());
    const LLT SrcTy = MRI.getType(MI.getOperand(NumDefs).getReg());

    const unsigned CastSrcSize = CastSrcTy.getSizeInBits();
    const unsigned DestSize = DestTy.getSizeInBits();
    const unsigned SrcSize = SrcTy.getSizeInBits();

    // Don't discount one of these combines if the source instruction is also
    // unsupported. A sequence of combines may eventually lower it to
    // something supported.
    bool IsSupported =
        !isInstUnsupported({TargetOpcode::G_UNMERGE_VALUES, {DestTy, SrcTy}});

    switch (CastOpc) {
    case TargetOpcode::G_TRUNC: {
      if (SrcTy.isVector() && SrcTy.getScalarType() == DestTy.getScalarType()) {
        //  %1:_(<4 x s8>) = G_TRUNC %0(<4 x s32>)
        //  %2:_(s8), %3:_(s8), %4:_(s8), %5:_(s8) = G_UNMERGE_VALUES %1
        // =>
        //  %6:_(s32), %7:_(s32), %8:_(s32), %9:_(s32) = G_UNMERGE_VALUES %0
        //  %2:_(s8) = G_TRUNC %6
        //  %3:_(s8) = G_TRUNC %7
        //  %4:_(s8) = G_TRUNC %8
        //  %5:_(s8) = G_TRUNC %9

        unsigned UnmergeNumElts =
            DestTy.isVector() ? CastSrcTy.getNumElements() / NumDefs : 1;
        LLT UnmergeTy = CastSrcTy.changeElementCount(
            ElementCount::getFixed(UnmergeNumElts));

        if (IsSupported && isInstUnsupported(
                {TargetOpcode::G_UNMERGE_VALUES, {UnmergeTy, CastSrcTy}}))
          return false;

        Builder.setInstr(MI);
        auto NewUnmerge = Builder.buildUnmerge(UnmergeTy, CastSrcReg);

        for (unsigned I = 0; I != NumDefs; ++I) {
          Register DefReg = MI.getOperand(I).getReg();
          UpdatedDefs.push_back(DefReg);
          Builder.buildTrunc(DefReg, NewUnmerge.getReg(I));
        }

        markInstAndDefDead(MI, CastMI, DeadInsts);
        return true;
      }

      if (CastSrcTy.isScalar() && SrcTy.isScalar() && !DestTy.isVector()) {
        //  %1:_(s16) = G_TRUNC %0(s32)
        //  %2:_(s8), %3:_(s8) = G_UNMERGE_VALUES %1
        // =>
        //  %2:_(s8), %3:_(s8), %4:_(s8), %5:_(s8) = G_UNMERGE_VALUES %0

        // Unmerge(trunc) can be combined if the trunc source size is a multiple
        // of the unmerge destination size
        if (CastSrcSize % DestSize != 0)
          return false;

        // Check if the new unmerge is supported
        if (IsSupported && isInstUnsupported(
                {TargetOpcode::G_UNMERGE_VALUES, {DestTy, CastSrcTy}}))
          return false;

        // Gather the original destination registers and create new ones for the
        // unused bits
        const unsigned NewNumDefs = CastSrcSize / DestSize;
        SmallVector<Register, 8> DstRegs(NewNumDefs);
        for (unsigned Idx = 0; Idx < NewNumDefs; ++Idx) {
          if (Idx < NumDefs)
            DstRegs[Idx] = MI.getOperand(Idx).getReg();
          else
            DstRegs[Idx] = MRI.createGenericVirtualRegister(DestTy);
        }

        // Build new unmerge
        Builder.setInstr(MI);
        Builder.buildUnmerge(DstRegs, CastSrcReg);
        UpdatedDefs.append(DstRegs.begin(), DstRegs.begin() + NewNumDefs);
        markInstAndDefDead(MI, CastMI, DeadInsts);
        return true;
      }
      return false;
    }
    case TargetOpcode::G_ANYEXT: {
      if (CastSrcTy.isScalar() && SrcTy.isScalar() && !DestTy.isVector()) {
        //  %1:_(s32) = G_ANYEXT %0(s16)
        //  %2:_(s8), %3:_(s8), %4:_(s8), %5:_(s8) = G_UNMERGE_VALUES %1
        // =>
        //  %2:_(s8), %3:_(s8) = G_UNMERGE_VALUES %0
        //  %4:_(s8) = G_IMPLICIT_DEF
        //  %5:_(s8) = G_IMPLICIT_DEF

        // Unmerge(anyext) can be combined if the anyext source size is a
        // multiple of the unmerge destination size
        if (CastSrcSize % DestSize != 0)
          return false;

        // Check if the new unmerge is supported (just COPY if DestSize ==
        // CastSrcSize).
        if (IsSupported && CastSrcSize != DestSize &&
            isInstUnsupported(
                {TargetOpcode::G_UNMERGE_VALUES, {DestTy, CastSrcTy}}))
          return false;

        // Check if implicit def is supported.
        if (isInstUnsupported({TargetOpcode::G_IMPLICIT_DEF, {DestTy}}))
          return false;

        // Gather the original destination registers that will participate in
        // the new unmerge.
        const unsigned NumDefs = CastSrcSize / DestSize;
        SmallVector<Register, 8> DstRegs(NumDefs);
        for (unsigned Idx = 0; Idx < NumDefs; ++Idx)
          DstRegs[Idx] = MI.getOperand(Idx).getReg();

        // Build new unmerge
        Builder.setInstr(MI);
        if (DstRegs.size() == 1)
          Builder.buildCopy(DstRegs[0], CastSrcReg);
        else
          Builder.buildUnmerge(DstRegs, CastSrcReg);
        UpdatedDefs.append(DstRegs.begin(), DstRegs.end());

        // Build implicit defs for all remaining destination registers.
        for (unsigned Idx = NumDefs, End = SrcSize / DestSize; Idx < End; ++Idx)
          Builder.buildUndef(MI.getOperand(Idx));

        markInstAndDefDead(MI, CastMI, DeadInsts);
        return true;
      }
      return false;
    }
    default:
      // TODO: support combines with other casts as well
      return false;
    }
  }

  static bool canFoldMergeOpcode(unsigned MergeOp, unsigned ConvertOp, LLT OpTy,
                                 LLT DestTy) {
    // Check if we found a definition that is like G_MERGE_VALUES.
    switch (MergeOp) {
    default:
      return false;
    case TargetOpcode::G_BUILD_VECTOR:
    case TargetOpcode::G_MERGE_VALUES:
      // The convert operation that we will need to insert is
      // going to convert the input of that type of instruction (scalar)
      // to the destination type (DestTy).
      // The conversion needs to stay in the same domain (scalar to scalar
      // and vector to vector), so if we were to allow to fold the merge
      // we would need to insert some bitcasts.
      // E.g.,
      // <2 x s16> = build_vector s16, s16
      // <2 x s32> = zext <2 x s16>
      // <2 x s16>, <2 x s16> = unmerge <2 x s32>
      //
      // As is the folding would produce:
      // <2 x s16> = zext s16  <-- scalar to vector
      // <2 x s16> = zext s16  <-- scalar to vector
      // Which is invalid.
      // Instead we would want to generate:
      // s32 = zext s16
      // <2 x s16> = bitcast s32
      // s32 = zext s16
      // <2 x s16> = bitcast s32
      //
      // That is not done yet.
      if (ConvertOp == 0)
        return true;
      return !DestTy.isVector() && OpTy.isVector() &&
             DestTy == OpTy.getElementType();
    case TargetOpcode::G_CONCAT_VECTORS: {
      if (ConvertOp == 0)
        return true;
      if (!DestTy.isVector())
        return false;

      const unsigned OpEltSize = OpTy.getElementType().getSizeInBits();

      // Don't handle scalarization with a cast that isn't in the same
      // direction as the vector cast. This could be handled, but it would
      // require more intermediate unmerges.
      if (ConvertOp == TargetOpcode::G_TRUNC)
        return DestTy.getSizeInBits() <= OpEltSize;
      return DestTy.getSizeInBits() >= OpEltSize;
    }
    }
  }

  /// Try to replace DstReg with SrcReg or build a COPY instruction
  /// depending on the register constraints.
  static void replaceRegOrBuildCopy(Register DstReg, Register SrcReg,
                                    MachineRegisterInfo &MRI,
                                    MachineIRBuilder &Builder,
                                    SmallVectorImpl<Register> &UpdatedDefs,
                                    GISelChangeObserver &Observer) {
    if (!llvm::canReplaceReg(DstReg, SrcReg, MRI)) {
      Builder.buildCopy(DstReg, SrcReg);
      UpdatedDefs.push_back(DstReg);
      return;
    }
    SmallVector<MachineInstr *, 4> UseMIs;
    // Get the users and notify the observer before replacing.
    for (auto &UseMI : MRI.use_instructions(DstReg)) {
      UseMIs.push_back(&UseMI);
      Observer.changingInstr(UseMI);
    }
    // Replace the registers.
    MRI.replaceRegWith(DstReg, SrcReg);
    UpdatedDefs.push_back(SrcReg);
    // Notify the observer that we changed the instructions.
    for (auto *UseMI : UseMIs)
      Observer.changedInstr(*UseMI);
  }

  /// Return the operand index in \p MI that defines \p Def
  static unsigned getDefIndex(const MachineInstr &MI, Register SearchDef) {
    unsigned DefIdx = 0;
    for (const MachineOperand &Def : MI.defs()) {
      if (Def.getReg() == SearchDef)
        break;
      ++DefIdx;
    }

    return DefIdx;
  }

  /// This class provides utilities for finding source registers of specific
  /// bit ranges in an artifact. The routines can look through the source
  /// registers if they're other artifacts to try to find a non-artifact source
  /// of a value.
  class ArtifactValueFinder {
    MachineRegisterInfo &MRI;
    MachineIRBuilder &MIB;
    const LegalizerInfo &LI;

    // Stores the best register found in the current query so far.
    Register CurrentBest = Register();

    /// Given an concat_vector op \p Concat and a start bit and size, try to
    /// find the origin of the value defined by that start position and size.
    ///
    /// \returns a register with the requested size, or the current best
    /// register found during the current query.
    Register findValueFromConcat(GConcatVectors &Concat, unsigned StartBit,
                                 unsigned Size) {
      assert(Size > 0);

      // Find the source operand that provides the bits requested.
      Register Src1Reg = Concat.getSourceReg(0);
      unsigned SrcSize = MRI.getType(Src1Reg).getSizeInBits();

      // Operand index of the source that provides the start of the bit range.
      unsigned StartSrcIdx = (StartBit / SrcSize) + 1;
      // Offset into the source at which the bit range starts.
      unsigned InRegOffset = StartBit % SrcSize;
      // Check that the bits don't span multiple sources.
      // FIXME: we might be able return multiple sources? Or create an
      // appropriate concat to make it fit.
      if (InRegOffset + Size > SrcSize)
        return CurrentBest;

      Register SrcReg = Concat.getReg(StartSrcIdx);
      if (InRegOffset == 0 && Size == SrcSize) {
        CurrentBest = SrcReg;
        return findValueFromDefImpl(SrcReg, 0, Size);
      }

      return findValueFromDefImpl(SrcReg, InRegOffset, Size);
    }

    /// Given an build_vector op \p BV and a start bit and size, try to find
    /// the origin of the value defined by that start position and size.
    ///
    /// \returns a register with the requested size, or the current best
    /// register found during the current query.
    Register findValueFromBuildVector(GBuildVector &BV, unsigned StartBit,
                                      unsigned Size) {
      assert(Size > 0);

      // Find the source operand that provides the bits requested.
      Register Src1Reg = BV.getSourceReg(0);
      unsigned SrcSize = MRI.getType(Src1Reg).getSizeInBits();

      // Operand index of the source that provides the start of the bit range.
      unsigned StartSrcIdx = (StartBit / SrcSize) + 1;
      // Offset into the source at which the bit range starts.
      unsigned InRegOffset = StartBit % SrcSize;

      if (InRegOffset != 0)
        return CurrentBest; // Give up, bits don't start at a scalar source.
      if (Size < SrcSize)
        return CurrentBest; // Scalar source is too large for requested bits.

      // If the bits cover multiple sources evenly, then create a new
      // build_vector to synthesize the required size, if that's been requested.
      if (Size > SrcSize) {
        if (Size % SrcSize > 0)
          return CurrentBest; // Isn't covered exactly by sources.

        unsigned NumSrcsUsed = Size / SrcSize;
        // If we're requesting all of the sources, just return this def.
        if (NumSrcsUsed == BV.getNumSources())
          return BV.getReg(0);

        LLT SrcTy = MRI.getType(Src1Reg);
        LLT NewBVTy = LLT::fixed_vector(NumSrcsUsed, SrcTy);

        // Check if the resulting build vector would be legal.
        LegalizeActionStep ActionStep =
            LI.getAction({TargetOpcode::G_BUILD_VECTOR, {NewBVTy, SrcTy}});
        if (ActionStep.Action != LegalizeActions::Legal)
          return CurrentBest;

        SmallVector<Register> NewSrcs;
        for (unsigned SrcIdx = StartSrcIdx; SrcIdx < StartSrcIdx + NumSrcsUsed;
             ++SrcIdx)
          NewSrcs.push_back(BV.getReg(SrcIdx));
        MIB.setInstrAndDebugLoc(BV);
        return MIB.buildBuildVector(NewBVTy, NewSrcs).getReg(0);
      }
      // A single source is requested, just return it.
      return BV.getReg(StartSrcIdx);
    }

    /// Given an G_INSERT op \p MI and a start bit and size, try to find
    /// the origin of the value defined by that start position and size.
    ///
    /// \returns a register with the requested size, or the current best
    /// register found during the current query.
    Register findValueFromInsert(MachineInstr &MI, unsigned StartBit,
                                 unsigned Size) {
      assert(MI.getOpcode() == TargetOpcode::G_INSERT);
      assert(Size > 0);

      Register ContainerSrcReg = MI.getOperand(1).getReg();
      Register InsertedReg = MI.getOperand(2).getReg();
      LLT InsertedRegTy = MRI.getType(InsertedReg);
      unsigned InsertOffset = MI.getOperand(3).getImm();

      // There are 4 possible container/insertreg + requested bit-range layouts
      // that the instruction and query could be representing.
      // For: %_ = G_INSERT %CONTAINER, %INS, InsOff (abbrev. to 'IO')
      // and a start bit 'SB', with size S, giving an end bit 'EB', we could
      // have...
      // Scenario A:
      //   --------------------------
      //  |  INS    |  CONTAINER     |
      //   --------------------------
      //       |   |
      //       SB  EB
      //
      // Scenario B:
      //   --------------------------
      //  |  INS    |  CONTAINER     |
      //   --------------------------
      //                |    |
      //                SB   EB
      //
      // Scenario C:
      //   --------------------------
      //  |  CONTAINER    |  INS     |
      //   --------------------------
      //       |    |
      //       SB   EB
      //
      // Scenario D:
      //   --------------------------
      //  |  CONTAINER    |  INS     |
      //   --------------------------
      //                     |   |
      //                     SB  EB
      //
      // So therefore, A and D are requesting data from the INS operand, while
      // B and C are requesting from the container operand.

      unsigned InsertedEndBit = InsertOffset + InsertedRegTy.getSizeInBits();
      unsigned EndBit = StartBit + Size;
      unsigned NewStartBit;
      Register SrcRegToUse;
      if (EndBit <= InsertOffset || InsertedEndBit <= StartBit) {
        SrcRegToUse = ContainerSrcReg;
        NewStartBit = StartBit;
        return findValueFromDefImpl(SrcRegToUse, NewStartBit, Size);
      }
      if (InsertOffset <= StartBit && EndBit <= InsertedEndBit) {
        SrcRegToUse = InsertedReg;
        NewStartBit = StartBit - InsertOffset;
        if (NewStartBit == 0 &&
            Size == MRI.getType(SrcRegToUse).getSizeInBits())
          CurrentBest = SrcRegToUse;
        return findValueFromDefImpl(SrcRegToUse, NewStartBit, Size);
      }
      // The bit range spans both the inserted and container regions.
      return Register();
    }

    /// Given an G_SEXT, G_ZEXT, G_ANYEXT op \p MI and a start bit and
    /// size, try to find the origin of the value defined by that start
    /// position and size.
    ///
    /// \returns a register with the requested size, or the current best
    /// register found during the current query.
    Register findValueFromExt(MachineInstr &MI, unsigned StartBit,
                              unsigned Size) {
      assert(MI.getOpcode() == TargetOpcode::G_SEXT ||
             MI.getOpcode() == TargetOpcode::G_ZEXT ||
             MI.getOpcode() == TargetOpcode::G_ANYEXT);
      assert(Size > 0);

      Register SrcReg = MI.getOperand(1).getReg();
      LLT SrcType = MRI.getType(SrcReg);
      unsigned SrcSize = SrcType.getSizeInBits();

      // Currently we don't go into vectors.
      if (!SrcType.isScalar())
        return CurrentBest;

      if (StartBit + Size > SrcSize)
        return CurrentBest;

      if (StartBit == 0 && SrcType.getSizeInBits() == Size)
        CurrentBest = SrcReg;
      return findValueFromDefImpl(SrcReg, StartBit, Size);
    }

    /// Given an G_TRUNC op \p MI and a start bit and size, try to find
    /// the origin of the value defined by that start position and size.
    ///
    /// \returns a register with the requested size, or the current best
    /// register found during the current query.
    Register findValueFromTrunc(MachineInstr &MI, unsigned StartBit,
                                unsigned Size) {
      assert(MI.getOpcode() == TargetOpcode::G_TRUNC);
      assert(Size > 0);

      Register SrcReg = MI.getOperand(1).getReg();
      LLT SrcType = MRI.getType(SrcReg);

      // Currently we don't go into vectors.
      if (!SrcType.isScalar())
        return CurrentBest;

      return findValueFromDefImpl(SrcReg, StartBit, Size);
    }

    /// Internal implementation for findValueFromDef(). findValueFromDef()
    /// initializes some data like the CurrentBest register, which this method
    /// and its callees rely upon.
    Register findValueFromDefImpl(Register DefReg, unsigned StartBit,
                                  unsigned Size) {
      std::optional<DefinitionAndSourceRegister> DefSrcReg =
          getDefSrcRegIgnoringCopies(DefReg, MRI);
      MachineInstr *Def = DefSrcReg->MI;
      DefReg = DefSrcReg->Reg;
      // If the instruction has a single def, then simply delegate the search.
      // For unmerge however with multiple defs, we need to compute the offset
      // into the source of the unmerge.
      switch (Def->getOpcode()) {
      case TargetOpcode::G_CONCAT_VECTORS:
        return findValueFromConcat(cast<GConcatVectors>(*Def), StartBit, Size);
      case TargetOpcode::G_UNMERGE_VALUES: {
        unsigned DefStartBit = 0;
        unsigned DefSize = MRI.getType(DefReg).getSizeInBits();
        for (const auto &MO : Def->defs()) {
          if (MO.getReg() == DefReg)
            break;
          DefStartBit += DefSize;
        }
        Register SrcReg = Def->getOperand(Def->getNumOperands() - 1).getReg();
        Register SrcOriginReg =
            findValueFromDefImpl(SrcReg, StartBit + DefStartBit, Size);
        if (SrcOriginReg)
          return SrcOriginReg;
        // Failed to find a further value. If the StartBit and Size perfectly
        // covered the requested DefReg, return that since it's better than
        // nothing.
        if (StartBit == 0 && Size == DefSize)
          return DefReg;
        return CurrentBest;
      }
      case TargetOpcode::G_BUILD_VECTOR:
        return findValueFromBuildVector(cast<GBuildVector>(*Def), StartBit,
                                        Size);
      case TargetOpcode::G_INSERT:
        return findValueFromInsert(*Def, StartBit, Size);
      case TargetOpcode::G_TRUNC:
        return findValueFromTrunc(*Def, StartBit, Size);
      case TargetOpcode::G_SEXT:
      case TargetOpcode::G_ZEXT:
      case TargetOpcode::G_ANYEXT:
        return findValueFromExt(*Def, StartBit, Size);
      default:
        return CurrentBest;
      }
    }

  public:
    ArtifactValueFinder(MachineRegisterInfo &Mri, MachineIRBuilder &Builder,
                        const LegalizerInfo &Info)
        : MRI(Mri), MIB(Builder), LI(Info) {}

    /// Try to find a source of the value defined in the def \p DefReg, starting
    /// at position \p StartBit with size \p Size.
    /// \returns a register with the requested size, or an empty Register if no
    /// better value could be found.
    Register findValueFromDef(Register DefReg, unsigned StartBit,
                              unsigned Size) {
      CurrentBest = Register();
      Register FoundReg = findValueFromDefImpl(DefReg, StartBit, Size);
      return FoundReg != DefReg ? FoundReg : Register();
    }

    /// Try to combine the defs of an unmerge \p MI by attempting to find
    /// values that provides the bits for each def reg.
    /// \returns true if all the defs of the unmerge have been made dead.
    bool tryCombineUnmergeDefs(GUnmerge &MI, GISelChangeObserver &Observer,
                               SmallVectorImpl<Register> &UpdatedDefs) {
      unsigned NumDefs = MI.getNumDefs();
      LLT DestTy = MRI.getType(MI.getReg(0));

      SmallBitVector DeadDefs(NumDefs);
      for (unsigned DefIdx = 0; DefIdx < NumDefs; ++DefIdx) {
        Register DefReg = MI.getReg(DefIdx);
        if (MRI.use_nodbg_empty(DefReg)) {
          DeadDefs[DefIdx] = true;
          continue;
        }
        Register FoundVal = findValueFromDef(DefReg, 0, DestTy.getSizeInBits());
        if (!FoundVal)
          continue;
        if (MRI.getType(FoundVal) != DestTy)
          continue;

        replaceRegOrBuildCopy(DefReg, FoundVal, MRI, MIB, UpdatedDefs,
                              Observer);
        // We only want to replace the uses, not the def of the old reg.
        Observer.changingInstr(MI);
        MI.getOperand(DefIdx).setReg(DefReg);
        Observer.changedInstr(MI);
        DeadDefs[DefIdx] = true;
      }
      return DeadDefs.all();
    }

    GUnmerge *findUnmergeThatDefinesReg(Register Reg, unsigned Size,
                                        unsigned &DefOperandIdx) {
      if (Register Def = findValueFromDefImpl(Reg, 0, Size)) {
        if (auto *Unmerge = dyn_cast<GUnmerge>(MRI.getVRegDef(Def))) {
          DefOperandIdx = Unmerge->findRegisterDefOperandIdx(Def);
          return Unmerge;
        }
      }
      return nullptr;
    }

    // Check if sequence of elements from merge-like instruction is defined by
    // another sequence of elements defined by unmerge. Most often this is the
    // same sequence. Search for elements using findValueFromDefImpl.
    bool isSequenceFromUnmerge(GMergeLikeInstr &MI, unsigned MergeStartIdx,
                               GUnmerge *Unmerge, unsigned UnmergeIdxStart,
                               unsigned NumElts, unsigned EltSize,
                               bool AllowUndef) {
      assert(MergeStartIdx + NumElts <= MI.getNumSources());
      for (unsigned i = MergeStartIdx; i < MergeStartIdx + NumElts; ++i) {
        unsigned EltUnmergeIdx;
        GUnmerge *EltUnmerge = findUnmergeThatDefinesReg(
            MI.getSourceReg(i), EltSize, EltUnmergeIdx);
        // Check if source i comes from the same Unmerge.
        if (EltUnmerge == Unmerge) {
          // Check that source i's def has same index in sequence in Unmerge.
          if (i - MergeStartIdx != EltUnmergeIdx - UnmergeIdxStart)
            return false;
        } else if (!AllowUndef ||
                   MRI.getVRegDef(MI.getSourceReg(i))->getOpcode() !=
                       TargetOpcode::G_IMPLICIT_DEF)
          return false;
      }
      return true;
    }

    bool tryCombineMergeLike(GMergeLikeInstr &MI,
                             SmallVectorImpl<MachineInstr *> &DeadInsts,
                             SmallVectorImpl<Register> &UpdatedDefs,
                             GISelChangeObserver &Observer) {
      Register Elt0 = MI.getSourceReg(0);
      LLT EltTy = MRI.getType(Elt0);
      unsigned EltSize = EltTy.getSizeInBits();

      unsigned Elt0UnmergeIdx;
      // Search for unmerge that will be candidate for combine.
      auto *Unmerge = findUnmergeThatDefinesReg(Elt0, EltSize, Elt0UnmergeIdx);
      if (!Unmerge)
        return false;

      unsigned NumMIElts = MI.getNumSources();
      Register Dst = MI.getReg(0);
      LLT DstTy = MRI.getType(Dst);
      Register UnmergeSrc = Unmerge->getSourceReg();
      LLT UnmergeSrcTy = MRI.getType(UnmergeSrc);

      // Recognize copy of UnmergeSrc to Dst.
      // Unmerge UnmergeSrc and reassemble it using merge-like opcode into Dst.
      //
      // %0:_(EltTy), %1, ... = G_UNMERGE_VALUES %UnmergeSrc:_(Ty)
      // %Dst:_(Ty) = G_merge_like_opcode %0:_(EltTy), %1, ...
      //
      // %Dst:_(Ty) = COPY %UnmergeSrc:_(Ty)
      if ((DstTy == UnmergeSrcTy) && (Elt0UnmergeIdx == 0)) {
        if (!isSequenceFromUnmerge(MI, 0, Unmerge, 0, NumMIElts, EltSize,
                                   /*AllowUndef=*/DstTy.isVector()))
          return false;

        replaceRegOrBuildCopy(Dst, UnmergeSrc, MRI, MIB, UpdatedDefs, Observer);
        DeadInsts.push_back(&MI);
        return true;
      }

      // Recognize UnmergeSrc that can be unmerged to DstTy directly.
      // Types have to be either both vector or both non-vector types.
      // Merge-like opcodes are combined one at the time. First one creates new
      // unmerge, following should use the same unmerge (builder performs CSE).
      //
      // %0:_(EltTy), %1, %2, %3 = G_UNMERGE_VALUES %UnmergeSrc:_(UnmergeSrcTy)
      // %Dst:_(DstTy) = G_merge_like_opcode %0:_(EltTy), %1
      // %AnotherDst:_(DstTy) = G_merge_like_opcode %2:_(EltTy), %3
      //
      // %Dst:_(DstTy), %AnotherDst = G_UNMERGE_VALUES %UnmergeSrc
      if ((DstTy.isVector() == UnmergeSrcTy.isVector()) &&
          (Elt0UnmergeIdx % NumMIElts == 0) &&
          getCoverTy(UnmergeSrcTy, DstTy) == UnmergeSrcTy) {
        if (!isSequenceFromUnmerge(MI, 0, Unmerge, Elt0UnmergeIdx, NumMIElts,
                                   EltSize, false))
          return false;
        MIB.setInstrAndDebugLoc(MI);
        auto NewUnmerge = MIB.buildUnmerge(DstTy, Unmerge->getSourceReg());
        unsigned DstIdx = (Elt0UnmergeIdx * EltSize) / DstTy.getSizeInBits();
        replaceRegOrBuildCopy(Dst, NewUnmerge.getReg(DstIdx), MRI, MIB,
                              UpdatedDefs, Observer);
        DeadInsts.push_back(&MI);
        return true;
      }

      // Recognize when multiple unmerged sources with UnmergeSrcTy type
      // can be merged into Dst with DstTy type directly.
      // Types have to be either both vector or both non-vector types.

      // %0:_(EltTy), %1 = G_UNMERGE_VALUES %UnmergeSrc:_(UnmergeSrcTy)
      // %2:_(EltTy), %3 = G_UNMERGE_VALUES %AnotherUnmergeSrc:_(UnmergeSrcTy)
      // %Dst:_(DstTy) = G_merge_like_opcode %0:_(EltTy), %1, %2, %3
      //
      // %Dst:_(DstTy) = G_merge_like_opcode %UnmergeSrc, %AnotherUnmergeSrc

      if ((DstTy.isVector() == UnmergeSrcTy.isVector()) &&
          getCoverTy(DstTy, UnmergeSrcTy) == DstTy) {
        SmallVector<Register, 4> ConcatSources;
        unsigned NumElts = Unmerge->getNumDefs();
        for (unsigned i = 0; i < MI.getNumSources(); i += NumElts) {
          unsigned EltUnmergeIdx;
          auto *UnmergeI = findUnmergeThatDefinesReg(MI.getSourceReg(i),
                                                     EltSize, EltUnmergeIdx);
          // All unmerges have to be the same size.
          if ((!UnmergeI) || (UnmergeI->getNumDefs() != NumElts) ||
              (EltUnmergeIdx != 0))
            return false;
          if (!isSequenceFromUnmerge(MI, i, UnmergeI, 0, NumElts, EltSize,
                                     false))
            return false;
          ConcatSources.push_back(UnmergeI->getSourceReg());
        }

        MIB.setInstrAndDebugLoc(MI);
        MIB.buildMergeLikeInstr(Dst, ConcatSources);
        DeadInsts.push_back(&MI);
        return true;
      }

      return false;
    }
  };

  bool tryCombineUnmergeValues(GUnmerge &MI,
                               SmallVectorImpl<MachineInstr *> &DeadInsts,
                               SmallVectorImpl<Register> &UpdatedDefs,
                               GISelChangeObserver &Observer) {
    unsigned NumDefs = MI.getNumDefs();
    Register SrcReg = MI.getSourceReg();
    MachineInstr *SrcDef = getDefIgnoringCopies(SrcReg, MRI);
    if (!SrcDef)
      return false;

    LLT OpTy = MRI.getType(SrcReg);
    LLT DestTy = MRI.getType(MI.getReg(0));
    unsigned SrcDefIdx = getDefIndex(*SrcDef, SrcReg);

    Builder.setInstrAndDebugLoc(MI);

    ArtifactValueFinder Finder(MRI, Builder, LI);
    if (Finder.tryCombineUnmergeDefs(MI, Observer, UpdatedDefs)) {
      markInstAndDefDead(MI, *SrcDef, DeadInsts, SrcDefIdx);
      return true;
    }

    if (auto *SrcUnmerge = dyn_cast<GUnmerge>(SrcDef)) {
      // %0:_(<4 x s16>) = G_FOO
      // %1:_(<2 x s16>), %2:_(<2 x s16>) = G_UNMERGE_VALUES %0
      // %3:_(s16), %4:_(s16) = G_UNMERGE_VALUES %1
      //
      // %3:_(s16), %4:_(s16), %5:_(s16), %6:_(s16) = G_UNMERGE_VALUES %0
      Register SrcUnmergeSrc = SrcUnmerge->getSourceReg();
      LLT SrcUnmergeSrcTy = MRI.getType(SrcUnmergeSrc);

      // If we need to decrease the number of vector elements in the result type
      // of an unmerge, this would involve the creation of an equivalent unmerge
      // to copy back to the original result registers.
      LegalizeActionStep ActionStep = LI.getAction(
          {TargetOpcode::G_UNMERGE_VALUES, {OpTy, SrcUnmergeSrcTy}});
      switch (ActionStep.Action) {
      case LegalizeActions::Lower:
      case LegalizeActions::Unsupported:
        break;
      case LegalizeActions::FewerElements:
      case LegalizeActions::NarrowScalar:
        if (ActionStep.TypeIdx == 1)
          return false;
        break;
      default:
        return false;
      }

      auto NewUnmerge = Builder.buildUnmerge(DestTy, SrcUnmergeSrc);

      // TODO: Should we try to process out the other defs now? If the other
      // defs of the source unmerge are also unmerged, we end up with a separate
      // unmerge for each one.
      for (unsigned I = 0; I != NumDefs; ++I) {
        Register Def = MI.getReg(I);
        replaceRegOrBuildCopy(Def, NewUnmerge.getReg(SrcDefIdx * NumDefs + I),
                              MRI, Builder, UpdatedDefs, Observer);
      }

      markInstAndDefDead(MI, *SrcUnmerge, DeadInsts, SrcDefIdx);
      return true;
    }

    MachineInstr *MergeI = SrcDef;
    unsigned ConvertOp = 0;

    // Handle intermediate conversions
    unsigned SrcOp = SrcDef->getOpcode();
    if (isArtifactCast(SrcOp)) {
      ConvertOp = SrcOp;
      MergeI = getDefIgnoringCopies(SrcDef->getOperand(1).getReg(), MRI);
    }

    if (!MergeI ||
        !canFoldMergeOpcode(MergeI->getOpcode(), ConvertOp, OpTy, DestTy)) {
      // We might have a chance to combine later by trying to combine
      // unmerge(cast) first
      return tryFoldUnmergeCast(MI, *SrcDef, DeadInsts, UpdatedDefs);
    }

    const unsigned NumMergeRegs = MergeI->getNumOperands() - 1;

    if (NumMergeRegs < NumDefs) {
      if (NumDefs % NumMergeRegs != 0)
        return false;

      Builder.setInstr(MI);
      // Transform to UNMERGEs, for example
      //   %1 = G_MERGE_VALUES %4, %5
      //   %9, %10, %11, %12 = G_UNMERGE_VALUES %1
      // to
      //   %9, %10 = G_UNMERGE_VALUES %4
      //   %11, %12 = G_UNMERGE_VALUES %5

      const unsigned NewNumDefs = NumDefs / NumMergeRegs;
      for (unsigned Idx = 0; Idx < NumMergeRegs; ++Idx) {
        SmallVector<Register, 8> DstRegs;
        for (unsigned j = 0, DefIdx = Idx * NewNumDefs; j < NewNumDefs;
             ++j, ++DefIdx)
          DstRegs.push_back(MI.getReg(DefIdx));

        if (ConvertOp) {
          LLT MergeDstTy = MRI.getType(SrcDef->getOperand(0).getReg());

          // This is a vector that is being split and casted. Extract to the
          // element type, and do the conversion on the scalars (or smaller
          // vectors).
          LLT MergeEltTy = MergeDstTy.divide(NumMergeRegs);

          // Handle split to smaller vectors, with conversions.
          // %2(<8 x s8>) = G_CONCAT_VECTORS %0(<4 x s8>), %1(<4 x s8>)
          // %3(<8 x s16>) = G_SEXT %2
          // %4(<2 x s16>), %5(<2 x s16>), %6(<2 x s16>), %7(<2 x s16>) =
          // G_UNMERGE_VALUES %3
          //
          // =>
          //
          // %8(<4 x s16>) = G_SEXT %0
          // %9(<4 x s16>) = G_SEXT %1
          // %4(<2 x s16>), %5(<2 x s16>) = G_UNMERGE_VALUES %8
          // %7(<2 x s16>), %7(<2 x s16>) = G_UNMERGE_VALUES %9

          Register TmpReg = MRI.createGenericVirtualRegister(MergeEltTy);
          Builder.buildInstr(ConvertOp, {TmpReg},
                             {MergeI->getOperand(Idx + 1).getReg()});
          Builder.buildUnmerge(DstRegs, TmpReg);
        } else {
          Builder.buildUnmerge(DstRegs, MergeI->getOperand(Idx + 1).getReg());
        }
        UpdatedDefs.append(DstRegs.begin(), DstRegs.end());
      }

    } else if (NumMergeRegs > NumDefs) {
      if (ConvertOp != 0 || NumMergeRegs % NumDefs != 0)
        return false;

      Builder.setInstr(MI);
      // Transform to MERGEs
      //   %6 = G_MERGE_VALUES %17, %18, %19, %20
      //   %7, %8 = G_UNMERGE_VALUES %6
      // to
      //   %7 = G_MERGE_VALUES %17, %18
      //   %8 = G_MERGE_VALUES %19, %20

      const unsigned NumRegs = NumMergeRegs / NumDefs;
      for (unsigned DefIdx = 0; DefIdx < NumDefs; ++DefIdx) {
        SmallVector<Register, 8> Regs;
        for (unsigned j = 0, Idx = NumRegs * DefIdx + 1; j < NumRegs;
             ++j, ++Idx)
          Regs.push_back(MergeI->getOperand(Idx).getReg());

        Register DefReg = MI.getReg(DefIdx);
        Builder.buildMergeLikeInstr(DefReg, Regs);
        UpdatedDefs.push_back(DefReg);
      }

    } else {
      LLT MergeSrcTy = MRI.getType(MergeI->getOperand(1).getReg());

      if (!ConvertOp && DestTy != MergeSrcTy)
        ConvertOp = TargetOpcode::G_BITCAST;

      if (ConvertOp) {
        Builder.setInstr(MI);

        for (unsigned Idx = 0; Idx < NumDefs; ++Idx) {
          Register DefReg = MI.getOperand(Idx).getReg();
          Register MergeSrc = MergeI->getOperand(Idx + 1).getReg();

          if (!MRI.use_empty(DefReg)) {
            Builder.buildInstr(ConvertOp, {DefReg}, {MergeSrc});
            UpdatedDefs.push_back(DefReg);
          }
        }

        markInstAndDefDead(MI, *MergeI, DeadInsts);
        return true;
      }

      assert(DestTy == MergeSrcTy &&
             "Bitcast and the other kinds of conversions should "
             "have happened earlier");

      Builder.setInstr(MI);
      for (unsigned Idx = 0; Idx < NumDefs; ++Idx) {
        Register DstReg = MI.getOperand(Idx).getReg();
        Register SrcReg = MergeI->getOperand(Idx + 1).getReg();
        replaceRegOrBuildCopy(DstReg, SrcReg, MRI, Builder, UpdatedDefs,
                              Observer);
      }
    }

    markInstAndDefDead(MI, *MergeI, DeadInsts);
    return true;
  }

  bool tryCombineExtract(MachineInstr &MI,
                         SmallVectorImpl<MachineInstr *> &DeadInsts,
                         SmallVectorImpl<Register> &UpdatedDefs) {
    assert(MI.getOpcode() == TargetOpcode::G_EXTRACT);

    // Try to use the source registers from a G_MERGE_VALUES
    //
    // %2 = G_MERGE_VALUES %0, %1
    // %3 = G_EXTRACT %2, N
    // =>
    //
    // for N < %2.getSizeInBits() / 2
    //     %3 = G_EXTRACT %0, N
    //
    // for N >= %2.getSizeInBits() / 2
    //    %3 = G_EXTRACT %1, (N - %0.getSizeInBits()

    Register SrcReg = lookThroughCopyInstrs(MI.getOperand(1).getReg());
    MachineInstr *MergeI = MRI.getVRegDef(SrcReg);
    if (!MergeI || !isa<GMergeLikeInstr>(MergeI))
      return false;

    Register DstReg = MI.getOperand(0).getReg();
    LLT DstTy = MRI.getType(DstReg);
    LLT SrcTy = MRI.getType(SrcReg);

    // TODO: Do we need to check if the resulting extract is supported?
    unsigned ExtractDstSize = DstTy.getSizeInBits();
    unsigned Offset = MI.getOperand(2).getImm();
    unsigned NumMergeSrcs = MergeI->getNumOperands() - 1;
    unsigned MergeSrcSize = SrcTy.getSizeInBits() / NumMergeSrcs;
    unsigned MergeSrcIdx = Offset / MergeSrcSize;

    // Compute the offset of the last bit the extract needs.
    unsigned EndMergeSrcIdx = (Offset + ExtractDstSize - 1) / MergeSrcSize;

    // Can't handle the case where the extract spans multiple inputs.
    if (MergeSrcIdx != EndMergeSrcIdx)
      return false;

    // TODO: We could modify MI in place in most cases.
    Builder.setInstr(MI);
    Builder.buildExtract(DstReg, MergeI->getOperand(MergeSrcIdx + 1).getReg(),
                         Offset - MergeSrcIdx * MergeSrcSize);
    UpdatedDefs.push_back(DstReg);
    markInstAndDefDead(MI, *MergeI, DeadInsts);
    return true;
  }

  /// Try to combine away MI.
  /// Returns true if it combined away the MI.
  /// Adds instructions that are dead as a result of the combine
  /// into DeadInsts, which can include MI.
  bool tryCombineInstruction(MachineInstr &MI,
                             SmallVectorImpl<MachineInstr *> &DeadInsts,
                             GISelObserverWrapper &WrapperObserver) {
    ArtifactValueFinder Finder(MRI, Builder, LI);

    // This might be a recursive call, and we might have DeadInsts already
    // populated. To avoid bad things happening later with multiple vreg defs
    // etc, process the dead instructions now if any.
    if (!DeadInsts.empty())
      deleteMarkedDeadInsts(DeadInsts, WrapperObserver);

    // Put here every vreg that was redefined in such a way that it's at least
    // possible that one (or more) of its users (immediate or COPY-separated)
    // could become artifact combinable with the new definition (or the
    // instruction reachable from it through a chain of copies if any).
    SmallVector<Register, 4> UpdatedDefs;
    bool Changed = false;
    switch (MI.getOpcode()) {
    default:
      return false;
    case TargetOpcode::G_ANYEXT:
      Changed = tryCombineAnyExt(MI, DeadInsts, UpdatedDefs, WrapperObserver);
      break;
    case TargetOpcode::G_ZEXT:
      Changed = tryCombineZExt(MI, DeadInsts, UpdatedDefs, WrapperObserver);
      break;
    case TargetOpcode::G_SEXT:
      Changed = tryCombineSExt(MI, DeadInsts, UpdatedDefs);
      break;
    case TargetOpcode::G_UNMERGE_VALUES:
      Changed = tryCombineUnmergeValues(cast<GUnmerge>(MI), DeadInsts,
                                        UpdatedDefs, WrapperObserver);
      break;
    case TargetOpcode::G_MERGE_VALUES:
    case TargetOpcode::G_BUILD_VECTOR:
    case TargetOpcode::G_CONCAT_VECTORS:
      // If any of the users of this merge are an unmerge, then add them to the
      // artifact worklist in case there's folding that can be done looking up.
      for (MachineInstr &U : MRI.use_instructions(MI.getOperand(0).getReg())) {
        if (U.getOpcode() == TargetOpcode::G_UNMERGE_VALUES ||
            U.getOpcode() == TargetOpcode::G_TRUNC) {
          UpdatedDefs.push_back(MI.getOperand(0).getReg());
          break;
        }
      }
      Changed = Finder.tryCombineMergeLike(cast<GMergeLikeInstr>(MI), DeadInsts,
                                           UpdatedDefs, WrapperObserver);
      break;
    case TargetOpcode::G_EXTRACT:
      Changed = tryCombineExtract(MI, DeadInsts, UpdatedDefs);
      break;
    case TargetOpcode::G_TRUNC:
      Changed = tryCombineTrunc(MI, DeadInsts, UpdatedDefs, WrapperObserver);
      if (!Changed) {
        // Try to combine truncates away even if they are legal. As all artifact
        // combines at the moment look only "up" the def-use chains, we achieve
        // that by throwing truncates' users (with look through copies) into the
        // ArtifactList again.
        UpdatedDefs.push_back(MI.getOperand(0).getReg());
      }
      break;
    }
    // If the main loop through the ArtifactList found at least one combinable
    // pair of artifacts, not only combine it away (as done above), but also
    // follow the def-use chain from there to combine everything that can be
    // combined within this def-use chain of artifacts.
    while (!UpdatedDefs.empty()) {
      Register NewDef = UpdatedDefs.pop_back_val();
      assert(NewDef.isVirtual() && "Unexpected redefinition of a physreg");
      for (MachineInstr &Use : MRI.use_instructions(NewDef)) {
        switch (Use.getOpcode()) {
        // Keep this list in sync with the list of all artifact combines.
        case TargetOpcode::G_ANYEXT:
        case TargetOpcode::G_ZEXT:
        case TargetOpcode::G_SEXT:
        case TargetOpcode::G_UNMERGE_VALUES:
        case TargetOpcode::G_EXTRACT:
        case TargetOpcode::G_TRUNC:
        case TargetOpcode::G_BUILD_VECTOR:
          // Adding Use to ArtifactList.
          WrapperObserver.changedInstr(Use);
          break;
        case TargetOpcode::COPY: {
          Register Copy = Use.getOperand(0).getReg();
          if (Copy.isVirtual())
            UpdatedDefs.push_back(Copy);
          break;
        }
        default:
          // If we do not have an artifact combine for the opcode, there is no
          // point in adding it to the ArtifactList as nothing interesting will
          // be done to it anyway.
          break;
        }
      }
    }
    return Changed;
  }

private:
  static Register getArtifactSrcReg(const MachineInstr &MI) {
    switch (MI.getOpcode()) {
    case TargetOpcode::COPY:
    case TargetOpcode::G_TRUNC:
    case TargetOpcode::G_ZEXT:
    case TargetOpcode::G_ANYEXT:
    case TargetOpcode::G_SEXT:
    case TargetOpcode::G_EXTRACT:
      return MI.getOperand(1).getReg();
    case TargetOpcode::G_UNMERGE_VALUES:
      return MI.getOperand(MI.getNumOperands() - 1).getReg();
    default:
      llvm_unreachable("Not a legalization artifact happen");
    }
  }

  /// Mark a def of one of MI's original operands, DefMI, as dead if changing MI
  /// (either by killing it or changing operands) results in DefMI being dead
  /// too. In-between COPYs or artifact-casts are also collected if they are
  /// dead.
  /// MI is not marked dead.
  void markDefDead(MachineInstr &MI, MachineInstr &DefMI,
                   SmallVectorImpl<MachineInstr *> &DeadInsts,
                   unsigned DefIdx = 0) {
    // Collect all the copy instructions that are made dead, due to deleting
    // this instruction. Collect all of them until the Trunc(DefMI).
    // Eg,
    // %1(s1) = G_TRUNC %0(s32)
    // %2(s1) = COPY %1(s1)
    // %3(s1) = COPY %2(s1)
    // %4(s32) = G_ANYEXT %3(s1)
    // In this case, we would have replaced %4 with a copy of %0,
    // and as a result, %3, %2, %1 are dead.
    MachineInstr *PrevMI = &MI;
    while (PrevMI != &DefMI) {
      Register PrevRegSrc = getArtifactSrcReg(*PrevMI);

      MachineInstr *TmpDef = MRI.getVRegDef(PrevRegSrc);
      if (MRI.hasOneUse(PrevRegSrc)) {
        if (TmpDef != &DefMI) {
          assert((TmpDef->getOpcode() == TargetOpcode::COPY ||
                  isArtifactCast(TmpDef->getOpcode())) &&
                 "Expecting copy or artifact cast here");

          DeadInsts.push_back(TmpDef);
        }
      } else
        break;
      PrevMI = TmpDef;
    }

    if (PrevMI == &DefMI) {
      unsigned I = 0;
      bool IsDead = true;
      for (MachineOperand &Def : DefMI.defs()) {
        if (I != DefIdx) {
          if (!MRI.use_empty(Def.getReg())) {
            IsDead = false;
            break;
          }
        } else {
          if (!MRI.hasOneUse(DefMI.getOperand(DefIdx).getReg()))
            break;
        }

        ++I;
      }

      if (IsDead)
        DeadInsts.push_back(&DefMI);
    }
  }

  /// Mark MI as dead. If a def of one of MI's operands, DefMI, would also be
  /// dead due to MI being killed, then mark DefMI as dead too.
  /// Some of the combines (extends(trunc)), try to walk through redundant
  /// copies in between the extends and the truncs, and this attempts to collect
  /// the in between copies if they're dead.
  void markInstAndDefDead(MachineInstr &MI, MachineInstr &DefMI,
                          SmallVectorImpl<MachineInstr *> &DeadInsts,
                          unsigned DefIdx = 0) {
    DeadInsts.push_back(&MI);
    markDefDead(MI, DefMI, DeadInsts, DefIdx);
  }

  /// Erase the dead instructions in the list and call the observer hooks.
  /// Normally the Legalizer will deal with erasing instructions that have been
  /// marked dead. However, for the trunc(ext(x)) cases we can end up trying to
  /// process instructions which have been marked dead, but otherwise break the
  /// MIR by introducing multiple vreg defs. For those cases, allow the combines
  /// to explicitly delete the instructions before we run into trouble.
  void deleteMarkedDeadInsts(SmallVectorImpl<MachineInstr *> &DeadInsts,
                             GISelObserverWrapper &WrapperObserver) {
    for (auto *DeadMI : DeadInsts) {
      LLVM_DEBUG(dbgs() << *DeadMI << "Is dead, eagerly deleting\n");
      WrapperObserver.erasingInstr(*DeadMI);
      DeadMI->eraseFromParent();
    }
    DeadInsts.clear();
  }

  /// Checks if the target legalizer info has specified anything about the
  /// instruction, or if unsupported.
  bool isInstUnsupported(const LegalityQuery &Query) const {
    using namespace LegalizeActions;
    auto Step = LI.getAction(Query);
    return Step.Action == Unsupported || Step.Action == NotFound;
  }

  bool isInstLegal(const LegalityQuery &Query) const {
    return LI.getAction(Query).Action == LegalizeActions::Legal;
  }

  bool isConstantUnsupported(LLT Ty) const {
    if (!Ty.isVector())
      return isInstUnsupported({TargetOpcode::G_CONSTANT, {Ty}});

    LLT EltTy = Ty.getElementType();
    return isInstUnsupported({TargetOpcode::G_CONSTANT, {EltTy}}) ||
           isInstUnsupported({TargetOpcode::G_BUILD_VECTOR, {Ty, EltTy}});
  }

  /// Looks through copy instructions and returns the actual
  /// source register.
  Register lookThroughCopyInstrs(Register Reg) {
    using namespace llvm::MIPatternMatch;

    Register TmpReg;
    while (mi_match(Reg, MRI, m_Copy(m_Reg(TmpReg)))) {
      if (MRI.getType(TmpReg).isValid())
        Reg = TmpReg;
      else
        break;
    }
    return Reg;
  }
};

} // namespace llvm

#endif // LLVM_CODEGEN_GLOBALISEL_LEGALIZATIONARTIFACTCOMBINER_H<|MERGE_RESOLUTION|>--- conflicted
+++ resolved
@@ -52,14 +52,9 @@
 
 public:
   LegalizationArtifactCombiner(MachineIRBuilder &B, MachineRegisterInfo &MRI,
-<<<<<<< HEAD
-                               const LegalizerInfo &LI)
-      : Builder(B), MRI(MRI), LI(LI) {}
-=======
                                const LegalizerInfo &LI,
                                GISelKnownBits *KB = nullptr)
       : Builder(B), MRI(MRI), LI(LI), KB(KB) {}
->>>>>>> f4c6947a
 
   bool tryCombineAnyExt(MachineInstr &MI,
                         SmallVectorImpl<MachineInstr *> &DeadInsts,
