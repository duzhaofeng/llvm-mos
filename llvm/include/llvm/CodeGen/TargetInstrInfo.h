--- conflicted
+++ resolved
@@ -2060,7 +2060,6 @@
     return MI.getOperand(0);
   }
 
-<<<<<<< HEAD
   virtual bool shouldOverlapInterval(const MachineInstr &MI) const {
     return true;
   }
@@ -2080,7 +2079,6 @@
 
   virtual bool shouldRematPhysRegCopy() const { return true; }
 
-=======
   /// Return the uniformity behavior of the given instruction.
   virtual InstructionUniformity
   getInstructionUniformity(const MachineInstr &MI) const {
@@ -2096,7 +2094,6 @@
     return false;
   }
 
->>>>>>> f4225d32
 private:
   mutable std::unique_ptr<MIRFormatter> Formatter;
   unsigned CallFrameSetupOpcode, CallFrameDestroyOpcode;
