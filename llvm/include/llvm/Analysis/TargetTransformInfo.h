//===- TargetTransformInfo.h ------------------------------------*- C++ -*-===//
//
// Part of the LLVM Project, under the Apache License v2.0 with LLVM Exceptions.
// See https://llvm.org/LICENSE.txt for license information.
// SPDX-License-Identifier: Apache-2.0 WITH LLVM-exception
//
//===----------------------------------------------------------------------===//
/// \file
/// This pass exposes codegen information to IR-level passes. Every
/// transformation that uses codegen information is broken into three parts:
/// 1. The IR-level analysis pass.
/// 2. The IR-level transformation interface which provides the needed
///    information.
/// 3. Codegen-level implementation which uses target-specific hooks.
///
/// This file defines #2, which is the interface that IR-level transformations
/// use for querying the codegen.
///
//===----------------------------------------------------------------------===//

#ifndef LLVM_ANALYSIS_TARGETTRANSFORMINFO_H
#define LLVM_ANALYSIS_TARGETTRANSFORMINFO_H

#include "llvm/ADT/SmallBitVector.h"
#include "llvm/IR/FMF.h"
#include "llvm/IR/InstrTypes.h"
#include "llvm/IR/PassManager.h"
#include "llvm/Pass.h"
#include "llvm/Support/AtomicOrdering.h"
#include "llvm/Support/BranchProbability.h"
#include "llvm/Support/InstructionCost.h"
#include <functional>
#include <optional>
#include <utility>

namespace llvm {

namespace Intrinsic {
typedef unsigned ID;
}

class AllocaInst;
class AssumptionCache;
class BlockFrequencyInfo;
class DominatorTree;
class BranchInst;
class CallBase;
class Function;
class GlobalValue;
class InstCombiner;
class OptimizationRemarkEmitter;
class InterleavedAccessInfo;
class IntrinsicInst;
class LoadInst;
class Loop;
class LoopInfo;
class LoopVectorizationLegality;
class ProfileSummaryInfo;
class RecurrenceDescriptor;
class SCEV;
class ScalarEvolution;
class StoreInst;
class SwitchInst;
class TargetLibraryInfo;
class Type;
class User;
class Value;
class VPIntrinsic;
struct KnownBits;

/// Information about a load/store intrinsic defined by the target.
struct MemIntrinsicInfo {
  /// This is the pointer that the intrinsic is loading from or storing to.
  /// If this is non-null, then analysis/optimization passes can assume that
  /// this intrinsic is functionally equivalent to a load/store from this
  /// pointer.
  Value *PtrVal = nullptr;

  // Ordering for atomic operations.
  AtomicOrdering Ordering = AtomicOrdering::NotAtomic;

  // Same Id is set by the target for corresponding load/store intrinsics.
  unsigned short MatchingId = 0;

  bool ReadMem = false;
  bool WriteMem = false;
  bool IsVolatile = false;

  bool isUnordered() const {
    return (Ordering == AtomicOrdering::NotAtomic ||
            Ordering == AtomicOrdering::Unordered) &&
           !IsVolatile;
  }
};

/// Attributes of a target dependent hardware loop.
struct HardwareLoopInfo {
  HardwareLoopInfo() = delete;
  HardwareLoopInfo(Loop *L);
  Loop *L = nullptr;
  BasicBlock *ExitBlock = nullptr;
  BranchInst *ExitBranch = nullptr;
  const SCEV *ExitCount = nullptr;
  IntegerType *CountType = nullptr;
  Value *LoopDecrement = nullptr; // Decrement the loop counter by this
                                  // value in every iteration.
  bool IsNestingLegal = false;    // Can a hardware loop be a parent to
                                  // another hardware loop?
  bool CounterInReg = false;      // Should loop counter be updated in
                                  // the loop via a phi?
  bool PerformEntryTest = false;  // Generate the intrinsic which also performs
                                  // icmp ne zero on the loop counter value and
                                  // produces an i1 to guard the loop entry.
  bool isHardwareLoopCandidate(ScalarEvolution &SE, LoopInfo &LI,
                               DominatorTree &DT, bool ForceNestedLoop = false,
                               bool ForceHardwareLoopPHI = false);
  bool canAnalyze(LoopInfo &LI);
};

class IntrinsicCostAttributes {
  const IntrinsicInst *II = nullptr;
  Type *RetTy = nullptr;
  Intrinsic::ID IID;
  SmallVector<Type *, 4> ParamTys;
  SmallVector<const Value *, 4> Arguments;
  FastMathFlags FMF;
  // If ScalarizationCost is UINT_MAX, the cost of scalarizing the
  // arguments and the return value will be computed based on types.
  InstructionCost ScalarizationCost = InstructionCost::getInvalid();

public:
  IntrinsicCostAttributes(
      Intrinsic::ID Id, const CallBase &CI,
      InstructionCost ScalarCost = InstructionCost::getInvalid(),
      bool TypeBasedOnly = false);

  IntrinsicCostAttributes(
      Intrinsic::ID Id, Type *RTy, ArrayRef<Type *> Tys,
      FastMathFlags Flags = FastMathFlags(), const IntrinsicInst *I = nullptr,
      InstructionCost ScalarCost = InstructionCost::getInvalid());

  IntrinsicCostAttributes(Intrinsic::ID Id, Type *RTy,
                          ArrayRef<const Value *> Args);

  IntrinsicCostAttributes(
      Intrinsic::ID Id, Type *RTy, ArrayRef<const Value *> Args,
      ArrayRef<Type *> Tys, FastMathFlags Flags = FastMathFlags(),
      const IntrinsicInst *I = nullptr,
      InstructionCost ScalarCost = InstructionCost::getInvalid());

  Intrinsic::ID getID() const { return IID; }
  const IntrinsicInst *getInst() const { return II; }
  Type *getReturnType() const { return RetTy; }
  FastMathFlags getFlags() const { return FMF; }
  InstructionCost getScalarizationCost() const { return ScalarizationCost; }
  const SmallVectorImpl<const Value *> &getArgs() const { return Arguments; }
  const SmallVectorImpl<Type *> &getArgTypes() const { return ParamTys; }

  bool isTypeBasedOnly() const {
    return Arguments.empty();
  }

  bool skipScalarizationCost() const { return ScalarizationCost.isValid(); }
};

enum class TailFoldingStyle {
  /// Don't use tail folding
  None,
  /// Use predicate only to mask operations on data in the loop.
  /// When the VL is not known to be a power-of-2, this method requires a
  /// runtime overflow check for the i + VL in the loop because it compares the
  /// scalar induction variable against the tripcount rounded up by VL which may
  /// overflow. When the VL is a power-of-2, both the increment and uprounded
  /// tripcount will overflow to 0, which does not require a runtime check
  /// since the loop is exited when the loop induction variable equals the
  /// uprounded trip-count, which are both 0.
  Data,
  /// Same as Data, but avoids using the get.active.lane.mask intrinsic to
  /// calculate the mask and instead implements this with a
  /// splat/stepvector/cmp.
  /// FIXME: Can this kind be removed now that SelectionDAGBuilder expands the
  /// active.lane.mask intrinsic when it is not natively supported?
  DataWithoutLaneMask,
  /// Use predicate to control both data and control flow.
  /// This method always requires a runtime overflow check for the i + VL
  /// increment inside the loop, because it uses the result direclty in the
  /// active.lane.mask to calculate the mask for the next iteration. If the
  /// increment overflows, the mask is no longer correct.
  DataAndControlFlow,
  /// Use predicate to control both data and control flow, but modify
  /// the trip count so that a runtime overflow check can be avoided
  /// and such that the scalar epilogue loop can always be removed.
  DataAndControlFlowWithoutRuntimeCheck,
  /// Use predicated EVL instructions for tail-folding.
  /// Indicates that VP intrinsics should be used.
  DataWithEVL,
};

struct TailFoldingInfo {
  TargetLibraryInfo *TLI;
  LoopVectorizationLegality *LVL;
  InterleavedAccessInfo *IAI;
  TailFoldingInfo(TargetLibraryInfo *TLI, LoopVectorizationLegality *LVL,
                  InterleavedAccessInfo *IAI)
      : TLI(TLI), LVL(LVL), IAI(IAI) {}
};

class TargetTransformInfo;
typedef TargetTransformInfo TTI;

/// This pass provides access to the codegen interfaces that are needed
/// for IR-level transformations.
class TargetTransformInfo {
public:
  /// Construct a TTI object using a type implementing the \c Concept
  /// API below.
  ///
  /// This is used by targets to construct a TTI wrapping their target-specific
  /// implementation that encodes appropriate costs for their target.
  template <typename T> TargetTransformInfo(T Impl);

  /// Construct a baseline TTI object using a minimal implementation of
  /// the \c Concept API below.
  ///
  /// The TTI implementation will reflect the information in the DataLayout
  /// provided if non-null.
  explicit TargetTransformInfo(const DataLayout &DL);

  // Provide move semantics.
  TargetTransformInfo(TargetTransformInfo &&Arg);
  TargetTransformInfo &operator=(TargetTransformInfo &&RHS);

  // We need to define the destructor out-of-line to define our sub-classes
  // out-of-line.
  ~TargetTransformInfo();

  /// Handle the invalidation of this information.
  ///
  /// When used as a result of \c TargetIRAnalysis this method will be called
  /// when the function this was computed for changes. When it returns false,
  /// the information is preserved across those changes.
  bool invalidate(Function &, const PreservedAnalyses &,
                  FunctionAnalysisManager::Invalidator &) {
    // FIXME: We should probably in some way ensure that the subtarget
    // information for a function hasn't changed.
    return false;
  }

  /// \name Generic Target Information
  /// @{

  /// The kind of cost model.
  ///
  /// There are several different cost models that can be customized by the
  /// target. The normalization of each cost model may be target specific.
  /// e.g. TCK_SizeAndLatency should be comparable to target thresholds such as
  /// those derived from MCSchedModel::LoopMicroOpBufferSize etc.
  enum TargetCostKind {
    TCK_RecipThroughput, ///< Reciprocal throughput.
    TCK_Latency,         ///< The latency of instruction.
    TCK_CodeSize,        ///< Instruction code size.
    TCK_SizeAndLatency   ///< The weighted sum of size and latency.
  };

  /// Underlying constants for 'cost' values in this interface.
  ///
  /// Many APIs in this interface return a cost. This enum defines the
  /// fundamental values that should be used to interpret (and produce) those
  /// costs. The costs are returned as an int rather than a member of this
  /// enumeration because it is expected that the cost of one IR instruction
  /// may have a multiplicative factor to it or otherwise won't fit directly
  /// into the enum. Moreover, it is common to sum or average costs which works
  /// better as simple integral values. Thus this enum only provides constants.
  /// Also note that the returned costs are signed integers to make it natural
  /// to add, subtract, and test with zero (a common boundary condition). It is
  /// not expected that 2^32 is a realistic cost to be modeling at any point.
  ///
  /// Note that these costs should usually reflect the intersection of code-size
  /// cost and execution cost. A free instruction is typically one that folds
  /// into another instruction. For example, reg-to-reg moves can often be
  /// skipped by renaming the registers in the CPU, but they still are encoded
  /// and thus wouldn't be considered 'free' here.
  enum TargetCostConstants {
    TCC_Free = 0,     ///< Expected to fold away in lowering.
    TCC_Basic = 1,    ///< The cost of a typical 'add' instruction.
    TCC_Expensive = 4 ///< The cost of a 'div' instruction on x86.
  };

  /// Estimate the cost of a GEP operation when lowered.
  ///
  /// \p PointeeType is the source element type of the GEP.
  /// \p Ptr is the base pointer operand.
  /// \p Operands is the list of indices following the base pointer.
  ///
  /// \p AccessType is a hint as to what type of memory might be accessed by
  /// users of the GEP. getGEPCost will use it to determine if the GEP can be
  /// folded into the addressing mode of a load/store. If AccessType is null,
  /// then the resulting target type based off of PointeeType will be used as an
  /// approximation.
  InstructionCost
  getGEPCost(Type *PointeeType, const Value *Ptr,
             ArrayRef<const Value *> Operands, Type *AccessType = nullptr,
             TargetCostKind CostKind = TCK_SizeAndLatency) const;

  /// Describe known properties for a set of pointers.
  struct PointersChainInfo {
    /// All the GEPs in a set have same base address.
    unsigned IsSameBaseAddress : 1;
    /// These properties only valid if SameBaseAddress is set.
    /// True if all pointers are separated by a unit stride.
    unsigned IsUnitStride : 1;
    /// True if distance between any two neigbouring pointers is a known value.
    unsigned IsKnownStride : 1;
    unsigned Reserved : 29;

    bool isSameBase() const { return IsSameBaseAddress; }
    bool isUnitStride() const { return IsSameBaseAddress && IsUnitStride; }
    bool isKnownStride() const { return IsSameBaseAddress && IsKnownStride; }

    static PointersChainInfo getUnitStride() {
      return {/*IsSameBaseAddress=*/1, /*IsUnitStride=*/1,
              /*IsKnownStride=*/1, 0};
    }
    static PointersChainInfo getKnownStride() {
      return {/*IsSameBaseAddress=*/1, /*IsUnitStride=*/0,
              /*IsKnownStride=*/1, 0};
    }
    static PointersChainInfo getUnknownStride() {
      return {/*IsSameBaseAddress=*/1, /*IsUnitStride=*/0,
              /*IsKnownStride=*/0, 0};
    }
  };
  static_assert(sizeof(PointersChainInfo) == 4, "Was size increase justified?");

  /// Estimate the cost of a chain of pointers (typically pointer operands of a
  /// chain of loads or stores within same block) operations set when lowered.
  /// \p AccessTy is the type of the loads/stores that will ultimately use the
  /// \p Ptrs.
  InstructionCost
  getPointersChainCost(ArrayRef<const Value *> Ptrs, const Value *Base,
                       const PointersChainInfo &Info, Type *AccessTy,
                       TargetCostKind CostKind = TTI::TCK_RecipThroughput

  ) const;

  /// \returns A value by which our inlining threshold should be multiplied.
  /// This is primarily used to bump up the inlining threshold wholesale on
  /// targets where calls are unusually expensive.
  ///
  /// TODO: This is a rather blunt instrument.  Perhaps altering the costs of
  /// individual classes of instructions would be better.
  unsigned getInliningThresholdMultiplier() const;

  unsigned getInliningCostBenefitAnalysisSavingsMultiplier() const;
  unsigned getInliningCostBenefitAnalysisProfitableMultiplier() const;

  /// \returns A value to be added to the inlining threshold.
  unsigned adjustInliningThreshold(const CallBase *CB) const;

  /// \returns The cost of having an Alloca in the caller if not inlined, to be
  /// added to the threshold
  unsigned getCallerAllocaCost(const CallBase *CB, const AllocaInst *AI) const;

  /// \returns Vector bonus in percent.
  ///
  /// Vector bonuses: We want to more aggressively inline vector-dense kernels
  /// and apply this bonus based on the percentage of vector instructions. A
  /// bonus is applied if the vector instructions exceed 50% and half that
  /// amount is applied if it exceeds 10%. Note that these bonuses are some what
  /// arbitrary and evolved over time by accident as much as because they are
  /// principled bonuses.
  /// FIXME: It would be nice to base the bonus values on something more
  /// scientific. A target may has no bonus on vector instructions.
  int getInlinerVectorBonusPercent() const;

  /// \returns Whether inlining costs should be boosted or taken as law.
  ///
  /// Some targets typically have extreme size constraints; in such cases,
  /// inlining may be inappropriate even if it provides a great runtime benefit.
  /// If true, the inlining costs are always compared directly against the
  /// threshold; boosts for desireable runtime benefits are not applied.
  bool strictInliningCosts() const;

  /// \return the expected cost of a memcpy, which could e.g. depend on the
  /// source/destination type and alignment and the number of bytes copied.
  InstructionCost getMemcpyCost(const Instruction *I) const;

  /// Returns the maximum memset / memcpy size in bytes that still makes it
  /// profitable to inline the call.
  uint64_t getMaxMemIntrinsicInlineSizeThreshold() const;

  /// \return The estimated number of case clusters when lowering \p 'SI'.
  /// \p JTSize Set a jump table size only when \p SI is suitable for a jump
  /// table.
  unsigned getEstimatedNumberOfCaseClusters(const SwitchInst &SI,
                                            unsigned &JTSize,
                                            ProfileSummaryInfo *PSI,
                                            BlockFrequencyInfo *BFI) const;

  /// Estimate the cost of a given IR user when lowered.
  ///
  /// This can estimate the cost of either a ConstantExpr or Instruction when
  /// lowered.
  ///
  /// \p Operands is a list of operands which can be a result of transformations
  /// of the current operands. The number of the operands on the list must equal
  /// to the number of the current operands the IR user has. Their order on the
  /// list must be the same as the order of the current operands the IR user
  /// has.
  ///
  /// The returned cost is defined in terms of \c TargetCostConstants, see its
  /// comments for a detailed explanation of the cost values.
  InstructionCost getInstructionCost(const User *U,
                                     ArrayRef<const Value *> Operands,
                                     TargetCostKind CostKind) const;

  /// This is a helper function which calls the three-argument
  /// getInstructionCost with \p Operands which are the current operands U has.
  InstructionCost getInstructionCost(const User *U,
                                     TargetCostKind CostKind) const {
    SmallVector<const Value *, 4> Operands(U->operand_values());
    return getInstructionCost(U, Operands, CostKind);
  }

  /// If a branch or a select condition is skewed in one direction by more than
  /// this factor, it is very likely to be predicted correctly.
  BranchProbability getPredictableBranchThreshold() const;

  /// Return true if branch divergence exists.
  ///
  /// Branch divergence has a significantly negative impact on GPU performance
  /// when threads in the same wavefront take different paths due to conditional
  /// branches.
  ///
  /// If \p F is passed, provides a context function. If \p F is known to only
  /// execute in a single threaded environment, the target may choose to skip
  /// uniformity analysis and assume all values are uniform.
  bool hasBranchDivergence(const Function *F = nullptr) const;

  /// Returns whether V is a source of divergence.
  ///
  /// This function provides the target-dependent information for
  /// the target-independent UniformityAnalysis.
  bool isSourceOfDivergence(const Value *V) const;

  // Returns true for the target specific
  // set of operations which produce uniform result
  // even taking non-uniform arguments
  bool isAlwaysUniform(const Value *V) const;

  /// Query the target whether the specified address space cast from FromAS to
  /// ToAS is valid.
  bool isValidAddrSpaceCast(unsigned FromAS, unsigned ToAS) const;

  /// Return false if a \p AS0 address cannot possibly alias a \p AS1 address.
  bool addrspacesMayAlias(unsigned AS0, unsigned AS1) const;

  /// Returns the address space ID for a target's 'flat' address space. Note
  /// this is not necessarily the same as addrspace(0), which LLVM sometimes
  /// refers to as the generic address space. The flat address space is a
  /// generic address space that can be used access multiple segments of memory
  /// with different address spaces. Access of a memory location through a
  /// pointer with this address space is expected to be legal but slower
  /// compared to the same memory location accessed through a pointer with a
  /// different address space.
  //
  /// This is for targets with different pointer representations which can
  /// be converted with the addrspacecast instruction. If a pointer is converted
  /// to this address space, optimizations should attempt to replace the access
  /// with the source address space.
  ///
  /// \returns ~0u if the target does not have such a flat address space to
  /// optimize away.
  unsigned getFlatAddressSpace() const;

  /// Return any intrinsic address operand indexes which may be rewritten if
  /// they use a flat address space pointer.
  ///
  /// \returns true if the intrinsic was handled.
  bool collectFlatAddressOperands(SmallVectorImpl<int> &OpIndexes,
                                  Intrinsic::ID IID) const;

  bool isNoopAddrSpaceCast(unsigned FromAS, unsigned ToAS) const;

  /// Return true if globals in this address space can have initializers other
  /// than `undef`.
  bool canHaveNonUndefGlobalInitializerInAddressSpace(unsigned AS) const;

  unsigned getAssumedAddrSpace(const Value *V) const;

  bool isSingleThreaded() const;

  std::pair<const Value *, unsigned>
  getPredicatedAddrSpace(const Value *V) const;

  /// Rewrite intrinsic call \p II such that \p OldV will be replaced with \p
  /// NewV, which has a different address space. This should happen for every
  /// operand index that collectFlatAddressOperands returned for the intrinsic.
  /// \returns nullptr if the intrinsic was not handled. Otherwise, returns the
  /// new value (which may be the original \p II with modified operands).
  Value *rewriteIntrinsicWithAddressSpace(IntrinsicInst *II, Value *OldV,
                                          Value *NewV) const;

  /// Test whether calls to a function lower to actual program function
  /// calls.
  ///
  /// The idea is to test whether the program is likely to require a 'call'
  /// instruction or equivalent in order to call the given function.
  ///
  /// FIXME: It's not clear that this is a good or useful query API. Client's
  /// should probably move to simpler cost metrics using the above.
  /// Alternatively, we could split the cost interface into distinct code-size
  /// and execution-speed costs. This would allow modelling the core of this
  /// query more accurately as a call is a single small instruction, but
  /// incurs significant execution cost.
  bool isLoweredToCall(const Function *F) const;

  struct LSRCost {
    /// TODO: Some of these could be merged. Also, a lexical ordering
    /// isn't always optimal.
    unsigned Insns;
    unsigned NumRegs;
    unsigned AddRecCost;
    unsigned NumIVMuls;
    unsigned NumBaseAdds;
    unsigned ImmCost;
    unsigned SetupCost;
    unsigned ScaleCost;
  };

  /// Parameters that control the generic loop unrolling transformation.
  struct UnrollingPreferences {
    /// The cost threshold for the unrolled loop. Should be relative to the
    /// getInstructionCost values returned by this API, and the expectation is
    /// that the unrolled loop's instructions when run through that interface
    /// should not exceed this cost. However, this is only an estimate. Also,
    /// specific loops may be unrolled even with a cost above this threshold if
    /// deemed profitable. Set this to UINT_MAX to disable the loop body cost
    /// restriction.
    unsigned Threshold;
    /// If complete unrolling will reduce the cost of the loop, we will boost
    /// the Threshold by a certain percent to allow more aggressive complete
    /// unrolling. This value provides the maximum boost percentage that we
    /// can apply to Threshold (The value should be no less than 100).
    /// BoostedThreshold = Threshold * min(RolledCost / UnrolledCost,
    ///                                    MaxPercentThresholdBoost / 100)
    /// E.g. if complete unrolling reduces the loop execution time by 50%
    /// then we boost the threshold by the factor of 2x. If unrolling is not
    /// expected to reduce the running time, then we do not increase the
    /// threshold.
    unsigned MaxPercentThresholdBoost;
    /// The cost threshold for the unrolled loop when optimizing for size (set
    /// to UINT_MAX to disable).
    unsigned OptSizeThreshold;
    /// The cost threshold for the unrolled loop, like Threshold, but used
    /// for partial/runtime unrolling (set to UINT_MAX to disable).
    unsigned PartialThreshold;
    /// The cost threshold for the unrolled loop when optimizing for size, like
    /// OptSizeThreshold, but used for partial/runtime unrolling (set to
    /// UINT_MAX to disable).
    unsigned PartialOptSizeThreshold;
    /// A forced unrolling factor (the number of concatenated bodies of the
    /// original loop in the unrolled loop body). When set to 0, the unrolling
    /// transformation will select an unrolling factor based on the current cost
    /// threshold and other factors.
    unsigned Count;
    /// Default unroll count for loops with run-time trip count.
    unsigned DefaultUnrollRuntimeCount;
    // Set the maximum unrolling factor. The unrolling factor may be selected
    // using the appropriate cost threshold, but may not exceed this number
    // (set to UINT_MAX to disable). This does not apply in cases where the
    // loop is being fully unrolled.
    unsigned MaxCount;
    /// Set the maximum upper bound of trip count. Allowing the MaxUpperBound
    /// to be overrided by a target gives more flexiblity on certain cases.
    /// By default, MaxUpperBound uses UnrollMaxUpperBound which value is 8.
    unsigned MaxUpperBound;
    /// Set the maximum unrolling factor for full unrolling. Like MaxCount, but
    /// applies even if full unrolling is selected. This allows a target to fall
    /// back to Partial unrolling if full unrolling is above FullUnrollMaxCount.
    unsigned FullUnrollMaxCount;
    // Represents number of instructions optimized when "back edge"
    // becomes "fall through" in unrolled loop.
    // For now we count a conditional branch on a backedge and a comparison
    // feeding it.
    unsigned BEInsns;
    /// Allow partial unrolling (unrolling of loops to expand the size of the
    /// loop body, not only to eliminate small constant-trip-count loops).
    bool Partial;
    /// Allow runtime unrolling (unrolling of loops to expand the size of the
    /// loop body even when the number of loop iterations is not known at
    /// compile time).
    bool Runtime;
    /// Allow generation of a loop remainder (extra iterations after unroll).
    bool AllowRemainder;
    /// Allow emitting expensive instructions (such as divisions) when computing
    /// the trip count of a loop for runtime unrolling.
    bool AllowExpensiveTripCount;
    /// Apply loop unroll on any kind of loop
    /// (mainly to loops that fail runtime unrolling).
    bool Force;
    /// Allow using trip count upper bound to unroll loops.
    bool UpperBound;
    /// Allow unrolling of all the iterations of the runtime loop remainder.
    bool UnrollRemainder;
    /// Allow unroll and jam. Used to enable unroll and jam for the target.
    bool UnrollAndJam;
    /// Threshold for unroll and jam, for inner loop size. The 'Threshold'
    /// value above is used during unroll and jam for the outer loop size.
    /// This value is used in the same manner to limit the size of the inner
    /// loop.
    unsigned UnrollAndJamInnerLoopThreshold;
    /// Don't allow loop unrolling to simulate more than this number of
    /// iterations when checking full unroll profitability
    unsigned MaxIterationsCountToAnalyze;
    /// Don't disable runtime unroll for the loops which were vectorized.
    bool UnrollVectorizedLoop = false;
  };

  /// Get target-customized preferences for the generic loop unrolling
  /// transformation. The caller will initialize UP with the current
  /// target-independent defaults.
  void getUnrollingPreferences(Loop *L, ScalarEvolution &,
                               UnrollingPreferences &UP,
                               OptimizationRemarkEmitter *ORE) const;

  /// Query the target whether it would be profitable to convert the given loop
  /// into a hardware loop.
  bool isHardwareLoopProfitable(Loop *L, ScalarEvolution &SE,
                                AssumptionCache &AC, TargetLibraryInfo *LibInfo,
                                HardwareLoopInfo &HWLoopInfo) const;

  /// Query the target whether it would be prefered to create a predicated
  /// vector loop, which can avoid the need to emit a scalar epilogue loop.
  bool preferPredicateOverEpilogue(TailFoldingInfo *TFI) const;

  /// Query the target what the preferred style of tail folding is.
  /// \param IVUpdateMayOverflow Tells whether it is known if the IV update
  /// may (or will never) overflow for the suggested VF/UF in the given loop.
  /// Targets can use this information to select a more optimal tail folding
  /// style. The value conservatively defaults to true, such that no assumptions
  /// are made on overflow.
  TailFoldingStyle
  getPreferredTailFoldingStyle(bool IVUpdateMayOverflow = true) const;

  // Parameters that control the loop peeling transformation
  struct PeelingPreferences {
    /// A forced peeling factor (the number of bodied of the original loop
    /// that should be peeled off before the loop body). When set to 0, the
    /// a peeling factor based on profile information and other factors.
    unsigned PeelCount;
    /// Allow peeling off loop iterations.
    bool AllowPeeling;
    /// Allow peeling off loop iterations for loop nests.
    bool AllowLoopNestsPeeling;
    /// Allow peeling basing on profile. Uses to enable peeling off all
    /// iterations basing on provided profile.
    /// If the value is true the peeling cost model can decide to peel only
    /// some iterations and in this case it will set this to false.
    bool PeelProfiledIterations;
  };

  /// Get target-customized preferences for the generic loop peeling
  /// transformation. The caller will initialize \p PP with the current
  /// target-independent defaults with information from \p L and \p SE.
  void getPeelingPreferences(Loop *L, ScalarEvolution &SE,
                             PeelingPreferences &PP) const;

  /// Targets can implement their own combinations for target-specific
  /// intrinsics. This function will be called from the InstCombine pass every
  /// time a target-specific intrinsic is encountered.
  ///
  /// \returns std::nullopt to not do anything target specific or a value that
  /// will be returned from the InstCombiner. It is possible to return null and
  /// stop further processing of the intrinsic by returning nullptr.
  std::optional<Instruction *> instCombineIntrinsic(InstCombiner & IC,
                                                    IntrinsicInst & II) const;
  /// Can be used to implement target-specific instruction combining.
  /// \see instCombineIntrinsic
  std::optional<Value *> simplifyDemandedUseBitsIntrinsic(
      InstCombiner & IC, IntrinsicInst & II, APInt DemandedMask,
      KnownBits & Known, bool &KnownBitsComputed) const;
  /// Can be used to implement target-specific instruction combining.
  /// \see instCombineIntrinsic
  std::optional<Value *> simplifyDemandedVectorEltsIntrinsic(
      InstCombiner & IC, IntrinsicInst & II, APInt DemandedElts,
      APInt & UndefElts, APInt & UndefElts2, APInt & UndefElts3,
      std::function<void(Instruction *, unsigned, APInt, APInt &)>
          SimplifyAndSetOp) const;
  /// @}

  /// \name Scalar Target Information
  /// @{

  /// Flags indicating the kind of support for population count.
  ///
  /// Compared to the SW implementation, HW support is supposed to
  /// significantly boost the performance when the population is dense, and it
  /// may or may not degrade performance if the population is sparse. A HW
  /// support is considered as "Fast" if it can outperform, or is on a par
  /// with, SW implementation when the population is sparse; otherwise, it is
  /// considered as "Slow".
  enum PopcntSupportKind { PSK_Software, PSK_SlowHardware, PSK_FastHardware };

  /// Return true if the specified immediate is legal add immediate, that
  /// is the target has add instructions which can add a register with the
  /// immediate without having to materialize the immediate into a register.
  bool isLegalAddImmediate(int64_t Imm) const;

  /// Return true if adding the specified scalable immediate is legal, that is
  /// the target has add instructions which can add a register with the
  /// immediate (multiplied by vscale) without having to materialize the
  /// immediate into a register.
  bool isLegalAddScalableImmediate(int64_t Imm) const;

  /// Return true if the specified immediate is legal icmp immediate,
  /// that is the target has icmp instructions which can compare a register
  /// against the immediate without having to materialize the immediate into a
  /// register.
  bool isLegalICmpImmediate(int64_t Imm) const;

  /// Return true if the addressing mode represented by AM is legal for
  /// this target, for a load/store of the specified type.
  /// The type may be VoidTy, in which case only return true if the addressing
  /// mode is legal for a load/store of any legal type.
  /// If target returns true in LSRWithInstrQueries(), I may be valid.
  /// \param ScalableOffset represents a quantity of bytes multiplied by vscale,
  /// an invariant value known only at runtime. Most targets should not accept
  /// a scalable offset.
  ///
  /// TODO: Handle pre/postinc as well.
  bool isLegalAddressingMode(Type *Ty, GlobalValue *BaseGV, int64_t BaseOffset,
                             bool HasBaseReg, int64_t Scale,
                             unsigned AddrSpace = 0, Instruction *I = nullptr,
                             int64_t ScalableOffset = 0) const;

  /// Return true if the addressing mode represented by AM is legal for
  /// this target, for a load/store of the specified type.
  /// The type may be VoidTy, in which case only return true if the addressing
  /// mode is legal for a load/store of any legal type.
  /// If target returns true in LSRWithInstrQueries(), I may be valid.
  /// TODO: Handle pre/postinc as well.
  bool isLegalAddressingMode(Type *Ty, GlobalValue *BaseGV, int64_t BaseOffset,
                             bool HasBaseReg, Type *BaseType, int64_t Scale,
                             Type *ScaleType, unsigned AddrSpace = 0,
                             Instruction *I = nullptr,
                             int64_t ScalableOffset = 0) const;

  /// Return true if LSR cost of C1 is lower than C2.
  bool isLSRCostLess(const TargetTransformInfo::LSRCost &C1,
                     const TargetTransformInfo::LSRCost &C2) const;

  /// Return true if LSR major cost is number of registers. Targets which
  /// implement their own isLSRCostLess and unset number of registers as major
  /// cost should return false, otherwise return true.
  bool isNumRegsMajorCostOfLSR() const;

  /// Return true if LSR should attempts to replace a use of an otherwise dead
  /// primary IV in the latch condition with another IV available in the loop.
  /// When successful, makes the primary IV dead.
  bool shouldFoldTerminatingConditionAfterLSR() const;

  /// \returns true if LSR should not optimize a chain that includes \p I.
  bool isProfitableLSRChainElement(Instruction *I) const;

  /// Return true if the target can fuse a compare and branch.
  /// Loop-strength-reduction (LSR) uses that knowledge to adjust its cost
  /// calculation for the instructions in a loop.
  bool canMacroFuseCmp() const;

  /// Return true if the target can save a compare for loop count, for example
  /// hardware loop saves a compare.
  bool canSaveCmp(Loop *L, BranchInst **BI, ScalarEvolution *SE, LoopInfo *LI,
                  DominatorTree *DT, AssumptionCache *AC,
                  TargetLibraryInfo *LibInfo) const;

  enum AddressingModeKind {
    AMK_PreIndexed,
    AMK_PostIndexed,
    AMK_None
  };

  /// Return the preferred addressing mode LSR should make efforts to generate.
  AddressingModeKind getPreferredAddressingMode(const Loop *L,
                                                ScalarEvolution *SE) const;

  /// Return true if the target supports masked store.
  bool isLegalMaskedStore(Type *DataType, Align Alignment) const;
  /// Return true if the target supports masked load.
  bool isLegalMaskedLoad(Type *DataType, Align Alignment) const;

  /// Return true if the target supports nontemporal store.
  bool isLegalNTStore(Type *DataType, Align Alignment) const;
  /// Return true if the target supports nontemporal load.
  bool isLegalNTLoad(Type *DataType, Align Alignment) const;

  /// \Returns true if the target supports broadcasting a load to a vector of
  /// type <NumElements x ElementTy>.
  bool isLegalBroadcastLoad(Type *ElementTy, ElementCount NumElements) const;

  /// Return true if the target supports masked scatter.
  bool isLegalMaskedScatter(Type *DataType, Align Alignment) const;
  /// Return true if the target supports masked gather.
  bool isLegalMaskedGather(Type *DataType, Align Alignment) const;
  /// Return true if the target forces scalarizing of llvm.masked.gather
  /// intrinsics.
  bool forceScalarizeMaskedGather(VectorType *Type, Align Alignment) const;
  /// Return true if the target forces scalarizing of llvm.masked.scatter
  /// intrinsics.
  bool forceScalarizeMaskedScatter(VectorType *Type, Align Alignment) const;

  /// Return true if the target supports masked compress store.
  bool isLegalMaskedCompressStore(Type *DataType, Align Alignment) const;
  /// Return true if the target supports masked expand load.
  bool isLegalMaskedExpandLoad(Type *DataType, Align Alignment) const;

  /// Return true if the target supports strided load.
  bool isLegalStridedLoadStore(Type *DataType, Align Alignment) const;

  // Return true if the target supports masked vector histograms.
  bool isLegalMaskedVectorHistogram(Type *AddrType, Type *DataType) const;

  /// Return true if this is an alternating opcode pattern that can be lowered
  /// to a single instruction on the target. In X86 this is for the addsub
  /// instruction which corrsponds to a Shuffle + Fadd + FSub pattern in IR.
  /// This function expectes two opcodes: \p Opcode1 and \p Opcode2 being
  /// selected by \p OpcodeMask. The mask contains one bit per lane and is a `0`
  /// when \p Opcode0 is selected and `1` when Opcode1 is selected.
  /// \p VecTy is the vector type of the instruction to be generated.
  bool isLegalAltInstr(VectorType *VecTy, unsigned Opcode0, unsigned Opcode1,
                       const SmallBitVector &OpcodeMask) const;

  /// Return true if we should be enabling ordered reductions for the target.
  bool enableOrderedReductions() const;

  /// Return true if the target has a unified operation to calculate division
  /// and remainder. If so, the additional implicit multiplication and
  /// subtraction required to calculate a remainder from division are free. This
  /// can enable more aggressive transformations for division and remainder than
  /// would typically be allowed using throughput or size cost models.
  bool hasDivRemOp(Type *DataType, bool IsSigned) const;

  /// Return true if the given instruction (assumed to be a memory access
  /// instruction) has a volatile variant. If that's the case then we can avoid
  /// addrspacecast to generic AS for volatile loads/stores. Default
  /// implementation returns false, which prevents address space inference for
  /// volatile loads/stores.
  bool hasVolatileVariant(Instruction *I, unsigned AddrSpace) const;

  /// Return true if target doesn't mind addresses in vectors.
  bool prefersVectorizedAddressing() const;

  /// Return the cost of the scaling factor used in the addressing
  /// mode represented by AM for this target, for a load/store
  /// of the specified type.
  /// If the AM is supported, the return value must be >= 0.
  /// If the AM is not supported, it returns a negative value.
  /// TODO: Handle pre/postinc as well.
  InstructionCost getScalingFactorCost(Type *Ty, GlobalValue *BaseGV,
<<<<<<< HEAD
                                       int64_t BaseOffset, bool HasBaseReg,
                                       Type *BaseType, int64_t Scale,
                                       Type *ScaleType,
=======
                                       StackOffset BaseOffset, bool HasBaseReg,
                                       int64_t Scale,
>>>>>>> 4c68de5a
                                       unsigned AddrSpace = 0) const;

  /// Return true if the loop strength reduce pass should make
  /// Instruction* based TTI queries to isLegalAddressingMode(). This is
  /// needed on SystemZ, where e.g. a memcpy can only have a 12 bit unsigned
  /// immediate offset and no index register.
  bool LSRWithInstrQueries() const;

  /// Return true if it's free to truncate a value of type Ty1 to type
  /// Ty2. e.g. On x86 it's free to truncate a i32 value in register EAX to i16
  /// by referencing its sub-register AX.
  bool isTruncateFree(Type *Ty1, Type *Ty2) const;

  /// Return true if it's free to zero extend a value of type Ty1 to type
  /// Ty2.
  bool isZExtFree(Type *Ty1, Type *Ty2) const;

  /// Return true if a operations on narrow types are generally cheaper than
  /// operations on wide types.
  bool preferNarrowTypes() const;

  /// Return true if it is profitable to hoist instruction in the
  /// then/else to before if.
  bool isProfitableToHoist(Instruction *I) const;

  bool useAA() const;

  /// Return true if this type is legal.
  bool isTypeLegal(Type *Ty) const;

  /// Returns the estimated number of registers required to represent \p Ty.
  unsigned getRegUsageForType(Type *Ty) const;

  /// Return true if switches should be turned into lookup tables for the
  /// target.
  bool shouldBuildLookupTables() const;

  /// Return true if switches should be turned into lookup tables
  /// containing this constant value for the target.
  bool shouldBuildLookupTablesForConstant(Constant *C) const;

  /// Return true if lookup tables should be turned into relative lookup tables.
  bool shouldBuildRelLookupTables() const;

  /// Return true if the input function which is cold at all call sites,
  ///  should use coldcc calling convention.
  bool useColdCCForColdCall(Function &F) const;

  /// Estimate the overhead of scalarizing an instruction. Insert and Extract
  /// are set if the demanded result elements need to be inserted and/or
  /// extracted from vectors.
  InstructionCost getScalarizationOverhead(VectorType *Ty,
                                           const APInt &DemandedElts,
                                           bool Insert, bool Extract,
                                           TTI::TargetCostKind CostKind) const;

  /// Estimate the overhead of scalarizing an instructions unique
  /// non-constant operands. The (potentially vector) types to use for each of
  /// argument are passes via Tys.
  InstructionCost
  getOperandsScalarizationOverhead(ArrayRef<const Value *> Args,
                                   ArrayRef<Type *> Tys,
                                   TTI::TargetCostKind CostKind) const;

  /// If target has efficient vector element load/store instructions, it can
  /// return true here so that insertion/extraction costs are not added to
  /// the scalarization cost of a load/store.
  bool supportsEfficientVectorElementLoadStore() const;

  /// If the target supports tail calls.
  bool supportsTailCalls() const;

  /// If target supports tail call on \p CB
  bool supportsTailCallFor(const CallBase *CB) const;

  /// Don't restrict interleaved unrolling to small loops.
  bool enableAggressiveInterleaving(bool LoopHasReductions) const;

  /// Returns options for expansion of memcmp. IsZeroCmp is
  // true if this is the expansion of memcmp(p1, p2, s) == 0.
  struct MemCmpExpansionOptions {
    // Return true if memcmp expansion is enabled.
    operator bool() const { return MaxNumLoads > 0; }

    // Maximum number of load operations.
    unsigned MaxNumLoads = 0;

    // The list of available load sizes (in bytes), sorted in decreasing order.
    SmallVector<unsigned, 8> LoadSizes;

    // For memcmp expansion when the memcmp result is only compared equal or
    // not-equal to 0, allow up to this number of load pairs per block. As an
    // example, this may allow 'memcmp(a, b, 3) == 0' in a single block:
    //   a0 = load2bytes &a[0]
    //   b0 = load2bytes &b[0]
    //   a2 = load1byte  &a[2]
    //   b2 = load1byte  &b[2]
    //   r  = cmp eq (a0 ^ b0 | a2 ^ b2), 0
    unsigned NumLoadsPerBlock = 1;

    // Set to true to allow overlapping loads. For example, 7-byte compares can
    // be done with two 4-byte compares instead of 4+2+1-byte compares. This
    // requires all loads in LoadSizes to be doable in an unaligned way.
    bool AllowOverlappingLoads = false;

    // Sometimes, the amount of data that needs to be compared is smaller than
    // the standard register size, but it cannot be loaded with just one load
    // instruction. For example, if the size of the memory comparison is 6
    // bytes, we can handle it more efficiently by loading all 6 bytes in a
    // single block and generating an 8-byte number, instead of generating two
    // separate blocks with conditional jumps for 4 and 2 byte loads. This
    // approach simplifies the process and produces the comparison result as
    // normal. This array lists the allowed sizes of memcmp tails that can be
    // merged into one block
    SmallVector<unsigned, 4> AllowedTailExpansions;
  };
  MemCmpExpansionOptions enableMemCmpExpansion(bool OptSize,
                                               bool IsZeroCmp) const;

  /// Should the Select Optimization pass be enabled and ran.
  bool enableSelectOptimize() const;

  /// Should the Select Optimization pass treat the given instruction like a
  /// select, potentially converting it to a conditional branch. This can
  /// include select-like instructions like or(zext(c), x) that can be converted
  /// to selects.
  bool shouldTreatInstructionLikeSelect(const Instruction *I) const;

  /// Enable matching of interleaved access groups.
  bool enableInterleavedAccessVectorization() const;

  /// Enable matching of interleaved access groups that contain predicated
  /// accesses or gaps and therefore vectorized using masked
  /// vector loads/stores.
  bool enableMaskedInterleavedAccessVectorization() const;

  /// Indicate that it is potentially unsafe to automatically vectorize
  /// floating-point operations because the semantics of vector and scalar
  /// floating-point semantics may differ. For example, ARM NEON v7 SIMD math
  /// does not support IEEE-754 denormal numbers, while depending on the
  /// platform, scalar floating-point math does.
  /// This applies to floating-point math operations and calls, not memory
  /// operations, shuffles, or casts.
  bool isFPVectorizationPotentiallyUnsafe() const;

  /// Determine if the target supports unaligned memory accesses.
  bool allowsMisalignedMemoryAccesses(LLVMContext &Context, unsigned BitWidth,
                                      unsigned AddressSpace = 0,
                                      Align Alignment = Align(1),
                                      unsigned *Fast = nullptr) const;

  /// Return hardware support for population count.
  PopcntSupportKind getPopcntSupport(unsigned IntTyWidthInBit) const;

  /// Return true if the hardware has a fast square-root instruction.
  bool haveFastSqrt(Type *Ty) const;

  /// Return true if the cost of the instruction is too high to speculatively
  /// execute and should be kept behind a branch.
  /// This normally just wraps around a getInstructionCost() call, but some
  /// targets might report a low TCK_SizeAndLatency value that is incompatible
  /// with the fixed TCC_Expensive value.
  /// NOTE: This assumes the instruction passes isSafeToSpeculativelyExecute().
  bool isExpensiveToSpeculativelyExecute(const Instruction *I) const;

  /// Return true if it is faster to check if a floating-point value is NaN
  /// (or not-NaN) versus a comparison against a constant FP zero value.
  /// Targets should override this if materializing a 0.0 for comparison is
  /// generally as cheap as checking for ordered/unordered.
  bool isFCmpOrdCheaperThanFCmpZero(Type *Ty) const;

  /// Return the expected cost of supporting the floating point operation
  /// of the specified type.
  InstructionCost getFPOpCost(Type *Ty) const;

  /// Return the expected cost of materializing for the given integer
  /// immediate of the specified type.
  InstructionCost getIntImmCost(const APInt &Imm, Type *Ty,
                                TargetCostKind CostKind) const;

  /// Return the expected cost of materialization for the given integer
  /// immediate of the specified type for a given instruction. The cost can be
  /// zero if the immediate can be folded into the specified instruction.
  InstructionCost getIntImmCostInst(unsigned Opc, unsigned Idx,
                                    const APInt &Imm, Type *Ty,
                                    TargetCostKind CostKind,
                                    Instruction *Inst = nullptr) const;
  InstructionCost getIntImmCostIntrin(Intrinsic::ID IID, unsigned Idx,
                                      const APInt &Imm, Type *Ty,
                                      TargetCostKind CostKind) const;

  /// Return the expected cost for the given integer when optimising
  /// for size. This is different than the other integer immediate cost
  /// functions in that it is subtarget agnostic. This is useful when you e.g.
  /// target one ISA such as Aarch32 but smaller encodings could be possible
  /// with another such as Thumb. This return value is used as a penalty when
  /// the total costs for a constant is calculated (the bigger the cost, the
  /// more beneficial constant hoisting is).
  InstructionCost getIntImmCodeSizeCost(unsigned Opc, unsigned Idx,
                                        const APInt &Imm, Type *Ty) const;

  /// It can be advantageous to detach complex constants from their uses to make
  /// their generation cheaper. This hook allows targets to report when such
  /// transformations might negatively effect the code generation of the
  /// underlying operation. The motivating example is divides whereby hoisting
  /// constants prevents the code generator's ability to transform them into
  /// combinations of simpler operations.
  bool preferToKeepConstantsAttached(const Instruction &Inst,
                                     const Function &Fn) const;

  /// @}

  /// \name Vector Target Information
  /// @{

  /// The various kinds of shuffle patterns for vector queries.
  enum ShuffleKind {
    SK_Broadcast,        ///< Broadcast element 0 to all other elements.
    SK_Reverse,          ///< Reverse the order of the vector.
    SK_Select,           ///< Selects elements from the corresponding lane of
                         ///< either source operand. This is equivalent to a
                         ///< vector select with a constant condition operand.
    SK_Transpose,        ///< Transpose two vectors.
    SK_InsertSubvector,  ///< InsertSubvector. Index indicates start offset.
    SK_ExtractSubvector, ///< ExtractSubvector Index indicates start offset.
    SK_PermuteTwoSrc,    ///< Merge elements from two source vectors into one
                         ///< with any shuffle mask.
    SK_PermuteSingleSrc, ///< Shuffle elements of single source vector with any
                         ///< shuffle mask.
    SK_Splice            ///< Concatenates elements from the first input vector
                         ///< with elements of the second input vector. Returning
                         ///< a vector of the same type as the input vectors.
                         ///< Index indicates start offset in first input vector.
  };

  /// Additional information about an operand's possible values.
  enum OperandValueKind {
    OK_AnyValue,               // Operand can have any value.
    OK_UniformValue,           // Operand is uniform (splat of a value).
    OK_UniformConstantValue,   // Operand is uniform constant.
    OK_NonUniformConstantValue // Operand is a non uniform constant value.
  };

  /// Additional properties of an operand's values.
  enum OperandValueProperties {
    OP_None = 0,
    OP_PowerOf2 = 1,
    OP_NegatedPowerOf2 = 2,
  };

  // Describe the values an operand can take.  We're in the process
  // of migrating uses of OperandValueKind and OperandValueProperties
  // to use this class, and then will change the internal representation.
  struct OperandValueInfo {
    OperandValueKind Kind = OK_AnyValue;
    OperandValueProperties Properties = OP_None;

    bool isConstant() const {
      return Kind == OK_UniformConstantValue || Kind == OK_NonUniformConstantValue;
    }
    bool isUniform() const {
      return Kind == OK_UniformConstantValue || Kind == OK_UniformValue;
    }
    bool isPowerOf2() const {
      return Properties == OP_PowerOf2;
    }
    bool isNegatedPowerOf2() const {
      return Properties == OP_NegatedPowerOf2;
    }

    OperandValueInfo getNoProps() const {
      return {Kind, OP_None};
    }
  };

  /// \return the number of registers in the target-provided register class.
  unsigned getNumberOfRegisters(unsigned ClassID) const;

  /// \return the target-provided register class ID for the provided type,
  /// accounting for type promotion and other type-legalization techniques that
  /// the target might apply. However, it specifically does not account for the
  /// scalarization or splitting of vector types. Should a vector type require
  /// scalarization or splitting into multiple underlying vector registers, that
  /// type should be mapped to a register class containing no registers.
  /// Specifically, this is designed to provide a simple, high-level view of the
  /// register allocation later performed by the backend. These register classes
  /// don't necessarily map onto the register classes used by the backend.
  /// FIXME: It's not currently possible to determine how many registers
  /// are used by the provided type.
  unsigned getRegisterClassForType(bool Vector, Type *Ty = nullptr) const;

  /// \return the target-provided register class name
  const char *getRegisterClassName(unsigned ClassID) const;

  enum RegisterKind { RGK_Scalar, RGK_FixedWidthVector, RGK_ScalableVector };

  /// \return The width of the largest scalar or vector register type.
  TypeSize getRegisterBitWidth(RegisterKind K) const;

  /// \return The width of the smallest vector register type.
  unsigned getMinVectorRegisterBitWidth() const;

  /// \return The maximum value of vscale if the target specifies an
  ///  architectural maximum vector length, and std::nullopt otherwise.
  std::optional<unsigned> getMaxVScale() const;

  /// \return the value of vscale to tune the cost model for.
  std::optional<unsigned> getVScaleForTuning() const;

  /// \return true if vscale is known to be a power of 2
  bool isVScaleKnownToBeAPowerOfTwo() const;

  /// \return True if the vectorization factor should be chosen to
  /// make the vector of the smallest element type match the size of a
  /// vector register. For wider element types, this could result in
  /// creating vectors that span multiple vector registers.
  /// If false, the vectorization factor will be chosen based on the
  /// size of the widest element type.
  /// \p K Register Kind for vectorization.
  bool shouldMaximizeVectorBandwidth(TargetTransformInfo::RegisterKind K) const;

  /// \return The minimum vectorization factor for types of given element
  /// bit width, or 0 if there is no minimum VF. The returned value only
  /// applies when shouldMaximizeVectorBandwidth returns true.
  /// If IsScalable is true, the returned ElementCount must be a scalable VF.
  ElementCount getMinimumVF(unsigned ElemWidth, bool IsScalable) const;

  /// \return The maximum vectorization factor for types of given element
  /// bit width and opcode, or 0 if there is no maximum VF.
  /// Currently only used by the SLP vectorizer.
  unsigned getMaximumVF(unsigned ElemWidth, unsigned Opcode) const;

  /// \return The minimum vectorization factor for the store instruction. Given
  /// the initial estimation of the minimum vector factor and store value type,
  /// it tries to find possible lowest VF, which still might be profitable for
  /// the vectorization.
  /// \param VF Initial estimation of the minimum vector factor.
  /// \param ScalarMemTy Scalar memory type of the store operation.
  /// \param ScalarValTy Scalar type of the stored value.
  /// Currently only used by the SLP vectorizer.
  unsigned getStoreMinimumVF(unsigned VF, Type *ScalarMemTy,
                             Type *ScalarValTy) const;

  /// \return True if it should be considered for address type promotion.
  /// \p AllowPromotionWithoutCommonHeader Set true if promoting \p I is
  /// profitable without finding other extensions fed by the same input.
  bool shouldConsiderAddressTypePromotion(
      const Instruction &I, bool &AllowPromotionWithoutCommonHeader) const;

  /// \return The size of a cache line in bytes.
  unsigned getCacheLineSize() const;

  /// The possible cache levels
  enum class CacheLevel {
    L1D, // The L1 data cache
    L2D, // The L2 data cache

    // We currently do not model L3 caches, as their sizes differ widely between
    // microarchitectures. Also, we currently do not have a use for L3 cache
    // size modeling yet.
  };

  /// \return The size of the cache level in bytes, if available.
  std::optional<unsigned> getCacheSize(CacheLevel Level) const;

  /// \return The associativity of the cache level, if available.
  std::optional<unsigned> getCacheAssociativity(CacheLevel Level) const;

  /// \return The minimum architectural page size for the target.
  std::optional<unsigned> getMinPageSize() const;

  /// \return How much before a load we should place the prefetch
  /// instruction.  This is currently measured in number of
  /// instructions.
  unsigned getPrefetchDistance() const;

  /// Some HW prefetchers can handle accesses up to a certain constant stride.
  /// Sometimes prefetching is beneficial even below the HW prefetcher limit,
  /// and the arguments provided are meant to serve as a basis for deciding this
  /// for a particular loop.
  ///
  /// \param NumMemAccesses        Number of memory accesses in the loop.
  /// \param NumStridedMemAccesses Number of the memory accesses that
  ///                              ScalarEvolution could find a known stride
  ///                              for.
  /// \param NumPrefetches         Number of software prefetches that will be
  ///                              emitted as determined by the addresses
  ///                              involved and the cache line size.
  /// \param HasCall               True if the loop contains a call.
  ///
  /// \return This is the minimum stride in bytes where it makes sense to start
  ///         adding SW prefetches. The default is 1, i.e. prefetch with any
  ///         stride.
  unsigned getMinPrefetchStride(unsigned NumMemAccesses,
                                unsigned NumStridedMemAccesses,
                                unsigned NumPrefetches, bool HasCall) const;

  /// \return The maximum number of iterations to prefetch ahead.  If
  /// the required number of iterations is more than this number, no
  /// prefetching is performed.
  unsigned getMaxPrefetchIterationsAhead() const;

  /// \return True if prefetching should also be done for writes.
  bool enableWritePrefetching() const;

  /// \return if target want to issue a prefetch in address space \p AS.
  bool shouldPrefetchAddressSpace(unsigned AS) const;

  /// \return The maximum interleave factor that any transform should try to
  /// perform for this target. This number depends on the level of parallelism
  /// and the number of execution units in the CPU.
  unsigned getMaxInterleaveFactor(ElementCount VF) const;

  /// Collect properties of V used in cost analysis, e.g. OP_PowerOf2.
  static OperandValueInfo getOperandInfo(const Value *V);

  /// This is an approximation of reciprocal throughput of a math/logic op.
  /// A higher cost indicates less expected throughput.
  /// From Agner Fog's guides, reciprocal throughput is "the average number of
  /// clock cycles per instruction when the instructions are not part of a
  /// limiting dependency chain."
  /// Therefore, costs should be scaled to account for multiple execution units
  /// on the target that can process this type of instruction. For example, if
  /// there are 5 scalar integer units and 2 vector integer units that can
  /// calculate an 'add' in a single cycle, this model should indicate that the
  /// cost of the vector add instruction is 2.5 times the cost of the scalar
  /// add instruction.
  /// \p Args is an optional argument which holds the instruction operands
  /// values so the TTI can analyze those values searching for special
  /// cases or optimizations based on those values.
  /// \p CxtI is the optional original context instruction, if one exists, to
  /// provide even more information.
  /// \p TLibInfo is used to search for platform specific vector library
  /// functions for instructions that might be converted to calls (e.g. frem).
  InstructionCost getArithmeticInstrCost(
      unsigned Opcode, Type *Ty,
      TTI::TargetCostKind CostKind = TTI::TCK_RecipThroughput,
      TTI::OperandValueInfo Opd1Info = {TTI::OK_AnyValue, TTI::OP_None},
      TTI::OperandValueInfo Opd2Info = {TTI::OK_AnyValue, TTI::OP_None},
      ArrayRef<const Value *> Args = std::nullopt,
      const Instruction *CxtI = nullptr,
      const TargetLibraryInfo *TLibInfo = nullptr) const;

  /// Returns the cost estimation for alternating opcode pattern that can be
  /// lowered to a single instruction on the target. In X86 this is for the
  /// addsub instruction which corrsponds to a Shuffle + Fadd + FSub pattern in
  /// IR. This function expects two opcodes: \p Opcode1 and \p Opcode2 being
  /// selected by \p OpcodeMask. The mask contains one bit per lane and is a `0`
  /// when \p Opcode0 is selected and `1` when Opcode1 is selected.
  /// \p VecTy is the vector type of the instruction to be generated.
  InstructionCost getAltInstrCost(
      VectorType *VecTy, unsigned Opcode0, unsigned Opcode1,
      const SmallBitVector &OpcodeMask,
      TTI::TargetCostKind CostKind = TTI::TCK_RecipThroughput) const;

  /// \return The cost of a shuffle instruction of kind Kind and of type Tp.
  /// The exact mask may be passed as Mask, or else the array will be empty.
  /// The index and subtype parameters are used by the subvector insertion and
  /// extraction shuffle kinds to show the insert/extract point and the type of
  /// the subvector being inserted/extracted. The operands of the shuffle can be
  /// passed through \p Args, which helps improve the cost estimation in some
  /// cases, like in broadcast loads.
  /// NOTE: For subvector extractions Tp represents the source type.
  InstructionCost getShuffleCost(
      ShuffleKind Kind, VectorType *Tp, ArrayRef<int> Mask = std::nullopt,
      TTI::TargetCostKind CostKind = TTI::TCK_RecipThroughput, int Index = 0,
      VectorType *SubTp = nullptr, ArrayRef<const Value *> Args = std::nullopt,
      const Instruction *CxtI = nullptr) const;

  /// Represents a hint about the context in which a cast is used.
  ///
  /// For zext/sext, the context of the cast is the operand, which must be a
  /// load of some kind. For trunc, the context is of the cast is the single
  /// user of the instruction, which must be a store of some kind.
  ///
  /// This enum allows the vectorizer to give getCastInstrCost an idea of the
  /// type of cast it's dealing with, as not every cast is equal. For instance,
  /// the zext of a load may be free, but the zext of an interleaving load can
  //// be (very) expensive!
  ///
  /// See \c getCastContextHint to compute a CastContextHint from a cast
  /// Instruction*. Callers can use it if they don't need to override the
  /// context and just want it to be calculated from the instruction.
  ///
  /// FIXME: This handles the types of load/store that the vectorizer can
  /// produce, which are the cases where the context instruction is most
  /// likely to be incorrect. There are other situations where that can happen
  /// too, which might be handled here but in the long run a more general
  /// solution of costing multiple instructions at the same times may be better.
  enum class CastContextHint : uint8_t {
    None,          ///< The cast is not used with a load/store of any kind.
    Normal,        ///< The cast is used with a normal load/store.
    Masked,        ///< The cast is used with a masked load/store.
    GatherScatter, ///< The cast is used with a gather/scatter.
    Interleave,    ///< The cast is used with an interleaved load/store.
    Reversed,      ///< The cast is used with a reversed load/store.
  };

  /// Calculates a CastContextHint from \p I.
  /// This should be used by callers of getCastInstrCost if they wish to
  /// determine the context from some instruction.
  /// \returns the CastContextHint for ZExt/SExt/Trunc, None if \p I is nullptr,
  /// or if it's another type of cast.
  static CastContextHint getCastContextHint(const Instruction *I);

  /// \return The expected cost of cast instructions, such as bitcast, trunc,
  /// zext, etc. If there is an existing instruction that holds Opcode, it
  /// may be passed in the 'I' parameter.
  InstructionCost
  getCastInstrCost(unsigned Opcode, Type *Dst, Type *Src,
                   TTI::CastContextHint CCH,
                   TTI::TargetCostKind CostKind = TTI::TCK_SizeAndLatency,
                   const Instruction *I = nullptr) const;

  /// \return The expected cost of a sign- or zero-extended vector extract. Use
  /// Index = -1 to indicate that there is no information about the index value.
  InstructionCost getExtractWithExtendCost(unsigned Opcode, Type *Dst,
                                           VectorType *VecTy,
                                           unsigned Index) const;

  /// \return The expected cost of control-flow related instructions such as
  /// Phi, Ret, Br, Switch.
  InstructionCost
  getCFInstrCost(unsigned Opcode,
                 TTI::TargetCostKind CostKind = TTI::TCK_SizeAndLatency,
                 const Instruction *I = nullptr) const;

  /// \returns The expected cost of compare and select instructions. If there
  /// is an existing instruction that holds Opcode, it may be passed in the
  /// 'I' parameter. The \p VecPred parameter can be used to indicate the select
  /// is using a compare with the specified predicate as condition. When vector
  /// types are passed, \p VecPred must be used for all lanes.
  InstructionCost
  getCmpSelInstrCost(unsigned Opcode, Type *ValTy, Type *CondTy,
                     CmpInst::Predicate VecPred,
                     TTI::TargetCostKind CostKind = TTI::TCK_RecipThroughput,
                     const Instruction *I = nullptr) const;

  /// \return The expected cost of vector Insert and Extract.
  /// Use -1 to indicate that there is no information on the index value.
  /// This is used when the instruction is not available; a typical use
  /// case is to provision the cost of vectorization/scalarization in
  /// vectorizer passes.
  InstructionCost getVectorInstrCost(unsigned Opcode, Type *Val,
                                     TTI::TargetCostKind CostKind,
                                     unsigned Index = -1, Value *Op0 = nullptr,
                                     Value *Op1 = nullptr) const;

  /// \return The expected cost of vector Insert and Extract.
  /// This is used when instruction is available, and implementation
  /// asserts 'I' is not nullptr.
  ///
  /// A typical suitable use case is cost estimation when vector instruction
  /// exists (e.g., from basic blocks during transformation).
  InstructionCost getVectorInstrCost(const Instruction &I, Type *Val,
                                     TTI::TargetCostKind CostKind,
                                     unsigned Index = -1) const;

  /// \return The cost of replication shuffle of \p VF elements typed \p EltTy
  /// \p ReplicationFactor times.
  ///
  /// For example, the mask for \p ReplicationFactor=3 and \p VF=4 is:
  ///   <0,0,0,1,1,1,2,2,2,3,3,3>
  InstructionCost getReplicationShuffleCost(Type *EltTy, int ReplicationFactor,
                                            int VF,
                                            const APInt &DemandedDstElts,
                                            TTI::TargetCostKind CostKind);

  /// \return The cost of Load and Store instructions.
  InstructionCost
  getMemoryOpCost(unsigned Opcode, Type *Src, Align Alignment,
                  unsigned AddressSpace,
                  TTI::TargetCostKind CostKind = TTI::TCK_RecipThroughput,
                  OperandValueInfo OpdInfo = {OK_AnyValue, OP_None},
                  const Instruction *I = nullptr) const;

  /// \return The cost of VP Load and Store instructions.
  InstructionCost
  getVPMemoryOpCost(unsigned Opcode, Type *Src, Align Alignment,
                    unsigned AddressSpace,
                    TTI::TargetCostKind CostKind = TTI::TCK_RecipThroughput,
                    const Instruction *I = nullptr) const;

  /// \return The cost of masked Load and Store instructions.
  InstructionCost getMaskedMemoryOpCost(
      unsigned Opcode, Type *Src, Align Alignment, unsigned AddressSpace,
      TTI::TargetCostKind CostKind = TTI::TCK_RecipThroughput) const;

  /// \return The cost of Gather or Scatter operation
  /// \p Opcode - is a type of memory access Load or Store
  /// \p DataTy - a vector type of the data to be loaded or stored
  /// \p Ptr - pointer [or vector of pointers] - address[es] in memory
  /// \p VariableMask - true when the memory access is predicated with a mask
  ///                   that is not a compile-time constant
  /// \p Alignment - alignment of single element
  /// \p I - the optional original context instruction, if one exists, e.g. the
  ///        load/store to transform or the call to the gather/scatter intrinsic
  InstructionCost getGatherScatterOpCost(
      unsigned Opcode, Type *DataTy, const Value *Ptr, bool VariableMask,
      Align Alignment, TTI::TargetCostKind CostKind = TTI::TCK_RecipThroughput,
      const Instruction *I = nullptr) const;

  /// \return The cost of strided memory operations.
  /// \p Opcode - is a type of memory access Load or Store
  /// \p DataTy - a vector type of the data to be loaded or stored
  /// \p Ptr - pointer [or vector of pointers] - address[es] in memory
  /// \p VariableMask - true when the memory access is predicated with a mask
  ///                   that is not a compile-time constant
  /// \p Alignment - alignment of single element
  /// \p I - the optional original context instruction, if one exists, e.g. the
  ///        load/store to transform or the call to the gather/scatter intrinsic
  InstructionCost getStridedMemoryOpCost(
      unsigned Opcode, Type *DataTy, const Value *Ptr, bool VariableMask,
      Align Alignment, TTI::TargetCostKind CostKind = TTI::TCK_RecipThroughput,
      const Instruction *I = nullptr) const;

  /// \return The cost of the interleaved memory operation.
  /// \p Opcode is the memory operation code
  /// \p VecTy is the vector type of the interleaved access.
  /// \p Factor is the interleave factor
  /// \p Indices is the indices for interleaved load members (as interleaved
  ///    load allows gaps)
  /// \p Alignment is the alignment of the memory operation
  /// \p AddressSpace is address space of the pointer.
  /// \p UseMaskForCond indicates if the memory access is predicated.
  /// \p UseMaskForGaps indicates if gaps should be masked.
  InstructionCost getInterleavedMemoryOpCost(
      unsigned Opcode, Type *VecTy, unsigned Factor, ArrayRef<unsigned> Indices,
      Align Alignment, unsigned AddressSpace,
      TTI::TargetCostKind CostKind = TTI::TCK_RecipThroughput,
      bool UseMaskForCond = false, bool UseMaskForGaps = false) const;

  /// A helper function to determine the type of reduction algorithm used
  /// for a given \p Opcode and set of FastMathFlags \p FMF.
  static bool requiresOrderedReduction(std::optional<FastMathFlags> FMF) {
    return FMF && !(*FMF).allowReassoc();
  }

  /// Calculate the cost of vector reduction intrinsics.
  ///
  /// This is the cost of reducing the vector value of type \p Ty to a scalar
  /// value using the operation denoted by \p Opcode. The FastMathFlags
  /// parameter \p FMF indicates what type of reduction we are performing:
  ///   1. Tree-wise. This is the typical 'fast' reduction performed that
  ///   involves successively splitting a vector into half and doing the
  ///   operation on the pair of halves until you have a scalar value. For
  ///   example:
  ///     (v0, v1, v2, v3)
  ///     ((v0+v2), (v1+v3), undef, undef)
  ///     ((v0+v2+v1+v3), undef, undef, undef)
  ///   This is the default behaviour for integer operations, whereas for
  ///   floating point we only do this if \p FMF indicates that
  ///   reassociation is allowed.
  ///   2. Ordered. For a vector with N elements this involves performing N
  ///   operations in lane order, starting with an initial scalar value, i.e.
  ///     result = InitVal + v0
  ///     result = result + v1
  ///     result = result + v2
  ///     result = result + v3
  ///   This is only the case for FP operations and when reassociation is not
  ///   allowed.
  ///
  InstructionCost getArithmeticReductionCost(
      unsigned Opcode, VectorType *Ty, std::optional<FastMathFlags> FMF,
      TTI::TargetCostKind CostKind = TTI::TCK_RecipThroughput) const;

  InstructionCost getMinMaxReductionCost(
      Intrinsic::ID IID, VectorType *Ty, FastMathFlags FMF = FastMathFlags(),
      TTI::TargetCostKind CostKind = TTI::TCK_RecipThroughput) const;

  /// Calculate the cost of an extended reduction pattern, similar to
  /// getArithmeticReductionCost of an Add reduction with multiply and optional
  /// extensions. This is the cost of as:
  /// ResTy vecreduce.add(mul (A, B)).
  /// ResTy vecreduce.add(mul(ext(Ty A), ext(Ty B)).
  InstructionCost getMulAccReductionCost(
      bool IsUnsigned, Type *ResTy, VectorType *Ty,
      TTI::TargetCostKind CostKind = TTI::TCK_RecipThroughput) const;

  /// Calculate the cost of an extended reduction pattern, similar to
  /// getArithmeticReductionCost of a reduction with an extension.
  /// This is the cost of as:
  /// ResTy vecreduce.opcode(ext(Ty A)).
  InstructionCost getExtendedReductionCost(
      unsigned Opcode, bool IsUnsigned, Type *ResTy, VectorType *Ty,
      FastMathFlags FMF,
      TTI::TargetCostKind CostKind = TTI::TCK_RecipThroughput) const;

  /// \returns The cost of Intrinsic instructions. Analyses the real arguments.
  /// Three cases are handled: 1. scalar instruction 2. vector instruction
  /// 3. scalar instruction which is to be vectorized.
  InstructionCost getIntrinsicInstrCost(const IntrinsicCostAttributes &ICA,
                                        TTI::TargetCostKind CostKind) const;

  /// \returns The cost of Call instructions.
  InstructionCost getCallInstrCost(
      Function *F, Type *RetTy, ArrayRef<Type *> Tys,
      TTI::TargetCostKind CostKind = TTI::TCK_SizeAndLatency) const;

  /// \returns The number of pieces into which the provided type must be
  /// split during legalization. Zero is returned when the answer is unknown.
  unsigned getNumberOfParts(Type *Tp) const;

  /// \returns The cost of the address computation. For most targets this can be
  /// merged into the instruction indexing mode. Some targets might want to
  /// distinguish between address computation for memory operations on vector
  /// types and scalar types. Such targets should override this function.
  /// The 'SE' parameter holds pointer for the scalar evolution object which
  /// is used in order to get the Ptr step value in case of constant stride.
  /// The 'Ptr' parameter holds SCEV of the access pointer.
  InstructionCost getAddressComputationCost(Type *Ty,
                                            ScalarEvolution *SE = nullptr,
                                            const SCEV *Ptr = nullptr) const;

  /// \returns The cost, if any, of keeping values of the given types alive
  /// over a callsite.
  ///
  /// Some types may require the use of register classes that do not have
  /// any callee-saved registers, so would require a spill and fill.
  InstructionCost getCostOfKeepingLiveOverCall(ArrayRef<Type *> Tys) const;

  /// \returns True if the intrinsic is a supported memory intrinsic.  Info
  /// will contain additional information - whether the intrinsic may write
  /// or read to memory, volatility and the pointer.  Info is undefined
  /// if false is returned.
  bool getTgtMemIntrinsic(IntrinsicInst *Inst, MemIntrinsicInfo &Info) const;

  /// \returns The maximum element size, in bytes, for an element
  /// unordered-atomic memory intrinsic.
  unsigned getAtomicMemIntrinsicMaxElementSize() const;

  /// \returns A value which is the result of the given memory intrinsic.  New
  /// instructions may be created to extract the result from the given intrinsic
  /// memory operation.  Returns nullptr if the target cannot create a result
  /// from the given intrinsic.
  Value *getOrCreateResultFromMemIntrinsic(IntrinsicInst *Inst,
                                           Type *ExpectedType) const;

  /// \returns The type to use in a loop expansion of a memcpy call.
  Type *getMemcpyLoopLoweringType(
      LLVMContext &Context, Value *Length, unsigned SrcAddrSpace,
      unsigned DestAddrSpace, unsigned SrcAlign, unsigned DestAlign,
      std::optional<uint32_t> AtomicElementSize = std::nullopt) const;

  /// \param[out] OpsOut The operand types to copy RemainingBytes of memory.
  /// \param RemainingBytes The number of bytes to copy.
  ///
  /// Calculates the operand types to use when copying \p RemainingBytes of
  /// memory, where source and destination alignments are \p SrcAlign and
  /// \p DestAlign respectively.
  void getMemcpyLoopResidualLoweringType(
      SmallVectorImpl<Type *> &OpsOut, LLVMContext &Context,
      unsigned RemainingBytes, unsigned SrcAddrSpace, unsigned DestAddrSpace,
      unsigned SrcAlign, unsigned DestAlign,
      std::optional<uint32_t> AtomicCpySize = std::nullopt) const;

  /// \returns True if the two functions have compatible attributes for inlining
  /// purposes.
  bool areInlineCompatible(const Function *Caller,
                           const Function *Callee) const;

  /// Returns a penalty for invoking call \p Call in \p F.
  /// For example, if a function F calls a function G, which in turn calls
  /// function H, then getInlineCallPenalty(F, H()) would return the
  /// penalty of calling H from F, e.g. after inlining G into F.
  /// \p DefaultCallPenalty is passed to give a default penalty that
  /// the target can amend or override.
  unsigned getInlineCallPenalty(const Function *F, const CallBase &Call,
                                unsigned DefaultCallPenalty) const;

  /// \returns True if the caller and callee agree on how \p Types will be
  /// passed to or returned from the callee.
  /// to the callee.
  /// \param Types List of types to check.
  bool areTypesABICompatible(const Function *Caller, const Function *Callee,
                             const ArrayRef<Type *> &Types) const;

  /// The type of load/store indexing.
  enum MemIndexedMode {
    MIM_Unindexed, ///< No indexing.
    MIM_PreInc,    ///< Pre-incrementing.
    MIM_PreDec,    ///< Pre-decrementing.
    MIM_PostInc,   ///< Post-incrementing.
    MIM_PostDec    ///< Post-decrementing.
  };

  /// \returns True if the specified indexed load for the given type is legal.
  bool isIndexedLoadLegal(enum MemIndexedMode Mode, Type *Ty) const;

  /// \returns True if the specified indexed store for the given type is legal.
  bool isIndexedStoreLegal(enum MemIndexedMode Mode, Type *Ty) const;

  /// \returns The bitwidth of the largest vector type that should be used to
  /// load/store in the given address space.
  unsigned getLoadStoreVecRegBitWidth(unsigned AddrSpace) const;

  /// \returns True if the load instruction is legal to vectorize.
  bool isLegalToVectorizeLoad(LoadInst *LI) const;

  /// \returns True if the store instruction is legal to vectorize.
  bool isLegalToVectorizeStore(StoreInst *SI) const;

  /// \returns True if it is legal to vectorize the given load chain.
  bool isLegalToVectorizeLoadChain(unsigned ChainSizeInBytes, Align Alignment,
                                   unsigned AddrSpace) const;

  /// \returns True if it is legal to vectorize the given store chain.
  bool isLegalToVectorizeStoreChain(unsigned ChainSizeInBytes, Align Alignment,
                                    unsigned AddrSpace) const;

  /// \returns True if it is legal to vectorize the given reduction kind.
  bool isLegalToVectorizeReduction(const RecurrenceDescriptor &RdxDesc,
                                   ElementCount VF) const;

  /// \returns True if the given type is supported for scalable vectors
  bool isElementTypeLegalForScalableVector(Type *Ty) const;

  /// \returns The new vector factor value if the target doesn't support \p
  /// SizeInBytes loads or has a better vector factor.
  unsigned getLoadVectorFactor(unsigned VF, unsigned LoadSize,
                               unsigned ChainSizeInBytes,
                               VectorType *VecTy) const;

  /// \returns The new vector factor value if the target doesn't support \p
  /// SizeInBytes stores or has a better vector factor.
  unsigned getStoreVectorFactor(unsigned VF, unsigned StoreSize,
                                unsigned ChainSizeInBytes,
                                VectorType *VecTy) const;

  /// Flags describing the kind of vector reduction.
  struct ReductionFlags {
    ReductionFlags() = default;
    bool IsMaxOp =
        false; ///< If the op a min/max kind, true if it's a max operation.
    bool IsSigned = false; ///< Whether the operation is a signed int reduction.
    bool NoNaN =
        false; ///< If op is an fp min/max, whether NaNs may be present.
  };

  /// \returns True if the target prefers reductions in loop.
  bool preferInLoopReduction(unsigned Opcode, Type *Ty,
                             ReductionFlags Flags) const;

  /// \returns True if the target prefers reductions select kept in the loop
  /// when tail folding. i.e.
  /// loop:
  ///   p = phi (0, s)
  ///   a = add (p, x)
  ///   s = select (mask, a, p)
  /// vecreduce.add(s)
  ///
  /// As opposed to the normal scheme of p = phi (0, a) which allows the select
  /// to be pulled out of the loop. If the select(.., add, ..) can be predicated
  /// by the target, this can lead to cleaner code generation.
  bool preferPredicatedReductionSelect(unsigned Opcode, Type *Ty,
                                       ReductionFlags Flags) const;

  /// Return true if the loop vectorizer should consider vectorizing an
  /// otherwise scalar epilogue loop.
  bool preferEpilogueVectorization() const;

  /// \returns True if the target wants to expand the given reduction intrinsic
  /// into a shuffle sequence.
  bool shouldExpandReduction(const IntrinsicInst *II) const;

  /// \returns the size cost of rematerializing a GlobalValue address relative
  /// to a stack reload.
  unsigned getGISelRematGlobalCost() const;

  /// \returns the lower bound of a trip count to decide on vectorization
  /// while tail-folding.
  unsigned getMinTripCountTailFoldingThreshold() const;

  /// \returns True if the target supports scalable vectors.
  bool supportsScalableVectors() const;

  /// \return true when scalable vectorization is preferred.
  bool enableScalableVectorization() const;

  /// \name Vector Predication Information
  /// @{
  /// Whether the target supports the %evl parameter of VP intrinsic efficiently
  /// in hardware, for the given opcode and type/alignment. (see LLVM Language
  /// Reference - "Vector Predication Intrinsics").
  /// Use of %evl is discouraged when that is not the case.
  bool hasActiveVectorLength(unsigned Opcode, Type *DataType,
                             Align Alignment) const;

  struct VPLegalization {
    enum VPTransform {
      // keep the predicating parameter
      Legal = 0,
      // where legal, discard the predicate parameter
      Discard = 1,
      // transform into something else that is also predicating
      Convert = 2
    };

    // How to transform the EVL parameter.
    // Legal:   keep the EVL parameter as it is.
    // Discard: Ignore the EVL parameter where it is safe to do so.
    // Convert: Fold the EVL into the mask parameter.
    VPTransform EVLParamStrategy;

    // How to transform the operator.
    // Legal:   The target supports this operator.
    // Convert: Convert this to a non-VP operation.
    // The 'Discard' strategy is invalid.
    VPTransform OpStrategy;

    bool shouldDoNothing() const {
      return (EVLParamStrategy == Legal) && (OpStrategy == Legal);
    }
    VPLegalization(VPTransform EVLParamStrategy, VPTransform OpStrategy)
        : EVLParamStrategy(EVLParamStrategy), OpStrategy(OpStrategy) {}
  };

  /// \returns How the target needs this vector-predicated operation to be
  /// transformed.
  VPLegalization getVPLegalizationStrategy(const VPIntrinsic &PI) const;
  /// @}

  bool allowIllegalIntegerIV() const;

  /// \returns Whether a 32-bit branch instruction is available in Arm or Thumb
  /// state.
  ///
  /// Used by the LowerTypeTests pass, which constructs an IR inline assembler
  /// node containing a jump table in a format suitable for the target, so it
  /// needs to know what format of jump table it can legally use.
  ///
  /// For non-Arm targets, this function isn't used. It defaults to returning
  /// false, but it shouldn't matter what it returns anyway.
  bool hasArmWideBranch(bool Thumb) const;

  /// \return The maximum number of function arguments the target supports.
  unsigned getMaxNumArgs() const;

  /// @}

private:
  /// The abstract base class used to type erase specific TTI
  /// implementations.
  class Concept;

  /// The template model for the base class which wraps a concrete
  /// implementation in a type erased interface.
  template <typename T> class Model;

  std::unique_ptr<Concept> TTIImpl;
};

class TargetTransformInfo::Concept {
public:
  virtual ~Concept() = 0;
  virtual const DataLayout &getDataLayout() const = 0;
  virtual InstructionCost getGEPCost(Type *PointeeType, const Value *Ptr,
                                     ArrayRef<const Value *> Operands,
                                     Type *AccessType,
                                     TTI::TargetCostKind CostKind) = 0;
  virtual InstructionCost
  getPointersChainCost(ArrayRef<const Value *> Ptrs, const Value *Base,
                       const TTI::PointersChainInfo &Info, Type *AccessTy,
                       TTI::TargetCostKind CostKind) = 0;
  virtual unsigned getInliningThresholdMultiplier() const = 0;
  virtual unsigned getInliningCostBenefitAnalysisSavingsMultiplier() const = 0;
  virtual unsigned
  getInliningCostBenefitAnalysisProfitableMultiplier() const = 0;
  virtual unsigned adjustInliningThreshold(const CallBase *CB) = 0;
  virtual int getInlinerVectorBonusPercent() const = 0;
  virtual bool strictInliningCosts() const = 0;
  virtual unsigned getCallerAllocaCost(const CallBase *CB,
                                       const AllocaInst *AI) const = 0;
  virtual InstructionCost getMemcpyCost(const Instruction *I) = 0;
  virtual uint64_t getMaxMemIntrinsicInlineSizeThreshold() const = 0;
  virtual unsigned
  getEstimatedNumberOfCaseClusters(const SwitchInst &SI, unsigned &JTSize,
                                   ProfileSummaryInfo *PSI,
                                   BlockFrequencyInfo *BFI) = 0;
  virtual InstructionCost getInstructionCost(const User *U,
                                             ArrayRef<const Value *> Operands,
                                             TargetCostKind CostKind) = 0;
  virtual BranchProbability getPredictableBranchThreshold() = 0;
  virtual bool hasBranchDivergence(const Function *F = nullptr) = 0;
  virtual bool isSourceOfDivergence(const Value *V) = 0;
  virtual bool isAlwaysUniform(const Value *V) = 0;
  virtual bool isValidAddrSpaceCast(unsigned FromAS, unsigned ToAS) const = 0;
  virtual bool addrspacesMayAlias(unsigned AS0, unsigned AS1) const = 0;
  virtual unsigned getFlatAddressSpace() = 0;
  virtual bool collectFlatAddressOperands(SmallVectorImpl<int> &OpIndexes,
                                          Intrinsic::ID IID) const = 0;
  virtual bool isNoopAddrSpaceCast(unsigned FromAS, unsigned ToAS) const = 0;
  virtual bool
  canHaveNonUndefGlobalInitializerInAddressSpace(unsigned AS) const = 0;
  virtual unsigned getAssumedAddrSpace(const Value *V) const = 0;
  virtual bool isSingleThreaded() const = 0;
  virtual std::pair<const Value *, unsigned>
  getPredicatedAddrSpace(const Value *V) const = 0;
  virtual Value *rewriteIntrinsicWithAddressSpace(IntrinsicInst *II,
                                                  Value *OldV,
                                                  Value *NewV) const = 0;
  virtual bool isLoweredToCall(const Function *F) = 0;
  virtual void getUnrollingPreferences(Loop *L, ScalarEvolution &,
                                       UnrollingPreferences &UP,
                                       OptimizationRemarkEmitter *ORE) = 0;
  virtual void getPeelingPreferences(Loop *L, ScalarEvolution &SE,
                                     PeelingPreferences &PP) = 0;
  virtual bool isHardwareLoopProfitable(Loop *L, ScalarEvolution &SE,
                                        AssumptionCache &AC,
                                        TargetLibraryInfo *LibInfo,
                                        HardwareLoopInfo &HWLoopInfo) = 0;
  virtual bool preferPredicateOverEpilogue(TailFoldingInfo *TFI) = 0;
  virtual TailFoldingStyle
  getPreferredTailFoldingStyle(bool IVUpdateMayOverflow = true) = 0;
  virtual std::optional<Instruction *> instCombineIntrinsic(
      InstCombiner &IC, IntrinsicInst &II) = 0;
  virtual std::optional<Value *> simplifyDemandedUseBitsIntrinsic(
      InstCombiner &IC, IntrinsicInst &II, APInt DemandedMask,
      KnownBits & Known, bool &KnownBitsComputed) = 0;
  virtual std::optional<Value *> simplifyDemandedVectorEltsIntrinsic(
      InstCombiner &IC, IntrinsicInst &II, APInt DemandedElts,
      APInt &UndefElts, APInt &UndefElts2, APInt &UndefElts3,
      std::function<void(Instruction *, unsigned, APInt, APInt &)>
          SimplifyAndSetOp) = 0;
  virtual bool isLegalAddImmediate(int64_t Imm) = 0;
  virtual bool isLegalAddScalableImmediate(int64_t Imm) = 0;
  virtual bool isLegalICmpImmediate(int64_t Imm) = 0;
  virtual bool isLegalAddressingMode(Type *Ty, GlobalValue *BaseGV,
                                     int64_t BaseOffset, bool HasBaseReg,
                                     int64_t Scale, unsigned AddrSpace,
                                     Instruction *I,
                                     int64_t ScalableOffset) = 0;
  virtual bool isLegalAddressingMode(Type *Ty, GlobalValue *BaseGV,
                                     int64_t BaseOffset, bool HasBaseReg,
                                     Type *BaseType, int64_t Scale,
                                     Type *ScaleType, unsigned AddrSpace,
                                     Instruction *I,
                                     int64_t ScalableOffset) = 0;
  virtual bool isLSRCostLess(const TargetTransformInfo::LSRCost &C1,
                             const TargetTransformInfo::LSRCost &C2) = 0;
  virtual bool isNumRegsMajorCostOfLSR() = 0;
  virtual bool shouldFoldTerminatingConditionAfterLSR() const = 0;
  virtual bool isProfitableLSRChainElement(Instruction *I) = 0;
  virtual bool canMacroFuseCmp() = 0;
  virtual bool canSaveCmp(Loop *L, BranchInst **BI, ScalarEvolution *SE,
                          LoopInfo *LI, DominatorTree *DT, AssumptionCache *AC,
                          TargetLibraryInfo *LibInfo) = 0;
  virtual AddressingModeKind
    getPreferredAddressingMode(const Loop *L, ScalarEvolution *SE) const = 0;
  virtual bool isLegalMaskedStore(Type *DataType, Align Alignment) = 0;
  virtual bool isLegalMaskedLoad(Type *DataType, Align Alignment) = 0;
  virtual bool isLegalNTStore(Type *DataType, Align Alignment) = 0;
  virtual bool isLegalNTLoad(Type *DataType, Align Alignment) = 0;
  virtual bool isLegalBroadcastLoad(Type *ElementTy,
                                    ElementCount NumElements) const = 0;
  virtual bool isLegalMaskedScatter(Type *DataType, Align Alignment) = 0;
  virtual bool isLegalMaskedGather(Type *DataType, Align Alignment) = 0;
  virtual bool forceScalarizeMaskedGather(VectorType *DataType,
                                          Align Alignment) = 0;
  virtual bool forceScalarizeMaskedScatter(VectorType *DataType,
                                           Align Alignment) = 0;
  virtual bool isLegalMaskedCompressStore(Type *DataType, Align Alignment) = 0;
  virtual bool isLegalMaskedExpandLoad(Type *DataType, Align Alignment) = 0;
  virtual bool isLegalStridedLoadStore(Type *DataType, Align Alignment) = 0;
  virtual bool isLegalMaskedVectorHistogram(Type *AddrType, Type *DataType) = 0;
  virtual bool isLegalAltInstr(VectorType *VecTy, unsigned Opcode0,
                               unsigned Opcode1,
                               const SmallBitVector &OpcodeMask) const = 0;
  virtual bool enableOrderedReductions() = 0;
  virtual bool hasDivRemOp(Type *DataType, bool IsSigned) = 0;
  virtual bool hasVolatileVariant(Instruction *I, unsigned AddrSpace) = 0;
  virtual bool prefersVectorizedAddressing() = 0;
  virtual InstructionCost getScalingFactorCost(Type *Ty, GlobalValue *BaseGV,
<<<<<<< HEAD
                                               int64_t BaseOffset,
                                               bool HasBaseReg, Type *BaseType,
                                               int64_t Scale, Type *ScaleType,
=======
                                               StackOffset BaseOffset,
                                               bool HasBaseReg, int64_t Scale,
>>>>>>> 4c68de5a
                                               unsigned AddrSpace) = 0;
  virtual bool LSRWithInstrQueries() = 0;
  virtual bool isTruncateFree(Type *Ty1, Type *Ty2) = 0;
  virtual bool isZExtFree(Type *Ty1, Type *Ty2) = 0;
  virtual bool preferNarrowTypes() = 0;
  virtual bool isProfitableToHoist(Instruction *I) = 0;
  virtual bool useAA() = 0;
  virtual bool isTypeLegal(Type *Ty) = 0;
  virtual unsigned getRegUsageForType(Type *Ty) = 0;
  virtual bool shouldBuildLookupTables() = 0;
  virtual bool shouldBuildLookupTablesForConstant(Constant *C) = 0;
  virtual bool shouldBuildRelLookupTables() = 0;
  virtual bool useColdCCForColdCall(Function &F) = 0;
  virtual InstructionCost getScalarizationOverhead(VectorType *Ty,
                                                   const APInt &DemandedElts,
                                                   bool Insert, bool Extract,
                                                   TargetCostKind CostKind) = 0;
  virtual InstructionCost
  getOperandsScalarizationOverhead(ArrayRef<const Value *> Args,
                                   ArrayRef<Type *> Tys,
                                   TargetCostKind CostKind) = 0;
  virtual bool supportsEfficientVectorElementLoadStore() = 0;
  virtual bool supportsTailCalls() = 0;
  virtual bool supportsTailCallFor(const CallBase *CB) = 0;
  virtual bool enableAggressiveInterleaving(bool LoopHasReductions) = 0;
  virtual MemCmpExpansionOptions
  enableMemCmpExpansion(bool OptSize, bool IsZeroCmp) const = 0;
  virtual bool enableSelectOptimize() = 0;
  virtual bool shouldTreatInstructionLikeSelect(const Instruction *I) = 0;
  virtual bool enableInterleavedAccessVectorization() = 0;
  virtual bool enableMaskedInterleavedAccessVectorization() = 0;
  virtual bool isFPVectorizationPotentiallyUnsafe() = 0;
  virtual bool allowsMisalignedMemoryAccesses(LLVMContext &Context,
                                              unsigned BitWidth,
                                              unsigned AddressSpace,
                                              Align Alignment,
                                              unsigned *Fast) = 0;
  virtual PopcntSupportKind getPopcntSupport(unsigned IntTyWidthInBit) = 0;
  virtual bool haveFastSqrt(Type *Ty) = 0;
  virtual bool isExpensiveToSpeculativelyExecute(const Instruction *I) = 0;
  virtual bool isFCmpOrdCheaperThanFCmpZero(Type *Ty) = 0;
  virtual InstructionCost getFPOpCost(Type *Ty) = 0;
  virtual InstructionCost getIntImmCodeSizeCost(unsigned Opc, unsigned Idx,
                                                const APInt &Imm, Type *Ty) = 0;
  virtual InstructionCost getIntImmCost(const APInt &Imm, Type *Ty,
                                        TargetCostKind CostKind) = 0;
  virtual InstructionCost getIntImmCostInst(unsigned Opc, unsigned Idx,
                                            const APInt &Imm, Type *Ty,
                                            TargetCostKind CostKind,
                                            Instruction *Inst = nullptr) = 0;
  virtual InstructionCost getIntImmCostIntrin(Intrinsic::ID IID, unsigned Idx,
                                              const APInt &Imm, Type *Ty,
                                              TargetCostKind CostKind) = 0;
  virtual bool preferToKeepConstantsAttached(const Instruction &Inst,
                                             const Function &Fn) const = 0;
  virtual unsigned getNumberOfRegisters(unsigned ClassID) const = 0;
  virtual unsigned getRegisterClassForType(bool Vector,
                                           Type *Ty = nullptr) const = 0;
  virtual const char *getRegisterClassName(unsigned ClassID) const = 0;
  virtual TypeSize getRegisterBitWidth(RegisterKind K) const = 0;
  virtual unsigned getMinVectorRegisterBitWidth() const = 0;
  virtual std::optional<unsigned> getMaxVScale() const = 0;
  virtual std::optional<unsigned> getVScaleForTuning() const = 0;
  virtual bool isVScaleKnownToBeAPowerOfTwo() const = 0;
  virtual bool
  shouldMaximizeVectorBandwidth(TargetTransformInfo::RegisterKind K) const = 0;
  virtual ElementCount getMinimumVF(unsigned ElemWidth,
                                    bool IsScalable) const = 0;
  virtual unsigned getMaximumVF(unsigned ElemWidth, unsigned Opcode) const = 0;
  virtual unsigned getStoreMinimumVF(unsigned VF, Type *ScalarMemTy,
                                     Type *ScalarValTy) const = 0;
  virtual bool shouldConsiderAddressTypePromotion(
      const Instruction &I, bool &AllowPromotionWithoutCommonHeader) = 0;
  virtual unsigned getCacheLineSize() const = 0;
  virtual std::optional<unsigned> getCacheSize(CacheLevel Level) const = 0;
  virtual std::optional<unsigned> getCacheAssociativity(CacheLevel Level)
      const = 0;
  virtual std::optional<unsigned> getMinPageSize() const = 0;

  /// \return How much before a load we should place the prefetch
  /// instruction.  This is currently measured in number of
  /// instructions.
  virtual unsigned getPrefetchDistance() const = 0;

  /// \return Some HW prefetchers can handle accesses up to a certain
  /// constant stride.  This is the minimum stride in bytes where it
  /// makes sense to start adding SW prefetches.  The default is 1,
  /// i.e. prefetch with any stride.  Sometimes prefetching is beneficial
  /// even below the HW prefetcher limit, and the arguments provided are
  /// meant to serve as a basis for deciding this for a particular loop.
  virtual unsigned getMinPrefetchStride(unsigned NumMemAccesses,
                                        unsigned NumStridedMemAccesses,
                                        unsigned NumPrefetches,
                                        bool HasCall) const = 0;

  /// \return The maximum number of iterations to prefetch ahead.  If
  /// the required number of iterations is more than this number, no
  /// prefetching is performed.
  virtual unsigned getMaxPrefetchIterationsAhead() const = 0;

  /// \return True if prefetching should also be done for writes.
  virtual bool enableWritePrefetching() const = 0;

  /// \return if target want to issue a prefetch in address space \p AS.
  virtual bool shouldPrefetchAddressSpace(unsigned AS) const = 0;

  virtual unsigned getMaxInterleaveFactor(ElementCount VF) = 0;
  virtual InstructionCost getArithmeticInstrCost(
      unsigned Opcode, Type *Ty, TTI::TargetCostKind CostKind,
      OperandValueInfo Opd1Info, OperandValueInfo Opd2Info,
      ArrayRef<const Value *> Args, const Instruction *CxtI = nullptr) = 0;
  virtual InstructionCost getAltInstrCost(
      VectorType *VecTy, unsigned Opcode0, unsigned Opcode1,
      const SmallBitVector &OpcodeMask,
      TTI::TargetCostKind CostKind = TTI::TCK_RecipThroughput) const = 0;

  virtual InstructionCost
  getShuffleCost(ShuffleKind Kind, VectorType *Tp, ArrayRef<int> Mask,
                 TTI::TargetCostKind CostKind, int Index, VectorType *SubTp,
                 ArrayRef<const Value *> Args, const Instruction *CxtI) = 0;
  virtual InstructionCost getCastInstrCost(unsigned Opcode, Type *Dst,
                                           Type *Src, CastContextHint CCH,
                                           TTI::TargetCostKind CostKind,
                                           const Instruction *I) = 0;
  virtual InstructionCost getExtractWithExtendCost(unsigned Opcode, Type *Dst,
                                                   VectorType *VecTy,
                                                   unsigned Index) = 0;
  virtual InstructionCost getCFInstrCost(unsigned Opcode,
                                         TTI::TargetCostKind CostKind,
                                         const Instruction *I = nullptr) = 0;
  virtual InstructionCost getCmpSelInstrCost(unsigned Opcode, Type *ValTy,
                                             Type *CondTy,
                                             CmpInst::Predicate VecPred,
                                             TTI::TargetCostKind CostKind,
                                             const Instruction *I) = 0;
  virtual InstructionCost getVectorInstrCost(unsigned Opcode, Type *Val,
                                             TTI::TargetCostKind CostKind,
                                             unsigned Index, Value *Op0,
                                             Value *Op1) = 0;
  virtual InstructionCost getVectorInstrCost(const Instruction &I, Type *Val,
                                             TTI::TargetCostKind CostKind,
                                             unsigned Index) = 0;

  virtual InstructionCost
  getReplicationShuffleCost(Type *EltTy, int ReplicationFactor, int VF,
                            const APInt &DemandedDstElts,
                            TTI::TargetCostKind CostKind) = 0;

  virtual InstructionCost
  getMemoryOpCost(unsigned Opcode, Type *Src, Align Alignment,
                  unsigned AddressSpace, TTI::TargetCostKind CostKind,
                  OperandValueInfo OpInfo, const Instruction *I) = 0;
  virtual InstructionCost getVPMemoryOpCost(unsigned Opcode, Type *Src,
                                            Align Alignment,
                                            unsigned AddressSpace,
                                            TTI::TargetCostKind CostKind,
                                            const Instruction *I) = 0;
  virtual InstructionCost
  getMaskedMemoryOpCost(unsigned Opcode, Type *Src, Align Alignment,
                        unsigned AddressSpace,
                        TTI::TargetCostKind CostKind) = 0;
  virtual InstructionCost
  getGatherScatterOpCost(unsigned Opcode, Type *DataTy, const Value *Ptr,
                         bool VariableMask, Align Alignment,
                         TTI::TargetCostKind CostKind,
                         const Instruction *I = nullptr) = 0;
  virtual InstructionCost
  getStridedMemoryOpCost(unsigned Opcode, Type *DataTy, const Value *Ptr,
                         bool VariableMask, Align Alignment,
                         TTI::TargetCostKind CostKind,
                         const Instruction *I = nullptr) = 0;

  virtual InstructionCost getInterleavedMemoryOpCost(
      unsigned Opcode, Type *VecTy, unsigned Factor, ArrayRef<unsigned> Indices,
      Align Alignment, unsigned AddressSpace, TTI::TargetCostKind CostKind,
      bool UseMaskForCond = false, bool UseMaskForGaps = false) = 0;
  virtual InstructionCost
  getArithmeticReductionCost(unsigned Opcode, VectorType *Ty,
                             std::optional<FastMathFlags> FMF,
                             TTI::TargetCostKind CostKind) = 0;
  virtual InstructionCost
  getMinMaxReductionCost(Intrinsic::ID IID, VectorType *Ty, FastMathFlags FMF,
                         TTI::TargetCostKind CostKind) = 0;
  virtual InstructionCost getExtendedReductionCost(
      unsigned Opcode, bool IsUnsigned, Type *ResTy, VectorType *Ty,
      FastMathFlags FMF,
      TTI::TargetCostKind CostKind = TTI::TCK_RecipThroughput) = 0;
  virtual InstructionCost getMulAccReductionCost(
      bool IsUnsigned, Type *ResTy, VectorType *Ty,
      TTI::TargetCostKind CostKind = TTI::TCK_RecipThroughput) = 0;
  virtual InstructionCost
  getIntrinsicInstrCost(const IntrinsicCostAttributes &ICA,
                        TTI::TargetCostKind CostKind) = 0;
  virtual InstructionCost getCallInstrCost(Function *F, Type *RetTy,
                                           ArrayRef<Type *> Tys,
                                           TTI::TargetCostKind CostKind) = 0;
  virtual unsigned getNumberOfParts(Type *Tp) = 0;
  virtual InstructionCost
  getAddressComputationCost(Type *Ty, ScalarEvolution *SE, const SCEV *Ptr) = 0;
  virtual InstructionCost
  getCostOfKeepingLiveOverCall(ArrayRef<Type *> Tys) = 0;
  virtual bool getTgtMemIntrinsic(IntrinsicInst *Inst,
                                  MemIntrinsicInfo &Info) = 0;
  virtual unsigned getAtomicMemIntrinsicMaxElementSize() const = 0;
  virtual Value *getOrCreateResultFromMemIntrinsic(IntrinsicInst *Inst,
                                                   Type *ExpectedType) = 0;
  virtual Type *getMemcpyLoopLoweringType(
      LLVMContext &Context, Value *Length, unsigned SrcAddrSpace,
      unsigned DestAddrSpace, unsigned SrcAlign, unsigned DestAlign,
      std::optional<uint32_t> AtomicElementSize) const = 0;

  virtual void getMemcpyLoopResidualLoweringType(
      SmallVectorImpl<Type *> &OpsOut, LLVMContext &Context,
      unsigned RemainingBytes, unsigned SrcAddrSpace, unsigned DestAddrSpace,
      unsigned SrcAlign, unsigned DestAlign,
      std::optional<uint32_t> AtomicCpySize) const = 0;
  virtual bool areInlineCompatible(const Function *Caller,
                                   const Function *Callee) const = 0;
  virtual unsigned getInlineCallPenalty(const Function *F, const CallBase &Call,
                                        unsigned DefaultCallPenalty) const = 0;
  virtual bool areTypesABICompatible(const Function *Caller,
                                     const Function *Callee,
                                     const ArrayRef<Type *> &Types) const = 0;
  virtual bool isIndexedLoadLegal(MemIndexedMode Mode, Type *Ty) const = 0;
  virtual bool isIndexedStoreLegal(MemIndexedMode Mode, Type *Ty) const = 0;
  virtual unsigned getLoadStoreVecRegBitWidth(unsigned AddrSpace) const = 0;
  virtual bool isLegalToVectorizeLoad(LoadInst *LI) const = 0;
  virtual bool isLegalToVectorizeStore(StoreInst *SI) const = 0;
  virtual bool isLegalToVectorizeLoadChain(unsigned ChainSizeInBytes,
                                           Align Alignment,
                                           unsigned AddrSpace) const = 0;
  virtual bool isLegalToVectorizeStoreChain(unsigned ChainSizeInBytes,
                                            Align Alignment,
                                            unsigned AddrSpace) const = 0;
  virtual bool isLegalToVectorizeReduction(const RecurrenceDescriptor &RdxDesc,
                                           ElementCount VF) const = 0;
  virtual bool isElementTypeLegalForScalableVector(Type *Ty) const = 0;
  virtual unsigned getLoadVectorFactor(unsigned VF, unsigned LoadSize,
                                       unsigned ChainSizeInBytes,
                                       VectorType *VecTy) const = 0;
  virtual unsigned getStoreVectorFactor(unsigned VF, unsigned StoreSize,
                                        unsigned ChainSizeInBytes,
                                        VectorType *VecTy) const = 0;
  virtual bool preferInLoopReduction(unsigned Opcode, Type *Ty,
                                     ReductionFlags) const = 0;
  virtual bool preferPredicatedReductionSelect(unsigned Opcode, Type *Ty,
                                               ReductionFlags) const = 0;
  virtual bool preferEpilogueVectorization() const = 0;

  virtual bool shouldExpandReduction(const IntrinsicInst *II) const = 0;
  virtual unsigned getGISelRematGlobalCost() const = 0;
  virtual unsigned getMinTripCountTailFoldingThreshold() const = 0;
  virtual bool enableScalableVectorization() const = 0;
  virtual bool supportsScalableVectors() const = 0;
  virtual bool hasActiveVectorLength(unsigned Opcode, Type *DataType,
                                     Align Alignment) const = 0;
  virtual VPLegalization
  getVPLegalizationStrategy(const VPIntrinsic &PI) const = 0;
  virtual bool allowIllegalIntegerIV() const = 0;
  virtual bool hasArmWideBranch(bool Thumb) const = 0;
  virtual unsigned getMaxNumArgs() const = 0;
};

template <typename T>
class TargetTransformInfo::Model final : public TargetTransformInfo::Concept {
  T Impl;

public:
  Model(T Impl) : Impl(std::move(Impl)) {}
  ~Model() override = default;

  const DataLayout &getDataLayout() const override {
    return Impl.getDataLayout();
  }

  InstructionCost
  getGEPCost(Type *PointeeType, const Value *Ptr,
             ArrayRef<const Value *> Operands, Type *AccessType,
             TargetTransformInfo::TargetCostKind CostKind) override {
    return Impl.getGEPCost(PointeeType, Ptr, Operands, AccessType, CostKind);
  }
  InstructionCost getPointersChainCost(ArrayRef<const Value *> Ptrs,
                                       const Value *Base,
                                       const PointersChainInfo &Info,
                                       Type *AccessTy,
                                       TargetCostKind CostKind) override {
    return Impl.getPointersChainCost(Ptrs, Base, Info, AccessTy, CostKind);
  }
  unsigned getInliningThresholdMultiplier() const override {
    return Impl.getInliningThresholdMultiplier();
  }
  unsigned adjustInliningThreshold(const CallBase *CB) override {
    return Impl.adjustInliningThreshold(CB);
  }
  unsigned getInliningCostBenefitAnalysisSavingsMultiplier() const override {
    return Impl.getInliningCostBenefitAnalysisSavingsMultiplier();
  }
  unsigned getInliningCostBenefitAnalysisProfitableMultiplier() const override {
    return Impl.getInliningCostBenefitAnalysisProfitableMultiplier();
  }
  int getInlinerVectorBonusPercent() const override {
    return Impl.getInlinerVectorBonusPercent();
  }
  bool strictInliningCosts() const override {
    return Impl.strictInliningCosts();
  }
  unsigned getCallerAllocaCost(const CallBase *CB,
                               const AllocaInst *AI) const override {
    return Impl.getCallerAllocaCost(CB, AI);
  }
  InstructionCost getMemcpyCost(const Instruction *I) override {
    return Impl.getMemcpyCost(I);
  }

  uint64_t getMaxMemIntrinsicInlineSizeThreshold() const override {
    return Impl.getMaxMemIntrinsicInlineSizeThreshold();
  }

  InstructionCost getInstructionCost(const User *U,
                                     ArrayRef<const Value *> Operands,
                                     TargetCostKind CostKind) override {
    return Impl.getInstructionCost(U, Operands, CostKind);
  }
  BranchProbability getPredictableBranchThreshold() override {
    return Impl.getPredictableBranchThreshold();
  }
  bool hasBranchDivergence(const Function *F = nullptr) override {
    return Impl.hasBranchDivergence(F);
  }
  bool isSourceOfDivergence(const Value *V) override {
    return Impl.isSourceOfDivergence(V);
  }

  bool isAlwaysUniform(const Value *V) override {
    return Impl.isAlwaysUniform(V);
  }

  bool isValidAddrSpaceCast(unsigned FromAS, unsigned ToAS) const override {
    return Impl.isValidAddrSpaceCast(FromAS, ToAS);
  }

  bool addrspacesMayAlias(unsigned AS0, unsigned AS1) const override {
    return Impl.addrspacesMayAlias(AS0, AS1);
  }

  unsigned getFlatAddressSpace() override { return Impl.getFlatAddressSpace(); }

  bool collectFlatAddressOperands(SmallVectorImpl<int> &OpIndexes,
                                  Intrinsic::ID IID) const override {
    return Impl.collectFlatAddressOperands(OpIndexes, IID);
  }

  bool isNoopAddrSpaceCast(unsigned FromAS, unsigned ToAS) const override {
    return Impl.isNoopAddrSpaceCast(FromAS, ToAS);
  }

  bool
  canHaveNonUndefGlobalInitializerInAddressSpace(unsigned AS) const override {
    return Impl.canHaveNonUndefGlobalInitializerInAddressSpace(AS);
  }

  unsigned getAssumedAddrSpace(const Value *V) const override {
    return Impl.getAssumedAddrSpace(V);
  }

  bool isSingleThreaded() const override { return Impl.isSingleThreaded(); }

  std::pair<const Value *, unsigned>
  getPredicatedAddrSpace(const Value *V) const override {
    return Impl.getPredicatedAddrSpace(V);
  }

  Value *rewriteIntrinsicWithAddressSpace(IntrinsicInst *II, Value *OldV,
                                          Value *NewV) const override {
    return Impl.rewriteIntrinsicWithAddressSpace(II, OldV, NewV);
  }

  bool isLoweredToCall(const Function *F) override {
    return Impl.isLoweredToCall(F);
  }
  void getUnrollingPreferences(Loop *L, ScalarEvolution &SE,
                               UnrollingPreferences &UP,
                               OptimizationRemarkEmitter *ORE) override {
    return Impl.getUnrollingPreferences(L, SE, UP, ORE);
  }
  void getPeelingPreferences(Loop *L, ScalarEvolution &SE,
                             PeelingPreferences &PP) override {
    return Impl.getPeelingPreferences(L, SE, PP);
  }
  bool isHardwareLoopProfitable(Loop *L, ScalarEvolution &SE,
                                AssumptionCache &AC, TargetLibraryInfo *LibInfo,
                                HardwareLoopInfo &HWLoopInfo) override {
    return Impl.isHardwareLoopProfitable(L, SE, AC, LibInfo, HWLoopInfo);
  }
  bool preferPredicateOverEpilogue(TailFoldingInfo *TFI) override {
    return Impl.preferPredicateOverEpilogue(TFI);
  }
  TailFoldingStyle
  getPreferredTailFoldingStyle(bool IVUpdateMayOverflow = true) override {
    return Impl.getPreferredTailFoldingStyle(IVUpdateMayOverflow);
  }
  std::optional<Instruction *>
  instCombineIntrinsic(InstCombiner &IC, IntrinsicInst &II) override {
    return Impl.instCombineIntrinsic(IC, II);
  }
  std::optional<Value *>
  simplifyDemandedUseBitsIntrinsic(InstCombiner &IC, IntrinsicInst &II,
                                   APInt DemandedMask, KnownBits &Known,
                                   bool &KnownBitsComputed) override {
    return Impl.simplifyDemandedUseBitsIntrinsic(IC, II, DemandedMask, Known,
                                                 KnownBitsComputed);
  }
  std::optional<Value *> simplifyDemandedVectorEltsIntrinsic(
      InstCombiner &IC, IntrinsicInst &II, APInt DemandedElts, APInt &UndefElts,
      APInt &UndefElts2, APInt &UndefElts3,
      std::function<void(Instruction *, unsigned, APInt, APInt &)>
          SimplifyAndSetOp) override {
    return Impl.simplifyDemandedVectorEltsIntrinsic(
        IC, II, DemandedElts, UndefElts, UndefElts2, UndefElts3,
        SimplifyAndSetOp);
  }
  bool isLegalAddImmediate(int64_t Imm) override {
    return Impl.isLegalAddImmediate(Imm);
  }
  bool isLegalAddScalableImmediate(int64_t Imm) override {
    return Impl.isLegalAddScalableImmediate(Imm);
  }
  bool isLegalICmpImmediate(int64_t Imm) override {
    return Impl.isLegalICmpImmediate(Imm);
  }
  bool isLegalAddressingMode(Type *Ty, GlobalValue *BaseGV, int64_t BaseOffset,
                             bool HasBaseReg, int64_t Scale, unsigned AddrSpace,
                             Instruction *I, int64_t ScalableOffset) override {
    return Impl.isLegalAddressingMode(Ty, BaseGV, BaseOffset, HasBaseReg, Scale,
                                      AddrSpace, I, ScalableOffset);
  }
  bool isLegalAddressingMode(Type *Ty, GlobalValue *BaseGV, int64_t BaseOffset,
                             bool HasBaseReg, Type *BaseType, int64_t Scale,
                             Type *ScaleType, unsigned AddrSpace,
                             Instruction *I, int64_t ScalableOffset) override {
    return Impl.isLegalAddressingMode(Ty, BaseGV, BaseOffset, HasBaseReg,
                                      BaseType, Scale, ScaleType, AddrSpace, I,
                                      ScalableOffset);
  }
  bool isLSRCostLess(const TargetTransformInfo::LSRCost &C1,
                     const TargetTransformInfo::LSRCost &C2) override {
    return Impl.isLSRCostLess(C1, C2);
  }
  bool isNumRegsMajorCostOfLSR() override {
    return Impl.isNumRegsMajorCostOfLSR();
  }
  bool shouldFoldTerminatingConditionAfterLSR() const override {
    return Impl.shouldFoldTerminatingConditionAfterLSR();
  }
  bool isProfitableLSRChainElement(Instruction *I) override {
    return Impl.isProfitableLSRChainElement(I);
  }
  bool canMacroFuseCmp() override { return Impl.canMacroFuseCmp(); }
  bool canSaveCmp(Loop *L, BranchInst **BI, ScalarEvolution *SE, LoopInfo *LI,
                  DominatorTree *DT, AssumptionCache *AC,
                  TargetLibraryInfo *LibInfo) override {
    return Impl.canSaveCmp(L, BI, SE, LI, DT, AC, LibInfo);
  }
  AddressingModeKind
    getPreferredAddressingMode(const Loop *L,
                               ScalarEvolution *SE) const override {
    return Impl.getPreferredAddressingMode(L, SE);
  }
  bool isLegalMaskedStore(Type *DataType, Align Alignment) override {
    return Impl.isLegalMaskedStore(DataType, Alignment);
  }
  bool isLegalMaskedLoad(Type *DataType, Align Alignment) override {
    return Impl.isLegalMaskedLoad(DataType, Alignment);
  }
  bool isLegalNTStore(Type *DataType, Align Alignment) override {
    return Impl.isLegalNTStore(DataType, Alignment);
  }
  bool isLegalNTLoad(Type *DataType, Align Alignment) override {
    return Impl.isLegalNTLoad(DataType, Alignment);
  }
  bool isLegalBroadcastLoad(Type *ElementTy,
                            ElementCount NumElements) const override {
    return Impl.isLegalBroadcastLoad(ElementTy, NumElements);
  }
  bool isLegalMaskedScatter(Type *DataType, Align Alignment) override {
    return Impl.isLegalMaskedScatter(DataType, Alignment);
  }
  bool isLegalMaskedGather(Type *DataType, Align Alignment) override {
    return Impl.isLegalMaskedGather(DataType, Alignment);
  }
  bool forceScalarizeMaskedGather(VectorType *DataType,
                                  Align Alignment) override {
    return Impl.forceScalarizeMaskedGather(DataType, Alignment);
  }
  bool forceScalarizeMaskedScatter(VectorType *DataType,
                                   Align Alignment) override {
    return Impl.forceScalarizeMaskedScatter(DataType, Alignment);
  }
  bool isLegalMaskedCompressStore(Type *DataType, Align Alignment) override {
    return Impl.isLegalMaskedCompressStore(DataType, Alignment);
  }
  bool isLegalMaskedExpandLoad(Type *DataType, Align Alignment) override {
    return Impl.isLegalMaskedExpandLoad(DataType, Alignment);
  }
  bool isLegalStridedLoadStore(Type *DataType, Align Alignment) override {
    return Impl.isLegalStridedLoadStore(DataType, Alignment);
  }
  bool isLegalMaskedVectorHistogram(Type *AddrType, Type *DataType) override {
    return Impl.isLegalMaskedVectorHistogram(AddrType, DataType);
  }
  bool isLegalAltInstr(VectorType *VecTy, unsigned Opcode0, unsigned Opcode1,
                       const SmallBitVector &OpcodeMask) const override {
    return Impl.isLegalAltInstr(VecTy, Opcode0, Opcode1, OpcodeMask);
  }
  bool enableOrderedReductions() override {
    return Impl.enableOrderedReductions();
  }
  bool hasDivRemOp(Type *DataType, bool IsSigned) override {
    return Impl.hasDivRemOp(DataType, IsSigned);
  }
  bool hasVolatileVariant(Instruction *I, unsigned AddrSpace) override {
    return Impl.hasVolatileVariant(I, AddrSpace);
  }
  bool prefersVectorizedAddressing() override {
    return Impl.prefersVectorizedAddressing();
  }
  InstructionCost getScalingFactorCost(Type *Ty, GlobalValue *BaseGV,
<<<<<<< HEAD
                                       int64_t BaseOffset, bool HasBaseReg,
                                       Type *BaseType, int64_t Scale,
                                       Type *ScaleType,
=======
                                       StackOffset BaseOffset, bool HasBaseReg,
                                       int64_t Scale,
>>>>>>> 4c68de5a
                                       unsigned AddrSpace) override {
    return Impl.getScalingFactorCost(Ty, BaseGV, BaseOffset, HasBaseReg,
                                     BaseType, Scale, ScaleType, AddrSpace);
  }
  bool LSRWithInstrQueries() override { return Impl.LSRWithInstrQueries(); }
  bool isTruncateFree(Type *Ty1, Type *Ty2) override {
    return Impl.isTruncateFree(Ty1, Ty2);
  }
  bool isZExtFree(Type *Ty1, Type *Ty2) override {
    return Impl.isZExtFree(Ty1, Ty2);
  }
  bool preferNarrowTypes() override {
    return Impl.preferNarrowTypes();
  }
  bool isProfitableToHoist(Instruction *I) override {
    return Impl.isProfitableToHoist(I);
  }
  bool useAA() override { return Impl.useAA(); }
  bool isTypeLegal(Type *Ty) override { return Impl.isTypeLegal(Ty); }
  unsigned getRegUsageForType(Type *Ty) override {
    return Impl.getRegUsageForType(Ty);
  }
  bool shouldBuildLookupTables() override {
    return Impl.shouldBuildLookupTables();
  }
  bool shouldBuildLookupTablesForConstant(Constant *C) override {
    return Impl.shouldBuildLookupTablesForConstant(C);
  }
  bool shouldBuildRelLookupTables() override {
    return Impl.shouldBuildRelLookupTables();
  }
  bool useColdCCForColdCall(Function &F) override {
    return Impl.useColdCCForColdCall(F);
  }

  InstructionCost getScalarizationOverhead(VectorType *Ty,
                                           const APInt &DemandedElts,
                                           bool Insert, bool Extract,
                                           TargetCostKind CostKind) override {
    return Impl.getScalarizationOverhead(Ty, DemandedElts, Insert, Extract,
                                         CostKind);
  }
  InstructionCost
  getOperandsScalarizationOverhead(ArrayRef<const Value *> Args,
                                   ArrayRef<Type *> Tys,
                                   TargetCostKind CostKind) override {
    return Impl.getOperandsScalarizationOverhead(Args, Tys, CostKind);
  }

  bool supportsEfficientVectorElementLoadStore() override {
    return Impl.supportsEfficientVectorElementLoadStore();
  }

  bool supportsTailCalls() override { return Impl.supportsTailCalls(); }
  bool supportsTailCallFor(const CallBase *CB) override {
    return Impl.supportsTailCallFor(CB);
  }

  bool enableAggressiveInterleaving(bool LoopHasReductions) override {
    return Impl.enableAggressiveInterleaving(LoopHasReductions);
  }
  MemCmpExpansionOptions enableMemCmpExpansion(bool OptSize,
                                               bool IsZeroCmp) const override {
    return Impl.enableMemCmpExpansion(OptSize, IsZeroCmp);
  }
  bool enableSelectOptimize() override {
    return Impl.enableSelectOptimize();
  }
  bool shouldTreatInstructionLikeSelect(const Instruction *I) override {
    return Impl.shouldTreatInstructionLikeSelect(I);
  }
  bool enableInterleavedAccessVectorization() override {
    return Impl.enableInterleavedAccessVectorization();
  }
  bool enableMaskedInterleavedAccessVectorization() override {
    return Impl.enableMaskedInterleavedAccessVectorization();
  }
  bool isFPVectorizationPotentiallyUnsafe() override {
    return Impl.isFPVectorizationPotentiallyUnsafe();
  }
  bool allowsMisalignedMemoryAccesses(LLVMContext &Context, unsigned BitWidth,
                                      unsigned AddressSpace, Align Alignment,
                                      unsigned *Fast) override {
    return Impl.allowsMisalignedMemoryAccesses(Context, BitWidth, AddressSpace,
                                               Alignment, Fast);
  }
  PopcntSupportKind getPopcntSupport(unsigned IntTyWidthInBit) override {
    return Impl.getPopcntSupport(IntTyWidthInBit);
  }
  bool haveFastSqrt(Type *Ty) override { return Impl.haveFastSqrt(Ty); }

  bool isExpensiveToSpeculativelyExecute(const Instruction* I) override {
    return Impl.isExpensiveToSpeculativelyExecute(I);
  }

  bool isFCmpOrdCheaperThanFCmpZero(Type *Ty) override {
    return Impl.isFCmpOrdCheaperThanFCmpZero(Ty);
  }

  InstructionCost getFPOpCost(Type *Ty) override {
    return Impl.getFPOpCost(Ty);
  }

  InstructionCost getIntImmCodeSizeCost(unsigned Opc, unsigned Idx,
                                        const APInt &Imm, Type *Ty) override {
    return Impl.getIntImmCodeSizeCost(Opc, Idx, Imm, Ty);
  }
  InstructionCost getIntImmCost(const APInt &Imm, Type *Ty,
                                TargetCostKind CostKind) override {
    return Impl.getIntImmCost(Imm, Ty, CostKind);
  }
  InstructionCost getIntImmCostInst(unsigned Opc, unsigned Idx,
                                    const APInt &Imm, Type *Ty,
                                    TargetCostKind CostKind,
                                    Instruction *Inst = nullptr) override {
    return Impl.getIntImmCostInst(Opc, Idx, Imm, Ty, CostKind, Inst);
  }
  InstructionCost getIntImmCostIntrin(Intrinsic::ID IID, unsigned Idx,
                                      const APInt &Imm, Type *Ty,
                                      TargetCostKind CostKind) override {
    return Impl.getIntImmCostIntrin(IID, Idx, Imm, Ty, CostKind);
  }
  bool preferToKeepConstantsAttached(const Instruction &Inst,
                                     const Function &Fn) const override {
    return Impl.preferToKeepConstantsAttached(Inst, Fn);
  }
  unsigned getNumberOfRegisters(unsigned ClassID) const override {
    return Impl.getNumberOfRegisters(ClassID);
  }
  unsigned getRegisterClassForType(bool Vector,
                                   Type *Ty = nullptr) const override {
    return Impl.getRegisterClassForType(Vector, Ty);
  }
  const char *getRegisterClassName(unsigned ClassID) const override {
    return Impl.getRegisterClassName(ClassID);
  }
  TypeSize getRegisterBitWidth(RegisterKind K) const override {
    return Impl.getRegisterBitWidth(K);
  }
  unsigned getMinVectorRegisterBitWidth() const override {
    return Impl.getMinVectorRegisterBitWidth();
  }
  std::optional<unsigned> getMaxVScale() const override {
    return Impl.getMaxVScale();
  }
  std::optional<unsigned> getVScaleForTuning() const override {
    return Impl.getVScaleForTuning();
  }
  bool isVScaleKnownToBeAPowerOfTwo() const override {
    return Impl.isVScaleKnownToBeAPowerOfTwo();
  }
  bool shouldMaximizeVectorBandwidth(
      TargetTransformInfo::RegisterKind K) const override {
    return Impl.shouldMaximizeVectorBandwidth(K);
  }
  ElementCount getMinimumVF(unsigned ElemWidth,
                            bool IsScalable) const override {
    return Impl.getMinimumVF(ElemWidth, IsScalable);
  }
  unsigned getMaximumVF(unsigned ElemWidth, unsigned Opcode) const override {
    return Impl.getMaximumVF(ElemWidth, Opcode);
  }
  unsigned getStoreMinimumVF(unsigned VF, Type *ScalarMemTy,
                             Type *ScalarValTy) const override {
    return Impl.getStoreMinimumVF(VF, ScalarMemTy, ScalarValTy);
  }
  bool shouldConsiderAddressTypePromotion(
      const Instruction &I, bool &AllowPromotionWithoutCommonHeader) override {
    return Impl.shouldConsiderAddressTypePromotion(
        I, AllowPromotionWithoutCommonHeader);
  }
  unsigned getCacheLineSize() const override { return Impl.getCacheLineSize(); }
  std::optional<unsigned> getCacheSize(CacheLevel Level) const override {
    return Impl.getCacheSize(Level);
  }
  std::optional<unsigned>
  getCacheAssociativity(CacheLevel Level) const override {
    return Impl.getCacheAssociativity(Level);
  }

  std::optional<unsigned> getMinPageSize() const override {
    return Impl.getMinPageSize();
  }

  /// Return the preferred prefetch distance in terms of instructions.
  ///
  unsigned getPrefetchDistance() const override {
    return Impl.getPrefetchDistance();
  }

  /// Return the minimum stride necessary to trigger software
  /// prefetching.
  ///
  unsigned getMinPrefetchStride(unsigned NumMemAccesses,
                                unsigned NumStridedMemAccesses,
                                unsigned NumPrefetches,
                                bool HasCall) const override {
    return Impl.getMinPrefetchStride(NumMemAccesses, NumStridedMemAccesses,
                                     NumPrefetches, HasCall);
  }

  /// Return the maximum prefetch distance in terms of loop
  /// iterations.
  ///
  unsigned getMaxPrefetchIterationsAhead() const override {
    return Impl.getMaxPrefetchIterationsAhead();
  }

  /// \return True if prefetching should also be done for writes.
  bool enableWritePrefetching() const override {
    return Impl.enableWritePrefetching();
  }

  /// \return if target want to issue a prefetch in address space \p AS.
  bool shouldPrefetchAddressSpace(unsigned AS) const override {
    return Impl.shouldPrefetchAddressSpace(AS);
  }

  unsigned getMaxInterleaveFactor(ElementCount VF) override {
    return Impl.getMaxInterleaveFactor(VF);
  }
  unsigned getEstimatedNumberOfCaseClusters(const SwitchInst &SI,
                                            unsigned &JTSize,
                                            ProfileSummaryInfo *PSI,
                                            BlockFrequencyInfo *BFI) override {
    return Impl.getEstimatedNumberOfCaseClusters(SI, JTSize, PSI, BFI);
  }
  InstructionCost getArithmeticInstrCost(
      unsigned Opcode, Type *Ty, TTI::TargetCostKind CostKind,
      OperandValueInfo Opd1Info, OperandValueInfo Opd2Info,
      ArrayRef<const Value *> Args,
      const Instruction *CxtI = nullptr) override {
    return Impl.getArithmeticInstrCost(Opcode, Ty, CostKind, Opd1Info, Opd2Info,
                                       Args, CxtI);
  }
  InstructionCost getAltInstrCost(VectorType *VecTy, unsigned Opcode0,
                                  unsigned Opcode1,
                                  const SmallBitVector &OpcodeMask,
                                  TTI::TargetCostKind CostKind) const override {
    return Impl.getAltInstrCost(VecTy, Opcode0, Opcode1, OpcodeMask, CostKind);
  }

  InstructionCost getShuffleCost(ShuffleKind Kind, VectorType *Tp,
                                 ArrayRef<int> Mask,
                                 TTI::TargetCostKind CostKind, int Index,
                                 VectorType *SubTp,
                                 ArrayRef<const Value *> Args,
                                 const Instruction *CxtI) override {
    return Impl.getShuffleCost(Kind, Tp, Mask, CostKind, Index, SubTp, Args,
                               CxtI);
  }
  InstructionCost getCastInstrCost(unsigned Opcode, Type *Dst, Type *Src,
                                   CastContextHint CCH,
                                   TTI::TargetCostKind CostKind,
                                   const Instruction *I) override {
    return Impl.getCastInstrCost(Opcode, Dst, Src, CCH, CostKind, I);
  }
  InstructionCost getExtractWithExtendCost(unsigned Opcode, Type *Dst,
                                           VectorType *VecTy,
                                           unsigned Index) override {
    return Impl.getExtractWithExtendCost(Opcode, Dst, VecTy, Index);
  }
  InstructionCost getCFInstrCost(unsigned Opcode, TTI::TargetCostKind CostKind,
                                 const Instruction *I = nullptr) override {
    return Impl.getCFInstrCost(Opcode, CostKind, I);
  }
  InstructionCost getCmpSelInstrCost(unsigned Opcode, Type *ValTy, Type *CondTy,
                                     CmpInst::Predicate VecPred,
                                     TTI::TargetCostKind CostKind,
                                     const Instruction *I) override {
    return Impl.getCmpSelInstrCost(Opcode, ValTy, CondTy, VecPred, CostKind, I);
  }
  InstructionCost getVectorInstrCost(unsigned Opcode, Type *Val,
                                     TTI::TargetCostKind CostKind,
                                     unsigned Index, Value *Op0,
                                     Value *Op1) override {
    return Impl.getVectorInstrCost(Opcode, Val, CostKind, Index, Op0, Op1);
  }
  InstructionCost getVectorInstrCost(const Instruction &I, Type *Val,
                                     TTI::TargetCostKind CostKind,
                                     unsigned Index) override {
    return Impl.getVectorInstrCost(I, Val, CostKind, Index);
  }
  InstructionCost
  getReplicationShuffleCost(Type *EltTy, int ReplicationFactor, int VF,
                            const APInt &DemandedDstElts,
                            TTI::TargetCostKind CostKind) override {
    return Impl.getReplicationShuffleCost(EltTy, ReplicationFactor, VF,
                                          DemandedDstElts, CostKind);
  }
  InstructionCost getMemoryOpCost(unsigned Opcode, Type *Src, Align Alignment,
                                  unsigned AddressSpace,
                                  TTI::TargetCostKind CostKind,
                                  OperandValueInfo OpInfo,
                                  const Instruction *I) override {
    return Impl.getMemoryOpCost(Opcode, Src, Alignment, AddressSpace, CostKind,
                                OpInfo, I);
  }
  InstructionCost getVPMemoryOpCost(unsigned Opcode, Type *Src, Align Alignment,
                                    unsigned AddressSpace,
                                    TTI::TargetCostKind CostKind,
                                    const Instruction *I) override {
    return Impl.getVPMemoryOpCost(Opcode, Src, Alignment, AddressSpace,
                                  CostKind, I);
  }
  InstructionCost getMaskedMemoryOpCost(unsigned Opcode, Type *Src,
                                        Align Alignment, unsigned AddressSpace,
                                        TTI::TargetCostKind CostKind) override {
    return Impl.getMaskedMemoryOpCost(Opcode, Src, Alignment, AddressSpace,
                                      CostKind);
  }
  InstructionCost
  getGatherScatterOpCost(unsigned Opcode, Type *DataTy, const Value *Ptr,
                         bool VariableMask, Align Alignment,
                         TTI::TargetCostKind CostKind,
                         const Instruction *I = nullptr) override {
    return Impl.getGatherScatterOpCost(Opcode, DataTy, Ptr, VariableMask,
                                       Alignment, CostKind, I);
  }
  InstructionCost
  getStridedMemoryOpCost(unsigned Opcode, Type *DataTy, const Value *Ptr,
                         bool VariableMask, Align Alignment,
                         TTI::TargetCostKind CostKind,
                         const Instruction *I = nullptr) override {
    return Impl.getStridedMemoryOpCost(Opcode, DataTy, Ptr, VariableMask,
                                       Alignment, CostKind, I);
  }
  InstructionCost getInterleavedMemoryOpCost(
      unsigned Opcode, Type *VecTy, unsigned Factor, ArrayRef<unsigned> Indices,
      Align Alignment, unsigned AddressSpace, TTI::TargetCostKind CostKind,
      bool UseMaskForCond, bool UseMaskForGaps) override {
    return Impl.getInterleavedMemoryOpCost(Opcode, VecTy, Factor, Indices,
                                           Alignment, AddressSpace, CostKind,
                                           UseMaskForCond, UseMaskForGaps);
  }
  InstructionCost
  getArithmeticReductionCost(unsigned Opcode, VectorType *Ty,
                             std::optional<FastMathFlags> FMF,
                             TTI::TargetCostKind CostKind) override {
    return Impl.getArithmeticReductionCost(Opcode, Ty, FMF, CostKind);
  }
  InstructionCost
  getMinMaxReductionCost(Intrinsic::ID IID, VectorType *Ty, FastMathFlags FMF,
                         TTI::TargetCostKind CostKind) override {
    return Impl.getMinMaxReductionCost(IID, Ty, FMF, CostKind);
  }
  InstructionCost
  getExtendedReductionCost(unsigned Opcode, bool IsUnsigned, Type *ResTy,
                           VectorType *Ty, FastMathFlags FMF,
                           TTI::TargetCostKind CostKind) override {
    return Impl.getExtendedReductionCost(Opcode, IsUnsigned, ResTy, Ty, FMF,
                                         CostKind);
  }
  InstructionCost
  getMulAccReductionCost(bool IsUnsigned, Type *ResTy, VectorType *Ty,
                         TTI::TargetCostKind CostKind) override {
    return Impl.getMulAccReductionCost(IsUnsigned, ResTy, Ty, CostKind);
  }
  InstructionCost getIntrinsicInstrCost(const IntrinsicCostAttributes &ICA,
                                        TTI::TargetCostKind CostKind) override {
    return Impl.getIntrinsicInstrCost(ICA, CostKind);
  }
  InstructionCost getCallInstrCost(Function *F, Type *RetTy,
                                   ArrayRef<Type *> Tys,
                                   TTI::TargetCostKind CostKind) override {
    return Impl.getCallInstrCost(F, RetTy, Tys, CostKind);
  }
  unsigned getNumberOfParts(Type *Tp) override {
    return Impl.getNumberOfParts(Tp);
  }
  InstructionCost getAddressComputationCost(Type *Ty, ScalarEvolution *SE,
                                            const SCEV *Ptr) override {
    return Impl.getAddressComputationCost(Ty, SE, Ptr);
  }
  InstructionCost getCostOfKeepingLiveOverCall(ArrayRef<Type *> Tys) override {
    return Impl.getCostOfKeepingLiveOverCall(Tys);
  }
  bool getTgtMemIntrinsic(IntrinsicInst *Inst,
                          MemIntrinsicInfo &Info) override {
    return Impl.getTgtMemIntrinsic(Inst, Info);
  }
  unsigned getAtomicMemIntrinsicMaxElementSize() const override {
    return Impl.getAtomicMemIntrinsicMaxElementSize();
  }
  Value *getOrCreateResultFromMemIntrinsic(IntrinsicInst *Inst,
                                           Type *ExpectedType) override {
    return Impl.getOrCreateResultFromMemIntrinsic(Inst, ExpectedType);
  }
  Type *getMemcpyLoopLoweringType(
      LLVMContext &Context, Value *Length, unsigned SrcAddrSpace,
      unsigned DestAddrSpace, unsigned SrcAlign, unsigned DestAlign,
      std::optional<uint32_t> AtomicElementSize) const override {
    return Impl.getMemcpyLoopLoweringType(Context, Length, SrcAddrSpace,
                                          DestAddrSpace, SrcAlign, DestAlign,
                                          AtomicElementSize);
  }
  void getMemcpyLoopResidualLoweringType(
      SmallVectorImpl<Type *> &OpsOut, LLVMContext &Context,
      unsigned RemainingBytes, unsigned SrcAddrSpace, unsigned DestAddrSpace,
      unsigned SrcAlign, unsigned DestAlign,
      std::optional<uint32_t> AtomicCpySize) const override {
    Impl.getMemcpyLoopResidualLoweringType(OpsOut, Context, RemainingBytes,
                                           SrcAddrSpace, DestAddrSpace,
                                           SrcAlign, DestAlign, AtomicCpySize);
  }
  bool areInlineCompatible(const Function *Caller,
                           const Function *Callee) const override {
    return Impl.areInlineCompatible(Caller, Callee);
  }
  unsigned getInlineCallPenalty(const Function *F, const CallBase &Call,
                                unsigned DefaultCallPenalty) const override {
    return Impl.getInlineCallPenalty(F, Call, DefaultCallPenalty);
  }
  bool areTypesABICompatible(const Function *Caller, const Function *Callee,
                             const ArrayRef<Type *> &Types) const override {
    return Impl.areTypesABICompatible(Caller, Callee, Types);
  }
  bool isIndexedLoadLegal(MemIndexedMode Mode, Type *Ty) const override {
    return Impl.isIndexedLoadLegal(Mode, Ty, getDataLayout());
  }
  bool isIndexedStoreLegal(MemIndexedMode Mode, Type *Ty) const override {
    return Impl.isIndexedStoreLegal(Mode, Ty, getDataLayout());
  }
  unsigned getLoadStoreVecRegBitWidth(unsigned AddrSpace) const override {
    return Impl.getLoadStoreVecRegBitWidth(AddrSpace);
  }
  bool isLegalToVectorizeLoad(LoadInst *LI) const override {
    return Impl.isLegalToVectorizeLoad(LI);
  }
  bool isLegalToVectorizeStore(StoreInst *SI) const override {
    return Impl.isLegalToVectorizeStore(SI);
  }
  bool isLegalToVectorizeLoadChain(unsigned ChainSizeInBytes, Align Alignment,
                                   unsigned AddrSpace) const override {
    return Impl.isLegalToVectorizeLoadChain(ChainSizeInBytes, Alignment,
                                            AddrSpace);
  }
  bool isLegalToVectorizeStoreChain(unsigned ChainSizeInBytes, Align Alignment,
                                    unsigned AddrSpace) const override {
    return Impl.isLegalToVectorizeStoreChain(ChainSizeInBytes, Alignment,
                                             AddrSpace);
  }
  bool isLegalToVectorizeReduction(const RecurrenceDescriptor &RdxDesc,
                                   ElementCount VF) const override {
    return Impl.isLegalToVectorizeReduction(RdxDesc, VF);
  }
  bool isElementTypeLegalForScalableVector(Type *Ty) const override {
    return Impl.isElementTypeLegalForScalableVector(Ty);
  }
  unsigned getLoadVectorFactor(unsigned VF, unsigned LoadSize,
                               unsigned ChainSizeInBytes,
                               VectorType *VecTy) const override {
    return Impl.getLoadVectorFactor(VF, LoadSize, ChainSizeInBytes, VecTy);
  }
  unsigned getStoreVectorFactor(unsigned VF, unsigned StoreSize,
                                unsigned ChainSizeInBytes,
                                VectorType *VecTy) const override {
    return Impl.getStoreVectorFactor(VF, StoreSize, ChainSizeInBytes, VecTy);
  }
  bool preferInLoopReduction(unsigned Opcode, Type *Ty,
                             ReductionFlags Flags) const override {
    return Impl.preferInLoopReduction(Opcode, Ty, Flags);
  }
  bool preferPredicatedReductionSelect(unsigned Opcode, Type *Ty,
                                       ReductionFlags Flags) const override {
    return Impl.preferPredicatedReductionSelect(Opcode, Ty, Flags);
  }
  bool preferEpilogueVectorization() const override {
    return Impl.preferEpilogueVectorization();
  }

  bool shouldExpandReduction(const IntrinsicInst *II) const override {
    return Impl.shouldExpandReduction(II);
  }

  unsigned getGISelRematGlobalCost() const override {
    return Impl.getGISelRematGlobalCost();
  }

  unsigned getMinTripCountTailFoldingThreshold() const override {
    return Impl.getMinTripCountTailFoldingThreshold();
  }

  bool supportsScalableVectors() const override {
    return Impl.supportsScalableVectors();
  }

  bool enableScalableVectorization() const override {
    return Impl.enableScalableVectorization();
  }

  bool hasActiveVectorLength(unsigned Opcode, Type *DataType,
                             Align Alignment) const override {
    return Impl.hasActiveVectorLength(Opcode, DataType, Alignment);
  }

  VPLegalization
  getVPLegalizationStrategy(const VPIntrinsic &PI) const override {
    return Impl.getVPLegalizationStrategy(PI);
  }
  bool allowIllegalIntegerIV() const override {
    return Impl.allowIllegalIntegerIV();
  }

  bool hasArmWideBranch(bool Thumb) const override {
    return Impl.hasArmWideBranch(Thumb);
  }

  unsigned getMaxNumArgs() const override {
    return Impl.getMaxNumArgs();
  }
};

template <typename T>
TargetTransformInfo::TargetTransformInfo(T Impl)
    : TTIImpl(new Model<T>(Impl)) {}

/// Analysis pass providing the \c TargetTransformInfo.
///
/// The core idea of the TargetIRAnalysis is to expose an interface through
/// which LLVM targets can analyze and provide information about the middle
/// end's target-independent IR. This supports use cases such as target-aware
/// cost modeling of IR constructs.
///
/// This is a function analysis because much of the cost modeling for targets
/// is done in a subtarget specific way and LLVM supports compiling different
/// functions targeting different subtargets in order to support runtime
/// dispatch according to the observed subtarget.
class TargetIRAnalysis : public AnalysisInfoMixin<TargetIRAnalysis> {
public:
  typedef TargetTransformInfo Result;

  /// Default construct a target IR analysis.
  ///
  /// This will use the module's datalayout to construct a baseline
  /// conservative TTI result.
  TargetIRAnalysis();

  /// Construct an IR analysis pass around a target-provide callback.
  ///
  /// The callback will be called with a particular function for which the TTI
  /// is needed and must return a TTI object for that function.
  TargetIRAnalysis(std::function<Result(const Function &)> TTICallback);

  // Value semantics. We spell out the constructors for MSVC.
  TargetIRAnalysis(const TargetIRAnalysis &Arg)
      : TTICallback(Arg.TTICallback) {}
  TargetIRAnalysis(TargetIRAnalysis &&Arg)
      : TTICallback(std::move(Arg.TTICallback)) {}
  TargetIRAnalysis &operator=(const TargetIRAnalysis &RHS) {
    TTICallback = RHS.TTICallback;
    return *this;
  }
  TargetIRAnalysis &operator=(TargetIRAnalysis &&RHS) {
    TTICallback = std::move(RHS.TTICallback);
    return *this;
  }

  Result run(const Function &F, FunctionAnalysisManager &);

private:
  friend AnalysisInfoMixin<TargetIRAnalysis>;
  static AnalysisKey Key;

  /// The callback used to produce a result.
  ///
  /// We use a completely opaque callback so that targets can provide whatever
  /// mechanism they desire for constructing the TTI for a given function.
  ///
  /// FIXME: Should we really use std::function? It's relatively inefficient.
  /// It might be possible to arrange for even stateful callbacks to outlive
  /// the analysis and thus use a function_ref which would be lighter weight.
  /// This may also be less error prone as the callback is likely to reference
  /// the external TargetMachine, and that reference needs to never dangle.
  std::function<Result(const Function &)> TTICallback;

  /// Helper function used as the callback in the default constructor.
  static Result getDefaultTTI(const Function &F);
};

/// Wrapper pass for TargetTransformInfo.
///
/// This pass can be constructed from a TTI object which it stores internally
/// and is queried by passes.
class TargetTransformInfoWrapperPass : public ImmutablePass {
  TargetIRAnalysis TIRA;
  std::optional<TargetTransformInfo> TTI;

  virtual void anchor();

public:
  static char ID;

  /// We must provide a default constructor for the pass but it should
  /// never be used.
  ///
  /// Use the constructor below or call one of the creation routines.
  TargetTransformInfoWrapperPass();

  explicit TargetTransformInfoWrapperPass(TargetIRAnalysis TIRA);

  TargetTransformInfo &getTTI(const Function &F);
};

/// Create an analysis pass wrapper around a TTI object.
///
/// This analysis pass just holds the TTI instance and makes it available to
/// clients.
ImmutablePass *createTargetTransformInfoWrapperPass(TargetIRAnalysis TIRA);

} // namespace llvm

#endif<|MERGE_RESOLUTION|>--- conflicted
+++ resolved
@@ -857,14 +857,9 @@
   /// If the AM is not supported, it returns a negative value.
   /// TODO: Handle pre/postinc as well.
   InstructionCost getScalingFactorCost(Type *Ty, GlobalValue *BaseGV,
-<<<<<<< HEAD
-                                       int64_t BaseOffset, bool HasBaseReg,
+                                       StackOffset BaseOffset, bool HasBaseReg,
                                        Type *BaseType, int64_t Scale,
                                        Type *ScaleType,
-=======
-                                       StackOffset BaseOffset, bool HasBaseReg,
-                                       int64_t Scale,
->>>>>>> 4c68de5a
                                        unsigned AddrSpace = 0) const;
 
   /// Return true if the loop strength reduce pass should make
@@ -1938,14 +1933,9 @@
   virtual bool hasVolatileVariant(Instruction *I, unsigned AddrSpace) = 0;
   virtual bool prefersVectorizedAddressing() = 0;
   virtual InstructionCost getScalingFactorCost(Type *Ty, GlobalValue *BaseGV,
-<<<<<<< HEAD
-                                               int64_t BaseOffset,
+                                               StackOffset BaseOffset,
                                                bool HasBaseReg, Type *BaseType,
                                                int64_t Scale, Type *ScaleType,
-=======
-                                               StackOffset BaseOffset,
-                                               bool HasBaseReg, int64_t Scale,
->>>>>>> 4c68de5a
                                                unsigned AddrSpace) = 0;
   virtual bool LSRWithInstrQueries() = 0;
   virtual bool isTruncateFree(Type *Ty1, Type *Ty2) = 0;
@@ -2473,14 +2463,9 @@
     return Impl.prefersVectorizedAddressing();
   }
   InstructionCost getScalingFactorCost(Type *Ty, GlobalValue *BaseGV,
-<<<<<<< HEAD
-                                       int64_t BaseOffset, bool HasBaseReg,
+                                       StackOffset BaseOffset, bool HasBaseReg,
                                        Type *BaseType, int64_t Scale,
                                        Type *ScaleType,
-=======
-                                       StackOffset BaseOffset, bool HasBaseReg,
-                                       int64_t Scale,
->>>>>>> 4c68de5a
                                        unsigned AddrSpace) override {
     return Impl.getScalingFactorCost(Ty, BaseGV, BaseOffset, HasBaseReg,
                                      BaseType, Scale, ScaleType, AddrSpace);
