//===- ELFObjectFile.h - ELF object file implementation ---------*- C++ -*-===//
//
// Part of the LLVM Project, under the Apache License v2.0 with LLVM Exceptions.
// See https://llvm.org/LICENSE.txt for license information.
// SPDX-License-Identifier: Apache-2.0 WITH LLVM-exception
//
//===----------------------------------------------------------------------===//
//
// This file declares the ELFObjectFile template class.
//
//===----------------------------------------------------------------------===//

#ifndef LLVM_OBJECT_ELFOBJECTFILE_H
#define LLVM_OBJECT_ELFOBJECTFILE_H

#include "llvm/ADT/ArrayRef.h"
#include "llvm/ADT/STLExtras.h"
#include "llvm/ADT/StringRef.h"
#include "llvm/ADT/Triple.h"
#include "llvm/ADT/iterator_range.h"
#include "llvm/BinaryFormat/ELF.h"
#include "llvm/MC/SubtargetFeature.h"
#include "llvm/Object/Binary.h"
#include "llvm/Object/ELF.h"
#include "llvm/Object/ELFTypes.h"
#include "llvm/Object/Error.h"
#include "llvm/Object/ObjectFile.h"
#include "llvm/Object/SymbolicFile.h"
#include "llvm/Support/Casting.h"
#include "llvm/Support/ELFAttributeParser.h"
#include "llvm/Support/ELFAttributes.h"
#include "llvm/Support/Endian.h"
#include "llvm/Support/Error.h"
#include "llvm/Support/ErrorHandling.h"
#include "llvm/Support/MemoryBufferRef.h"
#include "llvm/Support/ScopedPrinter.h"
#include <cassert>
#include <cstdint>

namespace llvm {

template <typename T> class SmallVectorImpl;

namespace object {

constexpr int NumElfSymbolTypes = 16;
extern const llvm::EnumEntry<unsigned> ElfSymbolTypes[NumElfSymbolTypes];

class elf_symbol_iterator;

class ELFObjectFileBase : public ObjectFile {
  friend class ELFRelocationRef;
  friend class ELFSectionRef;
  friend class ELFSymbolRef;

  SubtargetFeatures getMIPSFeatures() const;
  SubtargetFeatures getARMFeatures() const;
  SubtargetFeatures getRISCVFeatures() const;
<<<<<<< HEAD
  SubtargetFeatures getMOSFeatures() const;
=======
  SubtargetFeatures getLoongArchFeatures() const;
>>>>>>> 8ff4d218

  StringRef getAMDGPUCPUName() const;

protected:
  ELFObjectFileBase(unsigned int Type, MemoryBufferRef Source);

  virtual uint64_t getSymbolSize(DataRefImpl Symb) const = 0;
  virtual uint8_t getSymbolBinding(DataRefImpl Symb) const = 0;
  virtual uint8_t getSymbolOther(DataRefImpl Symb) const = 0;
  virtual uint8_t getSymbolELFType(DataRefImpl Symb) const = 0;

  virtual uint32_t getSectionType(DataRefImpl Sec) const = 0;
  virtual uint64_t getSectionFlags(DataRefImpl Sec) const = 0;
  virtual uint64_t getSectionOffset(DataRefImpl Sec) const = 0;

  virtual Expected<int64_t> getRelocationAddend(DataRefImpl Rel) const = 0;
  virtual Error getBuildAttributes(ELFAttributeParser &Attributes) const = 0;

public:
  using elf_symbol_iterator_range = iterator_range<elf_symbol_iterator>;

  virtual elf_symbol_iterator_range getDynamicSymbolIterators() const = 0;

  /// Returns platform-specific object flags, if any.
  virtual unsigned getPlatformFlags() const = 0;

  elf_symbol_iterator_range symbols() const;

  static bool classof(const Binary *v) { return v->isELF(); }

  SubtargetFeatures getFeatures() const override;

  std::optional<StringRef> tryGetCPUName() const override;

  void setARMSubArch(Triple &TheTriple) const override;

  virtual uint16_t getEType() const = 0;

  virtual uint16_t getEMachine() const = 0;

  std::vector<std::pair<std::optional<DataRefImpl>, uint64_t>>
  getPltAddresses() const;

  /// Returns a vector containing a symbol version for each dynamic symbol.
  /// Returns an empty vector if version sections do not exist.
  Expected<std::vector<VersionEntry>> readDynsymVersions() const;

  /// Returns a vector of all BB address maps in the object file. When
  // `TextSectionIndex` is specified, only returns the BB address maps
  // corresponding to the section with that index.
  Expected<std::vector<BBAddrMap>>
  readBBAddrMap(std::optional<unsigned> TextSectionIndex = std::nullopt) const;
};

class ELFSectionRef : public SectionRef {
public:
  ELFSectionRef(const SectionRef &B) : SectionRef(B) {
    assert(isa<ELFObjectFileBase>(SectionRef::getObject()));
  }

  const ELFObjectFileBase *getObject() const {
    return cast<ELFObjectFileBase>(SectionRef::getObject());
  }

  uint32_t getType() const {
    return getObject()->getSectionType(getRawDataRefImpl());
  }

  uint64_t getFlags() const {
    return getObject()->getSectionFlags(getRawDataRefImpl());
  }

  uint64_t getOffset() const {
    return getObject()->getSectionOffset(getRawDataRefImpl());
  }
};

class elf_section_iterator : public section_iterator {
public:
  elf_section_iterator(const section_iterator &B) : section_iterator(B) {
    assert(isa<ELFObjectFileBase>(B->getObject()));
  }

  const ELFSectionRef *operator->() const {
    return static_cast<const ELFSectionRef *>(section_iterator::operator->());
  }

  const ELFSectionRef &operator*() const {
    return static_cast<const ELFSectionRef &>(section_iterator::operator*());
  }
};

class ELFSymbolRef : public SymbolRef {
public:
  ELFSymbolRef(const SymbolRef &B) : SymbolRef(B) {
    assert(isa<ELFObjectFileBase>(SymbolRef::getObject()));
  }

  const ELFObjectFileBase *getObject() const {
    return cast<ELFObjectFileBase>(BasicSymbolRef::getObject());
  }

  uint64_t getSize() const {
    return getObject()->getSymbolSize(getRawDataRefImpl());
  }

  uint8_t getBinding() const {
    return getObject()->getSymbolBinding(getRawDataRefImpl());
  }

  uint8_t getOther() const {
    return getObject()->getSymbolOther(getRawDataRefImpl());
  }

  uint8_t getELFType() const {
    return getObject()->getSymbolELFType(getRawDataRefImpl());
  }

  StringRef getELFTypeName() const {
    uint8_t Type = getELFType();
    for (const auto &EE : ElfSymbolTypes) {
      if (EE.Value == Type) {
        return EE.AltName;
      }
    }
    return "";
  }
};

class elf_symbol_iterator : public symbol_iterator {
public:
  elf_symbol_iterator(const basic_symbol_iterator &B)
      : symbol_iterator(SymbolRef(B->getRawDataRefImpl(),
                                  cast<ELFObjectFileBase>(B->getObject()))) {}

  const ELFSymbolRef *operator->() const {
    return static_cast<const ELFSymbolRef *>(symbol_iterator::operator->());
  }

  const ELFSymbolRef &operator*() const {
    return static_cast<const ELFSymbolRef &>(symbol_iterator::operator*());
  }
};

class ELFRelocationRef : public RelocationRef {
public:
  ELFRelocationRef(const RelocationRef &B) : RelocationRef(B) {
    assert(isa<ELFObjectFileBase>(RelocationRef::getObject()));
  }

  const ELFObjectFileBase *getObject() const {
    return cast<ELFObjectFileBase>(RelocationRef::getObject());
  }

  Expected<int64_t> getAddend() const {
    return getObject()->getRelocationAddend(getRawDataRefImpl());
  }
};

class elf_relocation_iterator : public relocation_iterator {
public:
  elf_relocation_iterator(const relocation_iterator &B)
      : relocation_iterator(RelocationRef(
            B->getRawDataRefImpl(), cast<ELFObjectFileBase>(B->getObject()))) {}

  const ELFRelocationRef *operator->() const {
    return static_cast<const ELFRelocationRef *>(
        relocation_iterator::operator->());
  }

  const ELFRelocationRef &operator*() const {
    return static_cast<const ELFRelocationRef &>(
        relocation_iterator::operator*());
  }
};

inline ELFObjectFileBase::elf_symbol_iterator_range
ELFObjectFileBase::symbols() const {
  return elf_symbol_iterator_range(symbol_begin(), symbol_end());
}

template <class ELFT> class ELFObjectFile : public ELFObjectFileBase {
  uint16_t getEMachine() const override;
  uint16_t getEType() const override;
  uint64_t getSymbolSize(DataRefImpl Sym) const override;

public:
  LLVM_ELF_IMPORT_TYPES_ELFT(ELFT)

  SectionRef toSectionRef(const Elf_Shdr *Sec) const {
    return SectionRef(toDRI(Sec), this);
  }

  ELFSymbolRef toSymbolRef(const Elf_Shdr *SymTable, unsigned SymbolNum) const {
    return ELFSymbolRef({toDRI(SymTable, SymbolNum), this});
  }

  bool IsContentValid() const { return ContentValid; }

private:
  ELFObjectFile(MemoryBufferRef Object, ELFFile<ELFT> EF,
                const Elf_Shdr *DotDynSymSec, const Elf_Shdr *DotSymtabSec,
                const Elf_Shdr *DotSymtabShndxSec);

  bool ContentValid = false;

protected:
  ELFFile<ELFT> EF;

  const Elf_Shdr *DotDynSymSec = nullptr; // Dynamic symbol table section.
  const Elf_Shdr *DotSymtabSec = nullptr; // Symbol table section.
  const Elf_Shdr *DotSymtabShndxSec = nullptr; // SHT_SYMTAB_SHNDX section.

  Error initContent() override;

  void moveSymbolNext(DataRefImpl &Symb) const override;
  Expected<StringRef> getSymbolName(DataRefImpl Symb) const override;
  Expected<uint64_t> getSymbolAddress(DataRefImpl Symb) const override;
  uint64_t getSymbolValueImpl(DataRefImpl Symb) const override;
  uint32_t getSymbolAlignment(DataRefImpl Symb) const override;
  uint64_t getCommonSymbolSizeImpl(DataRefImpl Symb) const override;
  Expected<uint32_t> getSymbolFlags(DataRefImpl Symb) const override;
  uint8_t getSymbolBinding(DataRefImpl Symb) const override;
  uint8_t getSymbolOther(DataRefImpl Symb) const override;
  uint8_t getSymbolELFType(DataRefImpl Symb) const override;
  Expected<SymbolRef::Type> getSymbolType(DataRefImpl Symb) const override;
  Expected<section_iterator> getSymbolSection(const Elf_Sym *Symb,
                                              const Elf_Shdr *SymTab) const;
  Expected<section_iterator> getSymbolSection(DataRefImpl Symb) const override;

  void moveSectionNext(DataRefImpl &Sec) const override;
  Expected<StringRef> getSectionName(DataRefImpl Sec) const override;
  uint64_t getSectionAddress(DataRefImpl Sec) const override;
  uint64_t getSectionIndex(DataRefImpl Sec) const override;
  uint64_t getSectionSize(DataRefImpl Sec) const override;
  Expected<ArrayRef<uint8_t>>
  getSectionContents(DataRefImpl Sec) const override;
  uint64_t getSectionAlignment(DataRefImpl Sec) const override;
  bool isSectionCompressed(DataRefImpl Sec) const override;
  bool isSectionText(DataRefImpl Sec) const override;
  bool isSectionData(DataRefImpl Sec) const override;
  bool isSectionBSS(DataRefImpl Sec) const override;
  bool isSectionVirtual(DataRefImpl Sec) const override;
  bool isBerkeleyText(DataRefImpl Sec) const override;
  bool isBerkeleyData(DataRefImpl Sec) const override;
  bool isDebugSection(DataRefImpl Sec) const override;
  relocation_iterator section_rel_begin(DataRefImpl Sec) const override;
  relocation_iterator section_rel_end(DataRefImpl Sec) const override;
  std::vector<SectionRef> dynamic_relocation_sections() const override;
  Expected<section_iterator>
  getRelocatedSection(DataRefImpl Sec) const override;

  void moveRelocationNext(DataRefImpl &Rel) const override;
  uint64_t getRelocationOffset(DataRefImpl Rel) const override;
  symbol_iterator getRelocationSymbol(DataRefImpl Rel) const override;
  uint64_t getRelocationType(DataRefImpl Rel) const override;
  void getRelocationTypeName(DataRefImpl Rel,
                             SmallVectorImpl<char> &Result) const override;

  uint32_t getSectionType(DataRefImpl Sec) const override;
  uint64_t getSectionFlags(DataRefImpl Sec) const override;
  uint64_t getSectionOffset(DataRefImpl Sec) const override;
  StringRef getRelocationTypeName(uint32_t Type) const;

  DataRefImpl toDRI(const Elf_Shdr *SymTable, unsigned SymbolNum) const {
    DataRefImpl DRI;
    if (!SymTable) {
      DRI.d.a = 0;
      DRI.d.b = 0;
      return DRI;
    }
    assert(SymTable->sh_type == ELF::SHT_SYMTAB ||
           SymTable->sh_type == ELF::SHT_DYNSYM);

    auto SectionsOrErr = EF.sections();
    if (!SectionsOrErr) {
      DRI.d.a = 0;
      DRI.d.b = 0;
      return DRI;
    }
    uintptr_t SHT = reinterpret_cast<uintptr_t>((*SectionsOrErr).begin());
    unsigned SymTableIndex =
        (reinterpret_cast<uintptr_t>(SymTable) - SHT) / sizeof(Elf_Shdr);

    DRI.d.a = SymTableIndex;
    DRI.d.b = SymbolNum;
    return DRI;
  }

  const Elf_Shdr *toELFShdrIter(DataRefImpl Sec) const {
    return reinterpret_cast<const Elf_Shdr *>(Sec.p);
  }

  DataRefImpl toDRI(const Elf_Shdr *Sec) const {
    DataRefImpl DRI;
    DRI.p = reinterpret_cast<uintptr_t>(Sec);
    return DRI;
  }

  DataRefImpl toDRI(const Elf_Dyn *Dyn) const {
    DataRefImpl DRI;
    DRI.p = reinterpret_cast<uintptr_t>(Dyn);
    return DRI;
  }

  bool isExportedToOtherDSO(const Elf_Sym *ESym) const {
    unsigned char Binding = ESym->getBinding();
    unsigned char Visibility = ESym->getVisibility();

    // A symbol is exported if its binding is either GLOBAL or WEAK, and its
    // visibility is either DEFAULT or PROTECTED. All other symbols are not
    // exported.
    return (
        (Binding == ELF::STB_GLOBAL || Binding == ELF::STB_WEAK ||
         Binding == ELF::STB_GNU_UNIQUE) &&
        (Visibility == ELF::STV_DEFAULT || Visibility == ELF::STV_PROTECTED));
  }

  Error getBuildAttributes(ELFAttributeParser &Attributes) const override {
    auto SectionsOrErr = EF.sections();
    if (!SectionsOrErr)
      return SectionsOrErr.takeError();

    for (const Elf_Shdr &Sec : *SectionsOrErr) {
      if (Sec.sh_type == ELF::SHT_ARM_ATTRIBUTES ||
          Sec.sh_type == ELF::SHT_RISCV_ATTRIBUTES) {
        auto ErrorOrContents = EF.getSectionContents(Sec);
        if (!ErrorOrContents)
          return ErrorOrContents.takeError();

        auto Contents = ErrorOrContents.get();
        if (Contents[0] != ELFAttrs::Format_Version || Contents.size() == 1)
          return Error::success();

        if (Error E = Attributes.parse(Contents, ELFT::TargetEndianness))
          return E;
        break;
      }
    }
    return Error::success();
  }

  // This flag is used for classof, to distinguish ELFObjectFile from
  // its subclass. If more subclasses will be created, this flag will
  // have to become an enum.
  bool isDyldELFObject;

public:
  ELFObjectFile(ELFObjectFile<ELFT> &&Other);
  static Expected<ELFObjectFile<ELFT>> create(MemoryBufferRef Object,
                                              bool InitContent = true);

  const Elf_Rel *getRel(DataRefImpl Rel) const;
  const Elf_Rela *getRela(DataRefImpl Rela) const;

  Expected<const Elf_Sym *> getSymbol(DataRefImpl Sym) const {
    return EF.template getEntry<Elf_Sym>(Sym.d.a, Sym.d.b);
  }

  /// Get the relocation section that contains \a Rel.
  const Elf_Shdr *getRelSection(DataRefImpl Rel) const {
    auto RelSecOrErr = EF.getSection(Rel.d.a);
    if (!RelSecOrErr)
      report_fatal_error(
          Twine(errorToErrorCode(RelSecOrErr.takeError()).message()));
    return *RelSecOrErr;
  }

  const Elf_Shdr *getSection(DataRefImpl Sec) const {
    return reinterpret_cast<const Elf_Shdr *>(Sec.p);
  }

  basic_symbol_iterator symbol_begin() const override;
  basic_symbol_iterator symbol_end() const override;

  elf_symbol_iterator dynamic_symbol_begin() const;
  elf_symbol_iterator dynamic_symbol_end() const;

  section_iterator section_begin() const override;
  section_iterator section_end() const override;

  Expected<int64_t> getRelocationAddend(DataRefImpl Rel) const override;

  uint8_t getBytesInAddress() const override;
  StringRef getFileFormatName() const override;
  Triple::ArchType getArch() const override;
  Expected<uint64_t> getStartAddress() const override;

  unsigned getPlatformFlags() const override { return EF.getHeader().e_flags; }

  const ELFFile<ELFT> &getELFFile() const { return EF; }

  bool isDyldType() const { return isDyldELFObject; }
  static bool classof(const Binary *v) {
    return v->getType() == getELFType(ELFT::TargetEndianness == support::little,
                                      ELFT::Is64Bits);
  }

  elf_symbol_iterator_range getDynamicSymbolIterators() const override;

  bool isRelocatableObject() const override;

  void createFakeSections() { EF.createFakeSections(); }
};

using ELF32LEObjectFile = ELFObjectFile<ELF32LE>;
using ELF64LEObjectFile = ELFObjectFile<ELF64LE>;
using ELF32BEObjectFile = ELFObjectFile<ELF32BE>;
using ELF64BEObjectFile = ELFObjectFile<ELF64BE>;

template <class ELFT>
void ELFObjectFile<ELFT>::moveSymbolNext(DataRefImpl &Sym) const {
  ++Sym.d.b;
}

template <class ELFT> Error ELFObjectFile<ELFT>::initContent() {
  auto SectionsOrErr = EF.sections();
  if (!SectionsOrErr)
    return SectionsOrErr.takeError();

  for (const Elf_Shdr &Sec : *SectionsOrErr) {
    switch (Sec.sh_type) {
    case ELF::SHT_DYNSYM: {
      if (!DotDynSymSec)
        DotDynSymSec = &Sec;
      break;
    }
    case ELF::SHT_SYMTAB: {
      if (!DotSymtabSec)
        DotSymtabSec = &Sec;
      break;
    }
    case ELF::SHT_SYMTAB_SHNDX: {
      if (!DotSymtabShndxSec)
        DotSymtabShndxSec = &Sec;
      break;
    }
    }
  }

  ContentValid = true;
  return Error::success();
}

template <class ELFT>
Expected<StringRef> ELFObjectFile<ELFT>::getSymbolName(DataRefImpl Sym) const {
  Expected<const Elf_Sym *> SymOrErr = getSymbol(Sym);
  if (!SymOrErr)
    return SymOrErr.takeError();
  auto SymTabOrErr = EF.getSection(Sym.d.a);
  if (!SymTabOrErr)
    return SymTabOrErr.takeError();
  const Elf_Shdr *SymTableSec = *SymTabOrErr;
  auto StrTabOrErr = EF.getSection(SymTableSec->sh_link);
  if (!StrTabOrErr)
    return StrTabOrErr.takeError();
  const Elf_Shdr *StringTableSec = *StrTabOrErr;
  auto SymStrTabOrErr = EF.getStringTable(*StringTableSec);
  if (!SymStrTabOrErr)
    return SymStrTabOrErr.takeError();
  Expected<StringRef> Name = (*SymOrErr)->getName(*SymStrTabOrErr);
  if (Name && !Name->empty())
    return Name;

  // If the symbol name is empty use the section name.
  if ((*SymOrErr)->getType() == ELF::STT_SECTION) {
    if (Expected<section_iterator> SecOrErr = getSymbolSection(Sym)) {
      consumeError(Name.takeError());
      return (*SecOrErr)->getName();
    }
  }
  return Name;
}

template <class ELFT>
uint64_t ELFObjectFile<ELFT>::getSectionFlags(DataRefImpl Sec) const {
  return getSection(Sec)->sh_flags;
}

template <class ELFT>
uint32_t ELFObjectFile<ELFT>::getSectionType(DataRefImpl Sec) const {
  return getSection(Sec)->sh_type;
}

template <class ELFT>
uint64_t ELFObjectFile<ELFT>::getSectionOffset(DataRefImpl Sec) const {
  return getSection(Sec)->sh_offset;
}

template <class ELFT>
uint64_t ELFObjectFile<ELFT>::getSymbolValueImpl(DataRefImpl Symb) const {
  Expected<const Elf_Sym *> SymOrErr = getSymbol(Symb);
  if (!SymOrErr)
    report_fatal_error(SymOrErr.takeError());

  uint64_t Ret = (*SymOrErr)->st_value;
  if ((*SymOrErr)->st_shndx == ELF::SHN_ABS)
    return Ret;

  const Elf_Ehdr &Header = EF.getHeader();
  // Clear the ARM/Thumb or microMIPS indicator flag.
  if ((Header.e_machine == ELF::EM_ARM || Header.e_machine == ELF::EM_MIPS) &&
      (*SymOrErr)->getType() == ELF::STT_FUNC)
    Ret &= ~1;

  return Ret;
}

template <class ELFT>
Expected<uint64_t>
ELFObjectFile<ELFT>::getSymbolAddress(DataRefImpl Symb) const {
  Expected<uint64_t> SymbolValueOrErr = getSymbolValue(Symb);
  if (!SymbolValueOrErr)
    // TODO: Test this error.
    return SymbolValueOrErr.takeError();

  uint64_t Result = *SymbolValueOrErr;
  Expected<const Elf_Sym *> SymOrErr = getSymbol(Symb);
  if (!SymOrErr)
    return SymOrErr.takeError();

  switch ((*SymOrErr)->st_shndx) {
  case ELF::SHN_COMMON:
  case ELF::SHN_UNDEF:
  case ELF::SHN_ABS:
    return Result;
  }

  auto SymTabOrErr = EF.getSection(Symb.d.a);
  if (!SymTabOrErr)
    return SymTabOrErr.takeError();

  if (EF.getHeader().e_type == ELF::ET_REL) {
    ArrayRef<Elf_Word> ShndxTable;
    if (DotSymtabShndxSec) {
      // TODO: Test this error.
      if (Expected<ArrayRef<Elf_Word>> ShndxTableOrErr =
              EF.getSHNDXTable(*DotSymtabShndxSec))
        ShndxTable = *ShndxTableOrErr;
      else
        return ShndxTableOrErr.takeError();
    }

    Expected<const Elf_Shdr *> SectionOrErr =
        EF.getSection(**SymOrErr, *SymTabOrErr, ShndxTable);
    if (!SectionOrErr)
      return SectionOrErr.takeError();
    const Elf_Shdr *Section = *SectionOrErr;
    if (Section)
      Result += Section->sh_addr;
  }

  return Result;
}

template <class ELFT>
uint32_t ELFObjectFile<ELFT>::getSymbolAlignment(DataRefImpl Symb) const {
  Expected<const Elf_Sym *> SymOrErr = getSymbol(Symb);
  if (!SymOrErr)
    report_fatal_error(SymOrErr.takeError());
  if ((*SymOrErr)->st_shndx == ELF::SHN_COMMON)
    return (*SymOrErr)->st_value;
  return 0;
}

template <class ELFT>
uint16_t ELFObjectFile<ELFT>::getEMachine() const {
  return EF.getHeader().e_machine;
}

template <class ELFT> uint16_t ELFObjectFile<ELFT>::getEType() const {
  return EF.getHeader().e_type;
}

template <class ELFT>
uint64_t ELFObjectFile<ELFT>::getSymbolSize(DataRefImpl Sym) const {
  Expected<const Elf_Sym *> SymOrErr = getSymbol(Sym);
  if (!SymOrErr)
    report_fatal_error(SymOrErr.takeError());
  return (*SymOrErr)->st_size;
}

template <class ELFT>
uint64_t ELFObjectFile<ELFT>::getCommonSymbolSizeImpl(DataRefImpl Symb) const {
  return getSymbolSize(Symb);
}

template <class ELFT>
uint8_t ELFObjectFile<ELFT>::getSymbolBinding(DataRefImpl Symb) const {
  Expected<const Elf_Sym *> SymOrErr = getSymbol(Symb);
  if (!SymOrErr)
    report_fatal_error(SymOrErr.takeError());
  return (*SymOrErr)->getBinding();
}

template <class ELFT>
uint8_t ELFObjectFile<ELFT>::getSymbolOther(DataRefImpl Symb) const {
  Expected<const Elf_Sym *> SymOrErr = getSymbol(Symb);
  if (!SymOrErr)
    report_fatal_error(SymOrErr.takeError());
  return (*SymOrErr)->st_other;
}

template <class ELFT>
uint8_t ELFObjectFile<ELFT>::getSymbolELFType(DataRefImpl Symb) const {
  Expected<const Elf_Sym *> SymOrErr = getSymbol(Symb);
  if (!SymOrErr)
    report_fatal_error(SymOrErr.takeError());
  return (*SymOrErr)->getType();
}

template <class ELFT>
Expected<SymbolRef::Type>
ELFObjectFile<ELFT>::getSymbolType(DataRefImpl Symb) const {
  Expected<const Elf_Sym *> SymOrErr = getSymbol(Symb);
  if (!SymOrErr)
    return SymOrErr.takeError();

  switch ((*SymOrErr)->getType()) {
  case ELF::STT_NOTYPE:
    return SymbolRef::ST_Unknown;
  case ELF::STT_SECTION:
    return SymbolRef::ST_Debug;
  case ELF::STT_FILE:
    return SymbolRef::ST_File;
  case ELF::STT_FUNC:
    return SymbolRef::ST_Function;
  case ELF::STT_OBJECT:
  case ELF::STT_COMMON:
    return SymbolRef::ST_Data;
  case ELF::STT_TLS:
  default:
    return SymbolRef::ST_Other;
  }
}

template <class ELFT>
Expected<uint32_t> ELFObjectFile<ELFT>::getSymbolFlags(DataRefImpl Sym) const {
  Expected<const Elf_Sym *> SymOrErr = getSymbol(Sym);
  if (!SymOrErr)
    return SymOrErr.takeError();

  const Elf_Sym *ESym = *SymOrErr;
  uint32_t Result = SymbolRef::SF_None;

  if (ESym->getBinding() != ELF::STB_LOCAL)
    Result |= SymbolRef::SF_Global;

  if (ESym->getBinding() == ELF::STB_WEAK)
    Result |= SymbolRef::SF_Weak;

  if (ESym->st_shndx == ELF::SHN_ABS)
    Result |= SymbolRef::SF_Absolute;

  if (ESym->getType() == ELF::STT_FILE || ESym->getType() == ELF::STT_SECTION)
    Result |= SymbolRef::SF_FormatSpecific;

  if (Expected<typename ELFT::SymRange> SymbolsOrErr =
          EF.symbols(DotSymtabSec)) {
    // Set the SF_FormatSpecific flag for the 0-index null symbol.
    if (ESym == SymbolsOrErr->begin())
      Result |= SymbolRef::SF_FormatSpecific;
  } else
    // TODO: Test this error.
    return SymbolsOrErr.takeError();

  if (Expected<typename ELFT::SymRange> SymbolsOrErr =
          EF.symbols(DotDynSymSec)) {
    // Set the SF_FormatSpecific flag for the 0-index null symbol.
    if (ESym == SymbolsOrErr->begin())
      Result |= SymbolRef::SF_FormatSpecific;
  } else
    // TODO: Test this error.
    return SymbolsOrErr.takeError();

  if (EF.getHeader().e_machine == ELF::EM_AARCH64) {
    if (Expected<StringRef> NameOrErr = getSymbolName(Sym)) {
      StringRef Name = *NameOrErr;
      if (Name.startswith("$d") || Name.startswith("$x"))
        Result |= SymbolRef::SF_FormatSpecific;
    } else {
      // TODO: Actually report errors helpfully.
      consumeError(NameOrErr.takeError());
    }
  } else if (EF.getHeader().e_machine == ELF::EM_ARM) {
    if (Expected<StringRef> NameOrErr = getSymbolName(Sym)) {
      StringRef Name = *NameOrErr;
      // TODO Investigate why empty name symbols need to be marked.
      if (Name.empty() || Name.startswith("$d") || Name.startswith("$t") ||
          Name.startswith("$a"))
        Result |= SymbolRef::SF_FormatSpecific;
    } else {
      // TODO: Actually report errors helpfully.
      consumeError(NameOrErr.takeError());
    }
    if (ESym->getType() == ELF::STT_FUNC && (ESym->st_value & 1) == 1)
      Result |= SymbolRef::SF_Thumb;
  } else if (EF.getHeader().e_machine == ELF::EM_RISCV) {
    if (Expected<StringRef> NameOrErr = getSymbolName(Sym)) {
      // Mark empty name symbols used for label differences.
      if (NameOrErr->empty())
        Result |= SymbolRef::SF_FormatSpecific;
    } else {
      // TODO: Actually report errors helpfully.
      consumeError(NameOrErr.takeError());
    }
  }

  if (ESym->st_shndx == ELF::SHN_UNDEF)
    Result |= SymbolRef::SF_Undefined;

  if (ESym->getType() == ELF::STT_COMMON || ESym->st_shndx == ELF::SHN_COMMON)
    Result |= SymbolRef::SF_Common;

  if (isExportedToOtherDSO(ESym))
    Result |= SymbolRef::SF_Exported;

  if (ESym->getType() == ELF::STT_GNU_IFUNC)
    Result |= SymbolRef::SF_Indirect;

  if (ESym->getVisibility() == ELF::STV_HIDDEN)
    Result |= SymbolRef::SF_Hidden;

  return Result;
}

template <class ELFT>
Expected<section_iterator>
ELFObjectFile<ELFT>::getSymbolSection(const Elf_Sym *ESym,
                                      const Elf_Shdr *SymTab) const {
  ArrayRef<Elf_Word> ShndxTable;
  if (DotSymtabShndxSec) {
    // TODO: Test this error.
    Expected<ArrayRef<Elf_Word>> ShndxTableOrErr =
        EF.getSHNDXTable(*DotSymtabShndxSec);
    if (!ShndxTableOrErr)
      return ShndxTableOrErr.takeError();
    ShndxTable = *ShndxTableOrErr;
  }

  auto ESecOrErr = EF.getSection(*ESym, SymTab, ShndxTable);
  if (!ESecOrErr)
    return ESecOrErr.takeError();

  const Elf_Shdr *ESec = *ESecOrErr;
  if (!ESec)
    return section_end();

  DataRefImpl Sec;
  Sec.p = reinterpret_cast<intptr_t>(ESec);
  return section_iterator(SectionRef(Sec, this));
}

template <class ELFT>
Expected<section_iterator>
ELFObjectFile<ELFT>::getSymbolSection(DataRefImpl Symb) const {
  Expected<const Elf_Sym *> SymOrErr = getSymbol(Symb);
  if (!SymOrErr)
    return SymOrErr.takeError();

  auto SymTabOrErr = EF.getSection(Symb.d.a);
  if (!SymTabOrErr)
    return SymTabOrErr.takeError();
  return getSymbolSection(*SymOrErr, *SymTabOrErr);
}

template <class ELFT>
void ELFObjectFile<ELFT>::moveSectionNext(DataRefImpl &Sec) const {
  const Elf_Shdr *ESec = getSection(Sec);
  Sec = toDRI(++ESec);
}

template <class ELFT>
Expected<StringRef> ELFObjectFile<ELFT>::getSectionName(DataRefImpl Sec) const {
  return EF.getSectionName(*getSection(Sec));
}

template <class ELFT>
uint64_t ELFObjectFile<ELFT>::getSectionAddress(DataRefImpl Sec) const {
  return getSection(Sec)->sh_addr;
}

template <class ELFT>
uint64_t ELFObjectFile<ELFT>::getSectionIndex(DataRefImpl Sec) const {
  auto SectionsOrErr = EF.sections();
  handleAllErrors(std::move(SectionsOrErr.takeError()),
                  [](const ErrorInfoBase &) {
                    llvm_unreachable("unable to get section index");
                  });
  const Elf_Shdr *First = SectionsOrErr->begin();
  return getSection(Sec) - First;
}

template <class ELFT>
uint64_t ELFObjectFile<ELFT>::getSectionSize(DataRefImpl Sec) const {
  return getSection(Sec)->sh_size;
}

template <class ELFT>
Expected<ArrayRef<uint8_t>>
ELFObjectFile<ELFT>::getSectionContents(DataRefImpl Sec) const {
  const Elf_Shdr *EShdr = getSection(Sec);
  if (EShdr->sh_type == ELF::SHT_NOBITS)
    return makeArrayRef((const uint8_t *)base(), 0);
  if (Error E =
          checkOffset(getMemoryBufferRef(),
                      (uintptr_t)base() + EShdr->sh_offset, EShdr->sh_size))
    return std::move(E);
  return makeArrayRef((const uint8_t *)base() + EShdr->sh_offset,
                      EShdr->sh_size);
}

template <class ELFT>
uint64_t ELFObjectFile<ELFT>::getSectionAlignment(DataRefImpl Sec) const {
  return getSection(Sec)->sh_addralign;
}

template <class ELFT>
bool ELFObjectFile<ELFT>::isSectionCompressed(DataRefImpl Sec) const {
  return getSection(Sec)->sh_flags & ELF::SHF_COMPRESSED;
}

template <class ELFT>
bool ELFObjectFile<ELFT>::isSectionText(DataRefImpl Sec) const {
  return getSection(Sec)->sh_flags & ELF::SHF_EXECINSTR;
}

template <class ELFT>
bool ELFObjectFile<ELFT>::isSectionData(DataRefImpl Sec) const {
  const Elf_Shdr *EShdr = getSection(Sec);
  return EShdr->sh_type == ELF::SHT_PROGBITS &&
         EShdr->sh_flags & ELF::SHF_ALLOC &&
         !(EShdr->sh_flags & ELF::SHF_EXECINSTR);
}

template <class ELFT>
bool ELFObjectFile<ELFT>::isSectionBSS(DataRefImpl Sec) const {
  const Elf_Shdr *EShdr = getSection(Sec);
  return EShdr->sh_flags & (ELF::SHF_ALLOC | ELF::SHF_WRITE) &&
         EShdr->sh_type == ELF::SHT_NOBITS;
}

template <class ELFT>
std::vector<SectionRef>
ELFObjectFile<ELFT>::dynamic_relocation_sections() const {
  std::vector<SectionRef> Res;
  std::vector<uintptr_t> Offsets;

  auto SectionsOrErr = EF.sections();
  if (!SectionsOrErr)
    return Res;

  for (const Elf_Shdr &Sec : *SectionsOrErr) {
    if (Sec.sh_type != ELF::SHT_DYNAMIC)
      continue;
    Elf_Dyn *Dynamic =
        reinterpret_cast<Elf_Dyn *>((uintptr_t)base() + Sec.sh_offset);
    for (; Dynamic->d_tag != ELF::DT_NULL; Dynamic++) {
      if (Dynamic->d_tag == ELF::DT_REL || Dynamic->d_tag == ELF::DT_RELA ||
          Dynamic->d_tag == ELF::DT_JMPREL) {
        Offsets.push_back(Dynamic->d_un.d_val);
      }
    }
  }
  for (const Elf_Shdr &Sec : *SectionsOrErr) {
    if (is_contained(Offsets, Sec.sh_addr))
      Res.emplace_back(toDRI(&Sec), this);
  }
  return Res;
}

template <class ELFT>
bool ELFObjectFile<ELFT>::isSectionVirtual(DataRefImpl Sec) const {
  return getSection(Sec)->sh_type == ELF::SHT_NOBITS;
}

template <class ELFT>
bool ELFObjectFile<ELFT>::isBerkeleyText(DataRefImpl Sec) const {
  return getSection(Sec)->sh_flags & ELF::SHF_ALLOC &&
         (getSection(Sec)->sh_flags & ELF::SHF_EXECINSTR ||
          !(getSection(Sec)->sh_flags & ELF::SHF_WRITE));
}

template <class ELFT>
bool ELFObjectFile<ELFT>::isBerkeleyData(DataRefImpl Sec) const {
  const Elf_Shdr *EShdr = getSection(Sec);
  return !isBerkeleyText(Sec) && EShdr->sh_type != ELF::SHT_NOBITS &&
         EShdr->sh_flags & ELF::SHF_ALLOC;
}

template <class ELFT>
bool ELFObjectFile<ELFT>::isDebugSection(DataRefImpl Sec) const {
  Expected<StringRef> SectionNameOrErr = getSectionName(Sec);
  if (!SectionNameOrErr) {
    // TODO: Report the error message properly.
    consumeError(SectionNameOrErr.takeError());
    return false;
  }
  StringRef SectionName = SectionNameOrErr.get();
  return SectionName.startswith(".debug") ||
         SectionName.startswith(".zdebug") || SectionName == ".gdb_index";
}

template <class ELFT>
relocation_iterator
ELFObjectFile<ELFT>::section_rel_begin(DataRefImpl Sec) const {
  DataRefImpl RelData;
  auto SectionsOrErr = EF.sections();
  if (!SectionsOrErr)
    return relocation_iterator(RelocationRef());
  uintptr_t SHT = reinterpret_cast<uintptr_t>((*SectionsOrErr).begin());
  RelData.d.a = (Sec.p - SHT) / EF.getHeader().e_shentsize;
  RelData.d.b = 0;
  return relocation_iterator(RelocationRef(RelData, this));
}

template <class ELFT>
relocation_iterator
ELFObjectFile<ELFT>::section_rel_end(DataRefImpl Sec) const {
  const Elf_Shdr *S = reinterpret_cast<const Elf_Shdr *>(Sec.p);
  relocation_iterator Begin = section_rel_begin(Sec);
  if (S->sh_type != ELF::SHT_RELA && S->sh_type != ELF::SHT_REL)
    return Begin;
  DataRefImpl RelData = Begin->getRawDataRefImpl();
  const Elf_Shdr *RelSec = getRelSection(RelData);

  // Error check sh_link here so that getRelocationSymbol can just use it.
  auto SymSecOrErr = EF.getSection(RelSec->sh_link);
  if (!SymSecOrErr)
    report_fatal_error(
        Twine(errorToErrorCode(SymSecOrErr.takeError()).message()));

  RelData.d.b += S->sh_size / S->sh_entsize;
  return relocation_iterator(RelocationRef(RelData, this));
}

template <class ELFT>
Expected<section_iterator>
ELFObjectFile<ELFT>::getRelocatedSection(DataRefImpl Sec) const {
  const Elf_Shdr *EShdr = getSection(Sec);
  uintX_t Type = EShdr->sh_type;
  if (Type != ELF::SHT_REL && Type != ELF::SHT_RELA)
    return section_end();

  Expected<const Elf_Shdr *> SecOrErr = EF.getSection(EShdr->sh_info);
  if (!SecOrErr)
    return SecOrErr.takeError();
  return section_iterator(SectionRef(toDRI(*SecOrErr), this));
}

// Relocations
template <class ELFT>
void ELFObjectFile<ELFT>::moveRelocationNext(DataRefImpl &Rel) const {
  ++Rel.d.b;
}

template <class ELFT>
symbol_iterator
ELFObjectFile<ELFT>::getRelocationSymbol(DataRefImpl Rel) const {
  uint32_t symbolIdx;
  const Elf_Shdr *sec = getRelSection(Rel);
  if (sec->sh_type == ELF::SHT_REL)
    symbolIdx = getRel(Rel)->getSymbol(EF.isMips64EL());
  else
    symbolIdx = getRela(Rel)->getSymbol(EF.isMips64EL());
  if (!symbolIdx)
    return symbol_end();

  // FIXME: error check symbolIdx
  DataRefImpl SymbolData;
  SymbolData.d.a = sec->sh_link;
  SymbolData.d.b = symbolIdx;
  return symbol_iterator(SymbolRef(SymbolData, this));
}

template <class ELFT>
uint64_t ELFObjectFile<ELFT>::getRelocationOffset(DataRefImpl Rel) const {
  const Elf_Shdr *sec = getRelSection(Rel);
  if (sec->sh_type == ELF::SHT_REL)
    return getRel(Rel)->r_offset;

  return getRela(Rel)->r_offset;
}

template <class ELFT>
uint64_t ELFObjectFile<ELFT>::getRelocationType(DataRefImpl Rel) const {
  const Elf_Shdr *sec = getRelSection(Rel);
  if (sec->sh_type == ELF::SHT_REL)
    return getRel(Rel)->getType(EF.isMips64EL());
  else
    return getRela(Rel)->getType(EF.isMips64EL());
}

template <class ELFT>
StringRef ELFObjectFile<ELFT>::getRelocationTypeName(uint32_t Type) const {
  return getELFRelocationTypeName(EF.getHeader().e_machine, Type);
}

template <class ELFT>
void ELFObjectFile<ELFT>::getRelocationTypeName(
    DataRefImpl Rel, SmallVectorImpl<char> &Result) const {
  uint32_t type = getRelocationType(Rel);
  EF.getRelocationTypeName(type, Result);
}

template <class ELFT>
Expected<int64_t>
ELFObjectFile<ELFT>::getRelocationAddend(DataRefImpl Rel) const {
  if (getRelSection(Rel)->sh_type != ELF::SHT_RELA)
    return createError("Section is not SHT_RELA");
  return (int64_t)getRela(Rel)->r_addend;
}

template <class ELFT>
const typename ELFObjectFile<ELFT>::Elf_Rel *
ELFObjectFile<ELFT>::getRel(DataRefImpl Rel) const {
  assert(getRelSection(Rel)->sh_type == ELF::SHT_REL);
  auto Ret = EF.template getEntry<Elf_Rel>(Rel.d.a, Rel.d.b);
  if (!Ret)
    report_fatal_error(Twine(errorToErrorCode(Ret.takeError()).message()));
  return *Ret;
}

template <class ELFT>
const typename ELFObjectFile<ELFT>::Elf_Rela *
ELFObjectFile<ELFT>::getRela(DataRefImpl Rela) const {
  assert(getRelSection(Rela)->sh_type == ELF::SHT_RELA);
  auto Ret = EF.template getEntry<Elf_Rela>(Rela.d.a, Rela.d.b);
  if (!Ret)
    report_fatal_error(Twine(errorToErrorCode(Ret.takeError()).message()));
  return *Ret;
}

template <class ELFT>
Expected<ELFObjectFile<ELFT>>
ELFObjectFile<ELFT>::create(MemoryBufferRef Object, bool InitContent) {
  auto EFOrErr = ELFFile<ELFT>::create(Object.getBuffer());
  if (Error E = EFOrErr.takeError())
    return std::move(E);

  ELFObjectFile<ELFT> Obj = {Object, std::move(*EFOrErr), nullptr, nullptr,
                             nullptr};
  if (InitContent)
    if (Error E = Obj.initContent())
      return std::move(E);
  return std::move(Obj);
}

template <class ELFT>
ELFObjectFile<ELFT>::ELFObjectFile(MemoryBufferRef Object, ELFFile<ELFT> EF,
                                   const Elf_Shdr *DotDynSymSec,
                                   const Elf_Shdr *DotSymtabSec,
                                   const Elf_Shdr *DotSymtabShndx)
    : ELFObjectFileBase(
          getELFType(ELFT::TargetEndianness == support::little, ELFT::Is64Bits),
          Object),
      EF(EF), DotDynSymSec(DotDynSymSec), DotSymtabSec(DotSymtabSec),
      DotSymtabShndxSec(DotSymtabShndx) {}

template <class ELFT>
ELFObjectFile<ELFT>::ELFObjectFile(ELFObjectFile<ELFT> &&Other)
    : ELFObjectFile(Other.Data, Other.EF, Other.DotDynSymSec,
                    Other.DotSymtabSec, Other.DotSymtabShndxSec) {}

template <class ELFT>
basic_symbol_iterator ELFObjectFile<ELFT>::symbol_begin() const {
  DataRefImpl Sym =
      toDRI(DotSymtabSec,
            DotSymtabSec && DotSymtabSec->sh_size >= sizeof(Elf_Sym) ? 1 : 0);
  return basic_symbol_iterator(SymbolRef(Sym, this));
}

template <class ELFT>
basic_symbol_iterator ELFObjectFile<ELFT>::symbol_end() const {
  const Elf_Shdr *SymTab = DotSymtabSec;
  if (!SymTab)
    return symbol_begin();
  DataRefImpl Sym = toDRI(SymTab, SymTab->sh_size / sizeof(Elf_Sym));
  return basic_symbol_iterator(SymbolRef(Sym, this));
}

template <class ELFT>
elf_symbol_iterator ELFObjectFile<ELFT>::dynamic_symbol_begin() const {
  if (!DotDynSymSec || DotDynSymSec->sh_size < sizeof(Elf_Sym))
    // Ignore errors here where the dynsym is empty or sh_size less than the
    // size of one symbol. These should be handled elsewhere.
    return symbol_iterator(SymbolRef(toDRI(DotDynSymSec, 0), this));
  // Skip 0-index NULL symbol.
  return symbol_iterator(SymbolRef(toDRI(DotDynSymSec, 1), this));
}

template <class ELFT>
elf_symbol_iterator ELFObjectFile<ELFT>::dynamic_symbol_end() const {
  const Elf_Shdr *SymTab = DotDynSymSec;
  if (!SymTab)
    return dynamic_symbol_begin();
  DataRefImpl Sym = toDRI(SymTab, SymTab->sh_size / sizeof(Elf_Sym));
  return basic_symbol_iterator(SymbolRef(Sym, this));
}

template <class ELFT>
section_iterator ELFObjectFile<ELFT>::section_begin() const {
  auto SectionsOrErr = EF.sections();
  if (!SectionsOrErr)
    return section_iterator(SectionRef());
  return section_iterator(SectionRef(toDRI((*SectionsOrErr).begin()), this));
}

template <class ELFT>
section_iterator ELFObjectFile<ELFT>::section_end() const {
  auto SectionsOrErr = EF.sections();
  if (!SectionsOrErr)
    return section_iterator(SectionRef());
  return section_iterator(SectionRef(toDRI((*SectionsOrErr).end()), this));
}

template <class ELFT>
uint8_t ELFObjectFile<ELFT>::getBytesInAddress() const {
  return ELFT::Is64Bits ? 8 : 4;
}

template <class ELFT>
StringRef ELFObjectFile<ELFT>::getFileFormatName() const {
  constexpr bool IsLittleEndian = ELFT::TargetEndianness == support::little;
  switch (EF.getHeader().e_ident[ELF::EI_CLASS]) {
  case ELF::ELFCLASS32:
    switch (EF.getHeader().e_machine) {
    case ELF::EM_68K:
      return "elf32-m68k";
    case ELF::EM_386:
      return "elf32-i386";
    case ELF::EM_IAMCU:
      return "elf32-iamcu";
    case ELF::EM_X86_64:
      return "elf32-x86-64";
    case ELF::EM_ARM:
      return (IsLittleEndian ? "elf32-littlearm" : "elf32-bigarm");
    case ELF::EM_AVR:
      return "elf32-avr";
    case ELF::EM_HEXAGON:
      return "elf32-hexagon";
    case ELF::EM_LANAI:
      return "elf32-lanai";
    case ELF::EM_MIPS:
      return "elf32-mips";
    case ELF::EM_MOS:
     return "elf32-mos";
    case ELF::EM_MSP430:
      return "elf32-msp430";
    case ELF::EM_PPC:
      return (IsLittleEndian ? "elf32-powerpcle" : "elf32-powerpc");
    case ELF::EM_RISCV:
      return "elf32-littleriscv";
    case ELF::EM_CSKY:
      return "elf32-csky";
    case ELF::EM_SPARC:
    case ELF::EM_SPARC32PLUS:
      return "elf32-sparc";
    case ELF::EM_AMDGPU:
      return "elf32-amdgpu";
    case ELF::EM_LOONGARCH:
      return "elf32-loongarch";
    default:
      return "elf32-unknown";
    }
  case ELF::ELFCLASS64:
    switch (EF.getHeader().e_machine) {
    case ELF::EM_386:
      return "elf64-i386";
    case ELF::EM_X86_64:
      return "elf64-x86-64";
    case ELF::EM_AARCH64:
      return (IsLittleEndian ? "elf64-littleaarch64" : "elf64-bigaarch64");
    case ELF::EM_PPC64:
      return (IsLittleEndian ? "elf64-powerpcle" : "elf64-powerpc");
    case ELF::EM_RISCV:
      return "elf64-littleriscv";
    case ELF::EM_S390:
      return "elf64-s390";
    case ELF::EM_SPARCV9:
      return "elf64-sparc";
    case ELF::EM_MIPS:
      return "elf64-mips";
    case ELF::EM_AMDGPU:
      return "elf64-amdgpu";
    case ELF::EM_BPF:
      return "elf64-bpf";
    case ELF::EM_VE:
      return "elf64-ve";
    case ELF::EM_LOONGARCH:
      return "elf64-loongarch";
    default:
      return "elf64-unknown";
    }
  default:
    // FIXME: Proper error handling.
    report_fatal_error("Invalid ELFCLASS!");
  }
}

template <class ELFT> Triple::ArchType ELFObjectFile<ELFT>::getArch() const {
  bool IsLittleEndian = ELFT::TargetEndianness == support::little;
  switch (EF.getHeader().e_machine) {
  case ELF::EM_68K:
    return Triple::m68k;
  case ELF::EM_386:
  case ELF::EM_IAMCU:
    return Triple::x86;
  case ELF::EM_X86_64:
    return Triple::x86_64;
  case ELF::EM_AARCH64:
    return IsLittleEndian ? Triple::aarch64 : Triple::aarch64_be;
  case ELF::EM_ARM:
    return Triple::arm;
  case ELF::EM_AVR:
    return Triple::avr;
  case ELF::EM_HEXAGON:
    return Triple::hexagon;
  case ELF::EM_LANAI:
    return Triple::lanai;
  case ELF::EM_MIPS:
    switch (EF.getHeader().e_ident[ELF::EI_CLASS]) {
    case ELF::ELFCLASS32:
      return IsLittleEndian ? Triple::mipsel : Triple::mips;
    case ELF::ELFCLASS64:
      return IsLittleEndian ? Triple::mips64el : Triple::mips64;
    default:
      report_fatal_error("Invalid ELFCLASS!");
    }
  case ELF::EM_MOS:
    return Triple::mos;
  case ELF::EM_MSP430:
    return Triple::msp430;
  case ELF::EM_PPC:
    return IsLittleEndian ? Triple::ppcle : Triple::ppc;
  case ELF::EM_PPC64:
    return IsLittleEndian ? Triple::ppc64le : Triple::ppc64;
  case ELF::EM_RISCV:
    switch (EF.getHeader().e_ident[ELF::EI_CLASS]) {
    case ELF::ELFCLASS32:
      return Triple::riscv32;
    case ELF::ELFCLASS64:
      return Triple::riscv64;
    default:
      report_fatal_error("Invalid ELFCLASS!");
    }
  case ELF::EM_S390:
    return Triple::systemz;

  case ELF::EM_SPARC:
  case ELF::EM_SPARC32PLUS:
    return IsLittleEndian ? Triple::sparcel : Triple::sparc;
  case ELF::EM_SPARCV9:
    return Triple::sparcv9;

  case ELF::EM_AMDGPU: {
    if (!IsLittleEndian)
      return Triple::UnknownArch;

    unsigned MACH = EF.getHeader().e_flags & ELF::EF_AMDGPU_MACH;
    if (MACH >= ELF::EF_AMDGPU_MACH_R600_FIRST &&
        MACH <= ELF::EF_AMDGPU_MACH_R600_LAST)
      return Triple::r600;
    if (MACH >= ELF::EF_AMDGPU_MACH_AMDGCN_FIRST &&
        MACH <= ELF::EF_AMDGPU_MACH_AMDGCN_LAST)
      return Triple::amdgcn;

    return Triple::UnknownArch;
  }

  case ELF::EM_BPF:
    return IsLittleEndian ? Triple::bpfel : Triple::bpfeb;

  case ELF::EM_VE:
    return Triple::ve;
  case ELF::EM_CSKY:
    return Triple::csky;

  case ELF::EM_LOONGARCH:
    switch (EF.getHeader().e_ident[ELF::EI_CLASS]) {
    case ELF::ELFCLASS32:
      return Triple::loongarch32;
    case ELF::ELFCLASS64:
      return Triple::loongarch64;
    default:
      report_fatal_error("Invalid ELFCLASS!");
    }

  default:
    return Triple::UnknownArch;
  }
}

template <class ELFT>
Expected<uint64_t> ELFObjectFile<ELFT>::getStartAddress() const {
  return EF.getHeader().e_entry;
}

template <class ELFT>
ELFObjectFileBase::elf_symbol_iterator_range
ELFObjectFile<ELFT>::getDynamicSymbolIterators() const {
  return make_range(dynamic_symbol_begin(), dynamic_symbol_end());
}

template <class ELFT> bool ELFObjectFile<ELFT>::isRelocatableObject() const {
  return EF.getHeader().e_type == ELF::ET_REL;
}

} // end namespace object
} // end namespace llvm

#endif // LLVM_OBJECT_ELFOBJECTFILE_H<|MERGE_RESOLUTION|>--- conflicted
+++ resolved
@@ -56,11 +56,8 @@
   SubtargetFeatures getMIPSFeatures() const;
   SubtargetFeatures getARMFeatures() const;
   SubtargetFeatures getRISCVFeatures() const;
-<<<<<<< HEAD
   SubtargetFeatures getMOSFeatures() const;
-=======
   SubtargetFeatures getLoongArchFeatures() const;
->>>>>>> 8ff4d218
 
   StringRef getAMDGPUCPUName() const;
 
