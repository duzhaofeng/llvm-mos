//===--- SemaDeclAttr.cpp - Declaration Attribute Handling ----------------===//
//
// Part of the LLVM Project, under the Apache License v2.0 with LLVM Exceptions.
// See https://llvm.org/LICENSE.txt for license information.
// SPDX-License-Identifier: Apache-2.0 WITH LLVM-exception
//
//===----------------------------------------------------------------------===//
//
//  This file implements decl-related attribute processing.
//
//===----------------------------------------------------------------------===//

#include "clang/AST/ASTConsumer.h"
#include "clang/AST/ASTContext.h"
#include "clang/AST/ASTMutationListener.h"
#include "clang/AST/CXXInheritance.h"
#include "clang/AST/DeclCXX.h"
#include "clang/AST/DeclObjC.h"
#include "clang/AST/DeclTemplate.h"
#include "clang/AST/Expr.h"
#include "clang/AST/ExprCXX.h"
#include "clang/AST/Mangle.h"
#include "clang/AST/RecursiveASTVisitor.h"
#include "clang/AST/Type.h"
#include "clang/Basic/CharInfo.h"
#include "clang/Basic/Cuda.h"
#include "clang/Basic/DarwinSDKInfo.h"
#include "clang/Basic/HLSLRuntime.h"
#include "clang/Basic/LangOptions.h"
#include "clang/Basic/SourceLocation.h"
#include "clang/Basic/SourceManager.h"
#include "clang/Basic/TargetBuiltins.h"
#include "clang/Basic/TargetInfo.h"
#include "clang/Lex/Preprocessor.h"
#include "clang/Sema/DeclSpec.h"
#include "clang/Sema/DelayedDiagnostic.h"
#include "clang/Sema/Initialization.h"
#include "clang/Sema/Lookup.h"
#include "clang/Sema/ParsedAttr.h"
#include "clang/Sema/Scope.h"
#include "clang/Sema/ScopeInfo.h"
#include "clang/Sema/SemaInternal.h"
#include "llvm/ADT/STLExtras.h"
#include "llvm/ADT/StringExtras.h"
#include "llvm/IR/Assumptions.h"
#include "llvm/MC/MCSectionMachO.h"
#include "llvm/Support/Error.h"
#include "llvm/Support/MathExtras.h"
#include "llvm/Support/raw_ostream.h"
#include <optional>

using namespace clang;
using namespace sema;

namespace AttributeLangSupport {
  enum LANG {
    C,
    Cpp,
    ObjC
  };
} // end namespace AttributeLangSupport

//===----------------------------------------------------------------------===//
//  Helper functions
//===----------------------------------------------------------------------===//

/// isFunctionOrMethod - Return true if the given decl has function
/// type (function or function-typed variable) or an Objective-C
/// method.
static bool isFunctionOrMethod(const Decl *D) {
  return (D->getFunctionType() != nullptr) || isa<ObjCMethodDecl>(D);
}

/// Return true if the given decl has function type (function or
/// function-typed variable) or an Objective-C method or a block.
static bool isFunctionOrMethodOrBlock(const Decl *D) {
  return isFunctionOrMethod(D) || isa<BlockDecl>(D);
}

/// Return true if the given decl has a declarator that should have
/// been processed by Sema::GetTypeForDeclarator.
static bool hasDeclarator(const Decl *D) {
  // In some sense, TypedefDecl really *ought* to be a DeclaratorDecl.
  return isa<DeclaratorDecl>(D) || isa<BlockDecl>(D) || isa<TypedefNameDecl>(D) ||
         isa<ObjCPropertyDecl>(D);
}

/// hasFunctionProto - Return true if the given decl has a argument
/// information. This decl should have already passed
/// isFunctionOrMethod or isFunctionOrMethodOrBlock.
static bool hasFunctionProto(const Decl *D) {
  if (const FunctionType *FnTy = D->getFunctionType())
    return isa<FunctionProtoType>(FnTy);
  return isa<ObjCMethodDecl>(D) || isa<BlockDecl>(D);
}

/// getFunctionOrMethodNumParams - Return number of function or method
/// parameters. It is an error to call this on a K&R function (use
/// hasFunctionProto first).
static unsigned getFunctionOrMethodNumParams(const Decl *D) {
  if (const FunctionType *FnTy = D->getFunctionType())
    return cast<FunctionProtoType>(FnTy)->getNumParams();
  if (const auto *BD = dyn_cast<BlockDecl>(D))
    return BD->getNumParams();
  return cast<ObjCMethodDecl>(D)->param_size();
}

static const ParmVarDecl *getFunctionOrMethodParam(const Decl *D,
                                                   unsigned Idx) {
  if (const auto *FD = dyn_cast<FunctionDecl>(D))
    return FD->getParamDecl(Idx);
  if (const auto *MD = dyn_cast<ObjCMethodDecl>(D))
    return MD->getParamDecl(Idx);
  if (const auto *BD = dyn_cast<BlockDecl>(D))
    return BD->getParamDecl(Idx);
  return nullptr;
}

static QualType getFunctionOrMethodParamType(const Decl *D, unsigned Idx) {
  if (const FunctionType *FnTy = D->getFunctionType())
    return cast<FunctionProtoType>(FnTy)->getParamType(Idx);
  if (const auto *BD = dyn_cast<BlockDecl>(D))
    return BD->getParamDecl(Idx)->getType();

  return cast<ObjCMethodDecl>(D)->parameters()[Idx]->getType();
}

static SourceRange getFunctionOrMethodParamRange(const Decl *D, unsigned Idx) {
  if (auto *PVD = getFunctionOrMethodParam(D, Idx))
    return PVD->getSourceRange();
  return SourceRange();
}

static QualType getFunctionOrMethodResultType(const Decl *D) {
  if (const FunctionType *FnTy = D->getFunctionType())
    return FnTy->getReturnType();
  return cast<ObjCMethodDecl>(D)->getReturnType();
}

static SourceRange getFunctionOrMethodResultSourceRange(const Decl *D) {
  if (const auto *FD = dyn_cast<FunctionDecl>(D))
    return FD->getReturnTypeSourceRange();
  if (const auto *MD = dyn_cast<ObjCMethodDecl>(D))
    return MD->getReturnTypeSourceRange();
  return SourceRange();
}

static bool isFunctionOrMethodVariadic(const Decl *D) {
  if (const FunctionType *FnTy = D->getFunctionType())
    return cast<FunctionProtoType>(FnTy)->isVariadic();
  if (const auto *BD = dyn_cast<BlockDecl>(D))
    return BD->isVariadic();
  return cast<ObjCMethodDecl>(D)->isVariadic();
}

static bool isInstanceMethod(const Decl *D) {
  if (const auto *MethodDecl = dyn_cast<CXXMethodDecl>(D))
    return MethodDecl->isInstance();
  return false;
}

static inline bool isNSStringType(QualType T, ASTContext &Ctx,
                                  bool AllowNSAttributedString = false) {
  const auto *PT = T->getAs<ObjCObjectPointerType>();
  if (!PT)
    return false;

  ObjCInterfaceDecl *Cls = PT->getObjectType()->getInterface();
  if (!Cls)
    return false;

  IdentifierInfo* ClsName = Cls->getIdentifier();

  if (AllowNSAttributedString &&
      ClsName == &Ctx.Idents.get("NSAttributedString"))
    return true;
  // FIXME: Should we walk the chain of classes?
  return ClsName == &Ctx.Idents.get("NSString") ||
         ClsName == &Ctx.Idents.get("NSMutableString");
}

static inline bool isCFStringType(QualType T, ASTContext &Ctx) {
  const auto *PT = T->getAs<PointerType>();
  if (!PT)
    return false;

  const auto *RT = PT->getPointeeType()->getAs<RecordType>();
  if (!RT)
    return false;

  const RecordDecl *RD = RT->getDecl();
  if (RD->getTagKind() != TTK_Struct)
    return false;

  return RD->getIdentifier() == &Ctx.Idents.get("__CFString");
}

static unsigned getNumAttributeArgs(const ParsedAttr &AL) {
  // FIXME: Include the type in the argument list.
  return AL.getNumArgs() + AL.hasParsedType();
}

/// A helper function to provide Attribute Location for the Attr types
/// AND the ParsedAttr.
template <typename AttrInfo>
static std::enable_if_t<std::is_base_of_v<Attr, AttrInfo>, SourceLocation>
getAttrLoc(const AttrInfo &AL) {
  return AL.getLocation();
}
static SourceLocation getAttrLoc(const ParsedAttr &AL) { return AL.getLoc(); }

/// If Expr is a valid integer constant, get the value of the integer
/// expression and return success or failure. May output an error.
///
/// Negative argument is implicitly converted to unsigned, unless
/// \p StrictlyUnsigned is true.
template <typename AttrInfo>
static bool checkUInt32Argument(Sema &S, const AttrInfo &AI, const Expr *Expr,
                                uint32_t &Val, unsigned Idx = UINT_MAX,
                                bool StrictlyUnsigned = false) {
  std::optional<llvm::APSInt> I = llvm::APSInt(32);
  if (Expr->isTypeDependent() ||
      !(I = Expr->getIntegerConstantExpr(S.Context))) {
    if (Idx != UINT_MAX)
      S.Diag(getAttrLoc(AI), diag::err_attribute_argument_n_type)
          << &AI << Idx << AANT_ArgumentIntegerConstant
          << Expr->getSourceRange();
    else
      S.Diag(getAttrLoc(AI), diag::err_attribute_argument_type)
          << &AI << AANT_ArgumentIntegerConstant << Expr->getSourceRange();
    return false;
  }

  if (!I->isIntN(32)) {
    S.Diag(Expr->getExprLoc(), diag::err_ice_too_large)
        << toString(*I, 10, false) << 32 << /* Unsigned */ 1;
    return false;
  }

  if (StrictlyUnsigned && I->isSigned() && I->isNegative()) {
    S.Diag(getAttrLoc(AI), diag::err_attribute_requires_positive_integer)
        << &AI << /*non-negative*/ 1;
    return false;
  }

  Val = (uint32_t)I->getZExtValue();
  return true;
}

/// Wrapper around checkUInt32Argument, with an extra check to be sure
/// that the result will fit into a regular (signed) int. All args have the same
/// purpose as they do in checkUInt32Argument.
template <typename AttrInfo>
static bool checkPositiveIntArgument(Sema &S, const AttrInfo &AI, const Expr *Expr,
                                     int &Val, unsigned Idx = UINT_MAX) {
  uint32_t UVal;
  if (!checkUInt32Argument(S, AI, Expr, UVal, Idx))
    return false;

  if (UVal > (uint32_t)std::numeric_limits<int>::max()) {
    llvm::APSInt I(32); // for toString
    I = UVal;
    S.Diag(Expr->getExprLoc(), diag::err_ice_too_large)
        << toString(I, 10, false) << 32 << /* Unsigned */ 0;
    return false;
  }

  Val = UVal;
  return true;
}

/// Diagnose mutually exclusive attributes when present on a given
/// declaration. Returns true if diagnosed.
template <typename AttrTy>
static bool checkAttrMutualExclusion(Sema &S, Decl *D, const ParsedAttr &AL) {
  if (const auto *A = D->getAttr<AttrTy>()) {
    S.Diag(AL.getLoc(), diag::err_attributes_are_not_compatible)
        << AL << A
        << (AL.isRegularKeywordAttribute() || A->isRegularKeywordAttribute());
    S.Diag(A->getLocation(), diag::note_conflicting_attribute);
    return true;
  }
  return false;
}

template <typename AttrTy>
static bool checkAttrMutualExclusion(Sema &S, Decl *D, const Attr &AL) {
  if (const auto *A = D->getAttr<AttrTy>()) {
    S.Diag(AL.getLocation(), diag::err_attributes_are_not_compatible)
        << &AL << A
        << (AL.isRegularKeywordAttribute() || A->isRegularKeywordAttribute());
    S.Diag(A->getLocation(), diag::note_conflicting_attribute);
    return true;
  }
  return false;
}

/// Check if IdxExpr is a valid parameter index for a function or
/// instance method D.  May output an error.
///
/// \returns true if IdxExpr is a valid index.
template <typename AttrInfo>
static bool checkFunctionOrMethodParameterIndex(
    Sema &S, const Decl *D, const AttrInfo &AI, unsigned AttrArgNum,
    const Expr *IdxExpr, ParamIdx &Idx, bool CanIndexImplicitThis = false) {
  assert(isFunctionOrMethodOrBlock(D));

  // In C++ the implicit 'this' function parameter also counts.
  // Parameters are counted from one.
  bool HP = hasFunctionProto(D);
  bool HasImplicitThisParam = isInstanceMethod(D);
  bool IV = HP && isFunctionOrMethodVariadic(D);
  unsigned NumParams =
      (HP ? getFunctionOrMethodNumParams(D) : 0) + HasImplicitThisParam;

  std::optional<llvm::APSInt> IdxInt;
  if (IdxExpr->isTypeDependent() ||
      !(IdxInt = IdxExpr->getIntegerConstantExpr(S.Context))) {
    S.Diag(getAttrLoc(AI), diag::err_attribute_argument_n_type)
        << &AI << AttrArgNum << AANT_ArgumentIntegerConstant
        << IdxExpr->getSourceRange();
    return false;
  }

  unsigned IdxSource = IdxInt->getLimitedValue(UINT_MAX);
  if (IdxSource < 1 || (!IV && IdxSource > NumParams)) {
    S.Diag(getAttrLoc(AI), diag::err_attribute_argument_out_of_bounds)
        << &AI << AttrArgNum << IdxExpr->getSourceRange();
    return false;
  }
  if (HasImplicitThisParam && !CanIndexImplicitThis) {
    if (IdxSource == 1) {
      S.Diag(getAttrLoc(AI), diag::err_attribute_invalid_implicit_this_argument)
          << &AI << IdxExpr->getSourceRange();
      return false;
    }
  }

  Idx = ParamIdx(IdxSource, D);
  return true;
}

/// Check if the argument \p E is a ASCII string literal. If not emit an error
/// and return false, otherwise set \p Str to the value of the string literal
/// and return true.
bool Sema::checkStringLiteralArgumentAttr(const AttributeCommonInfo &CI,
                                          const Expr *E, StringRef &Str,
                                          SourceLocation *ArgLocation) {
  const auto *Literal = dyn_cast<StringLiteral>(E->IgnoreParenCasts());
  if (ArgLocation)
    *ArgLocation = E->getBeginLoc();

  if (!Literal || (!Literal->isUnevaluated() && !Literal->isOrdinary())) {
    Diag(E->getBeginLoc(), diag::err_attribute_argument_type)
        << CI << AANT_ArgumentString;
    return false;
  }

  Str = Literal->getString();
  return true;
}

/// Check if the argument \p ArgNum of \p Attr is a ASCII string literal.
/// If not emit an error and return false. If the argument is an identifier it
/// will emit an error with a fixit hint and treat it as if it was a string
/// literal.
bool Sema::checkStringLiteralArgumentAttr(const ParsedAttr &AL, unsigned ArgNum,
                                          StringRef &Str,
                                          SourceLocation *ArgLocation) {
  // Look for identifiers. If we have one emit a hint to fix it to a literal.
  if (AL.isArgIdent(ArgNum)) {
    IdentifierLoc *Loc = AL.getArgAsIdent(ArgNum);
    Diag(Loc->Loc, diag::err_attribute_argument_type)
        << AL << AANT_ArgumentString
        << FixItHint::CreateInsertion(Loc->Loc, "\"")
        << FixItHint::CreateInsertion(getLocForEndOfToken(Loc->Loc), "\"");
    Str = Loc->Ident->getName();
    if (ArgLocation)
      *ArgLocation = Loc->Loc;
    return true;
  }

  // Now check for an actual string literal.
  Expr *ArgExpr = AL.getArgAsExpr(ArgNum);
  const auto *Literal = dyn_cast<StringLiteral>(ArgExpr->IgnoreParenCasts());
  if (ArgLocation)
    *ArgLocation = ArgExpr->getBeginLoc();

  if (!Literal || (!Literal->isUnevaluated() && !Literal->isOrdinary())) {
    Diag(ArgExpr->getBeginLoc(), diag::err_attribute_argument_type)
        << AL << AANT_ArgumentString;
    return false;
  }
  Str = Literal->getString();
  return checkStringLiteralArgumentAttr(AL, ArgExpr, Str, ArgLocation);
}

/// Applies the given attribute to the Decl without performing any
/// additional semantic checking.
template <typename AttrType>
static void handleSimpleAttribute(Sema &S, Decl *D,
                                  const AttributeCommonInfo &CI) {
  D->addAttr(::new (S.Context) AttrType(S.Context, CI));
}

template <typename... DiagnosticArgs>
static const Sema::SemaDiagnosticBuilder&
appendDiagnostics(const Sema::SemaDiagnosticBuilder &Bldr) {
  return Bldr;
}

template <typename T, typename... DiagnosticArgs>
static const Sema::SemaDiagnosticBuilder&
appendDiagnostics(const Sema::SemaDiagnosticBuilder &Bldr, T &&ExtraArg,
                  DiagnosticArgs &&... ExtraArgs) {
  return appendDiagnostics(Bldr << std::forward<T>(ExtraArg),
                           std::forward<DiagnosticArgs>(ExtraArgs)...);
}

/// Add an attribute @c AttrType to declaration @c D, provided that
/// @c PassesCheck is true.
/// Otherwise, emit diagnostic @c DiagID, passing in all parameters
/// specified in @c ExtraArgs.
template <typename AttrType, typename... DiagnosticArgs>
static void handleSimpleAttributeOrDiagnose(Sema &S, Decl *D,
                                            const AttributeCommonInfo &CI,
                                            bool PassesCheck, unsigned DiagID,
                                            DiagnosticArgs &&... ExtraArgs) {
  if (!PassesCheck) {
    Sema::SemaDiagnosticBuilder DB = S.Diag(D->getBeginLoc(), DiagID);
    appendDiagnostics(DB, std::forward<DiagnosticArgs>(ExtraArgs)...);
    return;
  }
  handleSimpleAttribute<AttrType>(S, D, CI);
}

/// Check if the passed-in expression is of type int or bool.
static bool isIntOrBool(Expr *Exp) {
  QualType QT = Exp->getType();
  return QT->isBooleanType() || QT->isIntegerType();
}


// Check to see if the type is a smart pointer of some kind.  We assume
// it's a smart pointer if it defines both operator-> and operator*.
static bool threadSafetyCheckIsSmartPointer(Sema &S, const RecordType* RT) {
  auto IsOverloadedOperatorPresent = [&S](const RecordDecl *Record,
                                          OverloadedOperatorKind Op) {
    DeclContextLookupResult Result =
        Record->lookup(S.Context.DeclarationNames.getCXXOperatorName(Op));
    return !Result.empty();
  };

  const RecordDecl *Record = RT->getDecl();
  bool foundStarOperator = IsOverloadedOperatorPresent(Record, OO_Star);
  bool foundArrowOperator = IsOverloadedOperatorPresent(Record, OO_Arrow);
  if (foundStarOperator && foundArrowOperator)
    return true;

  const CXXRecordDecl *CXXRecord = dyn_cast<CXXRecordDecl>(Record);
  if (!CXXRecord)
    return false;

  for (const auto &BaseSpecifier : CXXRecord->bases()) {
    if (!foundStarOperator)
      foundStarOperator = IsOverloadedOperatorPresent(
          BaseSpecifier.getType()->getAsRecordDecl(), OO_Star);
    if (!foundArrowOperator)
      foundArrowOperator = IsOverloadedOperatorPresent(
          BaseSpecifier.getType()->getAsRecordDecl(), OO_Arrow);
  }

  if (foundStarOperator && foundArrowOperator)
    return true;

  return false;
}

/// Check if passed in Decl is a pointer type.
/// Note that this function may produce an error message.
/// \return true if the Decl is a pointer type; false otherwise
static bool threadSafetyCheckIsPointer(Sema &S, const Decl *D,
                                       const ParsedAttr &AL) {
  const auto *VD = cast<ValueDecl>(D);
  QualType QT = VD->getType();
  if (QT->isAnyPointerType())
    return true;

  if (const auto *RT = QT->getAs<RecordType>()) {
    // If it's an incomplete type, it could be a smart pointer; skip it.
    // (We don't want to force template instantiation if we can avoid it,
    // since that would alter the order in which templates are instantiated.)
    if (RT->isIncompleteType())
      return true;

    if (threadSafetyCheckIsSmartPointer(S, RT))
      return true;
  }

  S.Diag(AL.getLoc(), diag::warn_thread_attribute_decl_not_pointer) << AL << QT;
  return false;
}

/// Checks that the passed in QualType either is of RecordType or points
/// to RecordType. Returns the relevant RecordType, null if it does not exit.
static const RecordType *getRecordType(QualType QT) {
  if (const auto *RT = QT->getAs<RecordType>())
    return RT;

  // Now check if we point to record type.
  if (const auto *PT = QT->getAs<PointerType>())
    return PT->getPointeeType()->getAs<RecordType>();

  return nullptr;
}

template <typename AttrType>
static bool checkRecordDeclForAttr(const RecordDecl *RD) {
  // Check if the record itself has the attribute.
  if (RD->hasAttr<AttrType>())
    return true;

  // Else check if any base classes have the attribute.
  if (const auto *CRD = dyn_cast<CXXRecordDecl>(RD)) {
    if (!CRD->forallBases([](const CXXRecordDecl *Base) {
          return !Base->hasAttr<AttrType>();
        }))
      return true;
  }
  return false;
}

static bool checkRecordTypeForCapability(Sema &S, QualType Ty) {
  const RecordType *RT = getRecordType(Ty);

  if (!RT)
    return false;

  // Don't check for the capability if the class hasn't been defined yet.
  if (RT->isIncompleteType())
    return true;

  // Allow smart pointers to be used as capability objects.
  // FIXME -- Check the type that the smart pointer points to.
  if (threadSafetyCheckIsSmartPointer(S, RT))
    return true;

  return checkRecordDeclForAttr<CapabilityAttr>(RT->getDecl());
}

static bool checkTypedefTypeForCapability(QualType Ty) {
  const auto *TD = Ty->getAs<TypedefType>();
  if (!TD)
    return false;

  TypedefNameDecl *TN = TD->getDecl();
  if (!TN)
    return false;

  return TN->hasAttr<CapabilityAttr>();
}

static bool typeHasCapability(Sema &S, QualType Ty) {
  if (checkTypedefTypeForCapability(Ty))
    return true;

  if (checkRecordTypeForCapability(S, Ty))
    return true;

  return false;
}

static bool isCapabilityExpr(Sema &S, const Expr *Ex) {
  // Capability expressions are simple expressions involving the boolean logic
  // operators &&, || or !, a simple DeclRefExpr, CastExpr or a ParenExpr. Once
  // a DeclRefExpr is found, its type should be checked to determine whether it
  // is a capability or not.

  if (const auto *E = dyn_cast<CastExpr>(Ex))
    return isCapabilityExpr(S, E->getSubExpr());
  else if (const auto *E = dyn_cast<ParenExpr>(Ex))
    return isCapabilityExpr(S, E->getSubExpr());
  else if (const auto *E = dyn_cast<UnaryOperator>(Ex)) {
    if (E->getOpcode() == UO_LNot || E->getOpcode() == UO_AddrOf ||
        E->getOpcode() == UO_Deref)
      return isCapabilityExpr(S, E->getSubExpr());
    return false;
  } else if (const auto *E = dyn_cast<BinaryOperator>(Ex)) {
    if (E->getOpcode() == BO_LAnd || E->getOpcode() == BO_LOr)
      return isCapabilityExpr(S, E->getLHS()) &&
             isCapabilityExpr(S, E->getRHS());
    return false;
  }

  return typeHasCapability(S, Ex->getType());
}

/// Checks that all attribute arguments, starting from Sidx, resolve to
/// a capability object.
/// \param Sidx The attribute argument index to start checking with.
/// \param ParamIdxOk Whether an argument can be indexing into a function
/// parameter list.
static void checkAttrArgsAreCapabilityObjs(Sema &S, Decl *D,
                                           const ParsedAttr &AL,
                                           SmallVectorImpl<Expr *> &Args,
                                           unsigned Sidx = 0,
                                           bool ParamIdxOk = false) {
  if (Sidx == AL.getNumArgs()) {
    // If we don't have any capability arguments, the attribute implicitly
    // refers to 'this'. So we need to make sure that 'this' exists, i.e. we're
    // a non-static method, and that the class is a (scoped) capability.
    const auto *MD = dyn_cast<const CXXMethodDecl>(D);
    if (MD && !MD->isStatic()) {
      const CXXRecordDecl *RD = MD->getParent();
      // FIXME -- need to check this again on template instantiation
      if (!checkRecordDeclForAttr<CapabilityAttr>(RD) &&
          !checkRecordDeclForAttr<ScopedLockableAttr>(RD))
        S.Diag(AL.getLoc(),
               diag::warn_thread_attribute_not_on_capability_member)
            << AL << MD->getParent();
    } else {
      S.Diag(AL.getLoc(), diag::warn_thread_attribute_not_on_non_static_member)
          << AL;
    }
  }

  for (unsigned Idx = Sidx; Idx < AL.getNumArgs(); ++Idx) {
    Expr *ArgExp = AL.getArgAsExpr(Idx);

    if (ArgExp->isTypeDependent()) {
      // FIXME -- need to check this again on template instantiation
      Args.push_back(ArgExp);
      continue;
    }

    if (const auto *StrLit = dyn_cast<StringLiteral>(ArgExp)) {
      if (StrLit->getLength() == 0 ||
          (StrLit->isOrdinary() && StrLit->getString() == StringRef("*"))) {
        // Pass empty strings to the analyzer without warnings.
        // Treat "*" as the universal lock.
        Args.push_back(ArgExp);
        continue;
      }

      // We allow constant strings to be used as a placeholder for expressions
      // that are not valid C++ syntax, but warn that they are ignored.
      S.Diag(AL.getLoc(), diag::warn_thread_attribute_ignored) << AL;
      Args.push_back(ArgExp);
      continue;
    }

    QualType ArgTy = ArgExp->getType();

    // A pointer to member expression of the form  &MyClass::mu is treated
    // specially -- we need to look at the type of the member.
    if (const auto *UOp = dyn_cast<UnaryOperator>(ArgExp))
      if (UOp->getOpcode() == UO_AddrOf)
        if (const auto *DRE = dyn_cast<DeclRefExpr>(UOp->getSubExpr()))
          if (DRE->getDecl()->isCXXInstanceMember())
            ArgTy = DRE->getDecl()->getType();

    // First see if we can just cast to record type, or pointer to record type.
    const RecordType *RT = getRecordType(ArgTy);

    // Now check if we index into a record type function param.
    if(!RT && ParamIdxOk) {
      const auto *FD = dyn_cast<FunctionDecl>(D);
      const auto *IL = dyn_cast<IntegerLiteral>(ArgExp);
      if(FD && IL) {
        unsigned int NumParams = FD->getNumParams();
        llvm::APInt ArgValue = IL->getValue();
        uint64_t ParamIdxFromOne = ArgValue.getZExtValue();
        uint64_t ParamIdxFromZero = ParamIdxFromOne - 1;
        if (!ArgValue.isStrictlyPositive() || ParamIdxFromOne > NumParams) {
          S.Diag(AL.getLoc(),
                 diag::err_attribute_argument_out_of_bounds_extra_info)
              << AL << Idx + 1 << NumParams;
          continue;
        }
        ArgTy = FD->getParamDecl(ParamIdxFromZero)->getType();
      }
    }

    // If the type does not have a capability, see if the components of the
    // expression have capabilities. This allows for writing C code where the
    // capability may be on the type, and the expression is a capability
    // boolean logic expression. Eg) requires_capability(A || B && !C)
    if (!typeHasCapability(S, ArgTy) && !isCapabilityExpr(S, ArgExp))
      S.Diag(AL.getLoc(), diag::warn_thread_attribute_argument_not_lockable)
          << AL << ArgTy;

    Args.push_back(ArgExp);
  }
}

//===----------------------------------------------------------------------===//
// Attribute Implementations
//===----------------------------------------------------------------------===//

static void handlePtGuardedVarAttr(Sema &S, Decl *D, const ParsedAttr &AL) {
  if (!threadSafetyCheckIsPointer(S, D, AL))
    return;

  D->addAttr(::new (S.Context) PtGuardedVarAttr(S.Context, AL));
}

static bool checkGuardedByAttrCommon(Sema &S, Decl *D, const ParsedAttr &AL,
                                     Expr *&Arg) {
  SmallVector<Expr *, 1> Args;
  // check that all arguments are lockable objects
  checkAttrArgsAreCapabilityObjs(S, D, AL, Args);
  unsigned Size = Args.size();
  if (Size != 1)
    return false;

  Arg = Args[0];

  return true;
}

static void handleGuardedByAttr(Sema &S, Decl *D, const ParsedAttr &AL) {
  Expr *Arg = nullptr;
  if (!checkGuardedByAttrCommon(S, D, AL, Arg))
    return;

  D->addAttr(::new (S.Context) GuardedByAttr(S.Context, AL, Arg));
}

static void handlePtGuardedByAttr(Sema &S, Decl *D, const ParsedAttr &AL) {
  Expr *Arg = nullptr;
  if (!checkGuardedByAttrCommon(S, D, AL, Arg))
    return;

  if (!threadSafetyCheckIsPointer(S, D, AL))
    return;

  D->addAttr(::new (S.Context) PtGuardedByAttr(S.Context, AL, Arg));
}

static bool checkAcquireOrderAttrCommon(Sema &S, Decl *D, const ParsedAttr &AL,
                                        SmallVectorImpl<Expr *> &Args) {
  if (!AL.checkAtLeastNumArgs(S, 1))
    return false;

  // Check that this attribute only applies to lockable types.
  QualType QT = cast<ValueDecl>(D)->getType();
  if (!QT->isDependentType() && !typeHasCapability(S, QT)) {
    S.Diag(AL.getLoc(), diag::warn_thread_attribute_decl_not_lockable) << AL;
    return false;
  }

  // Check that all arguments are lockable objects.
  checkAttrArgsAreCapabilityObjs(S, D, AL, Args);
  if (Args.empty())
    return false;

  return true;
}

static void handleAcquiredAfterAttr(Sema &S, Decl *D, const ParsedAttr &AL) {
  SmallVector<Expr *, 1> Args;
  if (!checkAcquireOrderAttrCommon(S, D, AL, Args))
    return;

  Expr **StartArg = &Args[0];
  D->addAttr(::new (S.Context)
                 AcquiredAfterAttr(S.Context, AL, StartArg, Args.size()));
}

static void handleAcquiredBeforeAttr(Sema &S, Decl *D, const ParsedAttr &AL) {
  SmallVector<Expr *, 1> Args;
  if (!checkAcquireOrderAttrCommon(S, D, AL, Args))
    return;

  Expr **StartArg = &Args[0];
  D->addAttr(::new (S.Context)
                 AcquiredBeforeAttr(S.Context, AL, StartArg, Args.size()));
}

static bool checkLockFunAttrCommon(Sema &S, Decl *D, const ParsedAttr &AL,
                                   SmallVectorImpl<Expr *> &Args) {
  // zero or more arguments ok
  // check that all arguments are lockable objects
  checkAttrArgsAreCapabilityObjs(S, D, AL, Args, 0, /*ParamIdxOk=*/true);

  return true;
}

static void handleAssertSharedLockAttr(Sema &S, Decl *D, const ParsedAttr &AL) {
  SmallVector<Expr *, 1> Args;
  if (!checkLockFunAttrCommon(S, D, AL, Args))
    return;

  unsigned Size = Args.size();
  Expr **StartArg = Size == 0 ? nullptr : &Args[0];
  D->addAttr(::new (S.Context)
                 AssertSharedLockAttr(S.Context, AL, StartArg, Size));
}

static void handleAssertExclusiveLockAttr(Sema &S, Decl *D,
                                          const ParsedAttr &AL) {
  SmallVector<Expr *, 1> Args;
  if (!checkLockFunAttrCommon(S, D, AL, Args))
    return;

  unsigned Size = Args.size();
  Expr **StartArg = Size == 0 ? nullptr : &Args[0];
  D->addAttr(::new (S.Context)
                 AssertExclusiveLockAttr(S.Context, AL, StartArg, Size));
}

/// Checks to be sure that the given parameter number is in bounds, and
/// is an integral type. Will emit appropriate diagnostics if this returns
/// false.
///
/// AttrArgNo is used to actually retrieve the argument, so it's base-0.
template <typename AttrInfo>
static bool checkParamIsIntegerType(Sema &S, const Decl *D, const AttrInfo &AI,
                                    unsigned AttrArgNo) {
  assert(AI.isArgExpr(AttrArgNo) && "Expected expression argument");
  Expr *AttrArg = AI.getArgAsExpr(AttrArgNo);
  ParamIdx Idx;
  if (!checkFunctionOrMethodParameterIndex(S, D, AI, AttrArgNo + 1, AttrArg,
                                           Idx))
    return false;

  QualType ParamTy = getFunctionOrMethodParamType(D, Idx.getASTIndex());
  if (!ParamTy->isIntegerType() && !ParamTy->isCharType()) {
    SourceLocation SrcLoc = AttrArg->getBeginLoc();
    S.Diag(SrcLoc, diag::err_attribute_integers_only)
        << AI << getFunctionOrMethodParamRange(D, Idx.getASTIndex());
    return false;
  }
  return true;
}

static void handleAllocSizeAttr(Sema &S, Decl *D, const ParsedAttr &AL) {
  if (!AL.checkAtLeastNumArgs(S, 1) || !AL.checkAtMostNumArgs(S, 2))
    return;

  assert(isFunctionOrMethod(D) && hasFunctionProto(D));

  QualType RetTy = getFunctionOrMethodResultType(D);
  if (!RetTy->isPointerType()) {
    S.Diag(AL.getLoc(), diag::warn_attribute_return_pointers_only) << AL;
    return;
  }

  const Expr *SizeExpr = AL.getArgAsExpr(0);
  int SizeArgNoVal;
  // Parameter indices are 1-indexed, hence Index=1
  if (!checkPositiveIntArgument(S, AL, SizeExpr, SizeArgNoVal, /*Idx=*/1))
    return;
  if (!checkParamIsIntegerType(S, D, AL, /*AttrArgNo=*/0))
    return;
  ParamIdx SizeArgNo(SizeArgNoVal, D);

  ParamIdx NumberArgNo;
  if (AL.getNumArgs() == 2) {
    const Expr *NumberExpr = AL.getArgAsExpr(1);
    int Val;
    // Parameter indices are 1-based, hence Index=2
    if (!checkPositiveIntArgument(S, AL, NumberExpr, Val, /*Idx=*/2))
      return;
    if (!checkParamIsIntegerType(S, D, AL, /*AttrArgNo=*/1))
      return;
    NumberArgNo = ParamIdx(Val, D);
  }

  D->addAttr(::new (S.Context)
                 AllocSizeAttr(S.Context, AL, SizeArgNo, NumberArgNo));
}

static bool checkTryLockFunAttrCommon(Sema &S, Decl *D, const ParsedAttr &AL,
                                      SmallVectorImpl<Expr *> &Args) {
  if (!AL.checkAtLeastNumArgs(S, 1))
    return false;

  if (!isIntOrBool(AL.getArgAsExpr(0))) {
    S.Diag(AL.getLoc(), diag::err_attribute_argument_n_type)
        << AL << 1 << AANT_ArgumentIntOrBool;
    return false;
  }

  // check that all arguments are lockable objects
  checkAttrArgsAreCapabilityObjs(S, D, AL, Args, 1);

  return true;
}

static void handleSharedTrylockFunctionAttr(Sema &S, Decl *D,
                                            const ParsedAttr &AL) {
  SmallVector<Expr*, 2> Args;
  if (!checkTryLockFunAttrCommon(S, D, AL, Args))
    return;

  D->addAttr(::new (S.Context) SharedTrylockFunctionAttr(
      S.Context, AL, AL.getArgAsExpr(0), Args.data(), Args.size()));
}

static void handleExclusiveTrylockFunctionAttr(Sema &S, Decl *D,
                                               const ParsedAttr &AL) {
  SmallVector<Expr*, 2> Args;
  if (!checkTryLockFunAttrCommon(S, D, AL, Args))
    return;

  D->addAttr(::new (S.Context) ExclusiveTrylockFunctionAttr(
      S.Context, AL, AL.getArgAsExpr(0), Args.data(), Args.size()));
}

static void handleLockReturnedAttr(Sema &S, Decl *D, const ParsedAttr &AL) {
  // check that the argument is lockable object
  SmallVector<Expr*, 1> Args;
  checkAttrArgsAreCapabilityObjs(S, D, AL, Args);
  unsigned Size = Args.size();
  if (Size == 0)
    return;

  D->addAttr(::new (S.Context) LockReturnedAttr(S.Context, AL, Args[0]));
}

static void handleLocksExcludedAttr(Sema &S, Decl *D, const ParsedAttr &AL) {
  if (!AL.checkAtLeastNumArgs(S, 1))
    return;

  // check that all arguments are lockable objects
  SmallVector<Expr*, 1> Args;
  checkAttrArgsAreCapabilityObjs(S, D, AL, Args);
  unsigned Size = Args.size();
  if (Size == 0)
    return;
  Expr **StartArg = &Args[0];

  D->addAttr(::new (S.Context)
                 LocksExcludedAttr(S.Context, AL, StartArg, Size));
}

static bool checkFunctionConditionAttr(Sema &S, Decl *D, const ParsedAttr &AL,
                                       Expr *&Cond, StringRef &Msg) {
  Cond = AL.getArgAsExpr(0);
  if (!Cond->isTypeDependent()) {
    ExprResult Converted = S.PerformContextuallyConvertToBool(Cond);
    if (Converted.isInvalid())
      return false;
    Cond = Converted.get();
  }

  if (!S.checkStringLiteralArgumentAttr(AL, 1, Msg))
    return false;

  if (Msg.empty())
    Msg = "<no message provided>";

  SmallVector<PartialDiagnosticAt, 8> Diags;
  if (isa<FunctionDecl>(D) && !Cond->isValueDependent() &&
      !Expr::isPotentialConstantExprUnevaluated(Cond, cast<FunctionDecl>(D),
                                                Diags)) {
    S.Diag(AL.getLoc(), diag::err_attr_cond_never_constant_expr) << AL;
    for (const PartialDiagnosticAt &PDiag : Diags)
      S.Diag(PDiag.first, PDiag.second);
    return false;
  }
  return true;
}

static void handleEnableIfAttr(Sema &S, Decl *D, const ParsedAttr &AL) {
  S.Diag(AL.getLoc(), diag::ext_clang_enable_if);

  Expr *Cond;
  StringRef Msg;
  if (checkFunctionConditionAttr(S, D, AL, Cond, Msg))
    D->addAttr(::new (S.Context) EnableIfAttr(S.Context, AL, Cond, Msg));
}

static void handleErrorAttr(Sema &S, Decl *D, const ParsedAttr &AL) {
  StringRef NewUserDiagnostic;
  if (!S.checkStringLiteralArgumentAttr(AL, 0, NewUserDiagnostic))
    return;
  if (ErrorAttr *EA = S.mergeErrorAttr(D, AL, NewUserDiagnostic))
    D->addAttr(EA);
}

namespace {
/// Determines if a given Expr references any of the given function's
/// ParmVarDecls, or the function's implicit `this` parameter (if applicable).
class ArgumentDependenceChecker
    : public RecursiveASTVisitor<ArgumentDependenceChecker> {
#ifndef NDEBUG
  const CXXRecordDecl *ClassType;
#endif
  llvm::SmallPtrSet<const ParmVarDecl *, 16> Parms;
  bool Result;

public:
  ArgumentDependenceChecker(const FunctionDecl *FD) {
#ifndef NDEBUG
    if (const auto *MD = dyn_cast<CXXMethodDecl>(FD))
      ClassType = MD->getParent();
    else
      ClassType = nullptr;
#endif
    Parms.insert(FD->param_begin(), FD->param_end());
  }

  bool referencesArgs(Expr *E) {
    Result = false;
    TraverseStmt(E);
    return Result;
  }

  bool VisitCXXThisExpr(CXXThisExpr *E) {
    assert(E->getType()->getPointeeCXXRecordDecl() == ClassType &&
           "`this` doesn't refer to the enclosing class?");
    Result = true;
    return false;
  }

  bool VisitDeclRefExpr(DeclRefExpr *DRE) {
    if (const auto *PVD = dyn_cast<ParmVarDecl>(DRE->getDecl()))
      if (Parms.count(PVD)) {
        Result = true;
        return false;
      }
    return true;
  }
};
}

static void handleDiagnoseAsBuiltinAttr(Sema &S, Decl *D,
                                        const ParsedAttr &AL) {
  const auto *DeclFD = cast<FunctionDecl>(D);

  if (const auto *MethodDecl = dyn_cast<CXXMethodDecl>(DeclFD))
    if (!MethodDecl->isStatic()) {
      S.Diag(AL.getLoc(), diag::err_attribute_no_member_function) << AL;
      return;
    }

  auto DiagnoseType = [&](unsigned Index, AttributeArgumentNType T) {
    SourceLocation Loc = [&]() {
      auto Union = AL.getArg(Index - 1);
      if (Union.is<Expr *>())
        return Union.get<Expr *>()->getBeginLoc();
      return Union.get<IdentifierLoc *>()->Loc;
    }();

    S.Diag(Loc, diag::err_attribute_argument_n_type) << AL << Index << T;
  };

  FunctionDecl *AttrFD = [&]() -> FunctionDecl * {
    if (!AL.isArgExpr(0))
      return nullptr;
    auto *F = dyn_cast_or_null<DeclRefExpr>(AL.getArgAsExpr(0));
    if (!F)
      return nullptr;
    return dyn_cast_or_null<FunctionDecl>(F->getFoundDecl());
  }();

  if (!AttrFD || !AttrFD->getBuiltinID(true)) {
    DiagnoseType(1, AANT_ArgumentBuiltinFunction);
    return;
  }

  if (AttrFD->getNumParams() != AL.getNumArgs() - 1) {
    S.Diag(AL.getLoc(), diag::err_attribute_wrong_number_arguments_for)
        << AL << AttrFD << AttrFD->getNumParams();
    return;
  }

  SmallVector<unsigned, 8> Indices;

  for (unsigned I = 1; I < AL.getNumArgs(); ++I) {
    if (!AL.isArgExpr(I)) {
      DiagnoseType(I + 1, AANT_ArgumentIntegerConstant);
      return;
    }

    const Expr *IndexExpr = AL.getArgAsExpr(I);
    uint32_t Index;

    if (!checkUInt32Argument(S, AL, IndexExpr, Index, I + 1, false))
      return;

    if (Index > DeclFD->getNumParams()) {
      S.Diag(AL.getLoc(), diag::err_attribute_bounds_for_function)
          << AL << Index << DeclFD << DeclFD->getNumParams();
      return;
    }

    QualType T1 = AttrFD->getParamDecl(I - 1)->getType();
    QualType T2 = DeclFD->getParamDecl(Index - 1)->getType();

    if (T1.getCanonicalType().getUnqualifiedType() !=
        T2.getCanonicalType().getUnqualifiedType()) {
      S.Diag(IndexExpr->getBeginLoc(), diag::err_attribute_parameter_types)
          << AL << Index << DeclFD << T2 << I << AttrFD << T1;
      return;
    }

    Indices.push_back(Index - 1);
  }

  D->addAttr(::new (S.Context) DiagnoseAsBuiltinAttr(
      S.Context, AL, AttrFD, Indices.data(), Indices.size()));
}

static void handleDiagnoseIfAttr(Sema &S, Decl *D, const ParsedAttr &AL) {
  S.Diag(AL.getLoc(), diag::ext_clang_diagnose_if);

  Expr *Cond;
  StringRef Msg;
  if (!checkFunctionConditionAttr(S, D, AL, Cond, Msg))
    return;

  StringRef DiagTypeStr;
  if (!S.checkStringLiteralArgumentAttr(AL, 2, DiagTypeStr))
    return;

  DiagnoseIfAttr::DiagnosticType DiagType;
  if (!DiagnoseIfAttr::ConvertStrToDiagnosticType(DiagTypeStr, DiagType)) {
    S.Diag(AL.getArgAsExpr(2)->getBeginLoc(),
           diag::err_diagnose_if_invalid_diagnostic_type);
    return;
  }

  bool ArgDependent = false;
  if (const auto *FD = dyn_cast<FunctionDecl>(D))
    ArgDependent = ArgumentDependenceChecker(FD).referencesArgs(Cond);
  D->addAttr(::new (S.Context) DiagnoseIfAttr(
      S.Context, AL, Cond, Msg, DiagType, ArgDependent, cast<NamedDecl>(D)));
}

static void handleNoBuiltinAttr(Sema &S, Decl *D, const ParsedAttr &AL) {
  static constexpr const StringRef kWildcard = "*";

  llvm::SmallVector<StringRef, 16> Names;
  bool HasWildcard = false;

  const auto AddBuiltinName = [&Names, &HasWildcard](StringRef Name) {
    if (Name == kWildcard)
      HasWildcard = true;
    Names.push_back(Name);
  };

  // Add previously defined attributes.
  if (const auto *NBA = D->getAttr<NoBuiltinAttr>())
    for (StringRef BuiltinName : NBA->builtinNames())
      AddBuiltinName(BuiltinName);

  // Add current attributes.
  if (AL.getNumArgs() == 0)
    AddBuiltinName(kWildcard);
  else
    for (unsigned I = 0, E = AL.getNumArgs(); I != E; ++I) {
      StringRef BuiltinName;
      SourceLocation LiteralLoc;
      if (!S.checkStringLiteralArgumentAttr(AL, I, BuiltinName, &LiteralLoc))
        return;

      if (Builtin::Context::isBuiltinFunc(BuiltinName))
        AddBuiltinName(BuiltinName);
      else
        S.Diag(LiteralLoc, diag::warn_attribute_no_builtin_invalid_builtin_name)
            << BuiltinName << AL;
    }

  // Repeating the same attribute is fine.
  llvm::sort(Names);
  Names.erase(std::unique(Names.begin(), Names.end()), Names.end());

  // Empty no_builtin must be on its own.
  if (HasWildcard && Names.size() > 1)
    S.Diag(D->getLocation(),
           diag::err_attribute_no_builtin_wildcard_or_builtin_name)
        << AL;

  if (D->hasAttr<NoBuiltinAttr>())
    D->dropAttr<NoBuiltinAttr>();
  D->addAttr(::new (S.Context)
                 NoBuiltinAttr(S.Context, AL, Names.data(), Names.size()));
}

static void handlePassObjectSizeAttr(Sema &S, Decl *D, const ParsedAttr &AL) {
  if (D->hasAttr<PassObjectSizeAttr>()) {
    S.Diag(D->getBeginLoc(), diag::err_attribute_only_once_per_parameter) << AL;
    return;
  }

  Expr *E = AL.getArgAsExpr(0);
  uint32_t Type;
  if (!checkUInt32Argument(S, AL, E, Type, /*Idx=*/1))
    return;

  // pass_object_size's argument is passed in as the second argument of
  // __builtin_object_size. So, it has the same constraints as that second
  // argument; namely, it must be in the range [0, 3].
  if (Type > 3) {
    S.Diag(E->getBeginLoc(), diag::err_attribute_argument_out_of_range)
        << AL << 0 << 3 << E->getSourceRange();
    return;
  }

  // pass_object_size is only supported on constant pointer parameters; as a
  // kindness to users, we allow the parameter to be non-const for declarations.
  // At this point, we have no clue if `D` belongs to a function declaration or
  // definition, so we defer the constness check until later.
  if (!cast<ParmVarDecl>(D)->getType()->isPointerType()) {
    S.Diag(D->getBeginLoc(), diag::err_attribute_pointers_only) << AL << 1;
    return;
  }

  D->addAttr(::new (S.Context) PassObjectSizeAttr(S.Context, AL, (int)Type));
}

static void handleConsumableAttr(Sema &S, Decl *D, const ParsedAttr &AL) {
  ConsumableAttr::ConsumedState DefaultState;

  if (AL.isArgIdent(0)) {
    IdentifierLoc *IL = AL.getArgAsIdent(0);
    if (!ConsumableAttr::ConvertStrToConsumedState(IL->Ident->getName(),
                                                   DefaultState)) {
      S.Diag(IL->Loc, diag::warn_attribute_type_not_supported) << AL
                                                               << IL->Ident;
      return;
    }
  } else {
    S.Diag(AL.getLoc(), diag::err_attribute_argument_type)
        << AL << AANT_ArgumentIdentifier;
    return;
  }

  D->addAttr(::new (S.Context) ConsumableAttr(S.Context, AL, DefaultState));
}

static bool checkForConsumableClass(Sema &S, const CXXMethodDecl *MD,
                                    const ParsedAttr &AL) {
  QualType ThisType = MD->getThisType()->getPointeeType();

  if (const CXXRecordDecl *RD = ThisType->getAsCXXRecordDecl()) {
    if (!RD->hasAttr<ConsumableAttr>()) {
      S.Diag(AL.getLoc(), diag::warn_attr_on_unconsumable_class) << RD;

      return false;
    }
  }

  return true;
}

static void handleCallableWhenAttr(Sema &S, Decl *D, const ParsedAttr &AL) {
  if (!AL.checkAtLeastNumArgs(S, 1))
    return;

  if (!checkForConsumableClass(S, cast<CXXMethodDecl>(D), AL))
    return;

  SmallVector<CallableWhenAttr::ConsumedState, 3> States;
  for (unsigned ArgIndex = 0; ArgIndex < AL.getNumArgs(); ++ArgIndex) {
    CallableWhenAttr::ConsumedState CallableState;

    StringRef StateString;
    SourceLocation Loc;
    if (AL.isArgIdent(ArgIndex)) {
      IdentifierLoc *Ident = AL.getArgAsIdent(ArgIndex);
      StateString = Ident->Ident->getName();
      Loc = Ident->Loc;
    } else {
      if (!S.checkStringLiteralArgumentAttr(AL, ArgIndex, StateString, &Loc))
        return;
    }

    if (!CallableWhenAttr::ConvertStrToConsumedState(StateString,
                                                     CallableState)) {
      S.Diag(Loc, diag::warn_attribute_type_not_supported) << AL << StateString;
      return;
    }

    States.push_back(CallableState);
  }

  D->addAttr(::new (S.Context)
                 CallableWhenAttr(S.Context, AL, States.data(), States.size()));
}

static void handleParamTypestateAttr(Sema &S, Decl *D, const ParsedAttr &AL) {
  ParamTypestateAttr::ConsumedState ParamState;

  if (AL.isArgIdent(0)) {
    IdentifierLoc *Ident = AL.getArgAsIdent(0);
    StringRef StateString = Ident->Ident->getName();

    if (!ParamTypestateAttr::ConvertStrToConsumedState(StateString,
                                                       ParamState)) {
      S.Diag(Ident->Loc, diag::warn_attribute_type_not_supported)
          << AL << StateString;
      return;
    }
  } else {
    S.Diag(AL.getLoc(), diag::err_attribute_argument_type)
        << AL << AANT_ArgumentIdentifier;
    return;
  }

  // FIXME: This check is currently being done in the analysis.  It can be
  //        enabled here only after the parser propagates attributes at
  //        template specialization definition, not declaration.
  //QualType ReturnType = cast<ParmVarDecl>(D)->getType();
  //const CXXRecordDecl *RD = ReturnType->getAsCXXRecordDecl();
  //
  //if (!RD || !RD->hasAttr<ConsumableAttr>()) {
  //    S.Diag(AL.getLoc(), diag::warn_return_state_for_unconsumable_type) <<
  //      ReturnType.getAsString();
  //    return;
  //}

  D->addAttr(::new (S.Context) ParamTypestateAttr(S.Context, AL, ParamState));
}

static void handleReturnTypestateAttr(Sema &S, Decl *D, const ParsedAttr &AL) {
  ReturnTypestateAttr::ConsumedState ReturnState;

  if (AL.isArgIdent(0)) {
    IdentifierLoc *IL = AL.getArgAsIdent(0);
    if (!ReturnTypestateAttr::ConvertStrToConsumedState(IL->Ident->getName(),
                                                        ReturnState)) {
      S.Diag(IL->Loc, diag::warn_attribute_type_not_supported) << AL
                                                               << IL->Ident;
      return;
    }
  } else {
    S.Diag(AL.getLoc(), diag::err_attribute_argument_type)
        << AL << AANT_ArgumentIdentifier;
    return;
  }

  // FIXME: This check is currently being done in the analysis.  It can be
  //        enabled here only after the parser propagates attributes at
  //        template specialization definition, not declaration.
  //QualType ReturnType;
  //
  //if (const ParmVarDecl *Param = dyn_cast<ParmVarDecl>(D)) {
  //  ReturnType = Param->getType();
  //
  //} else if (const CXXConstructorDecl *Constructor =
  //             dyn_cast<CXXConstructorDecl>(D)) {
  //  ReturnType = Constructor->getThisType()->getPointeeType();
  //
  //} else {
  //
  //  ReturnType = cast<FunctionDecl>(D)->getCallResultType();
  //}
  //
  //const CXXRecordDecl *RD = ReturnType->getAsCXXRecordDecl();
  //
  //if (!RD || !RD->hasAttr<ConsumableAttr>()) {
  //    S.Diag(Attr.getLoc(), diag::warn_return_state_for_unconsumable_type) <<
  //      ReturnType.getAsString();
  //    return;
  //}

  D->addAttr(::new (S.Context) ReturnTypestateAttr(S.Context, AL, ReturnState));
}

static void handleSetTypestateAttr(Sema &S, Decl *D, const ParsedAttr &AL) {
  if (!checkForConsumableClass(S, cast<CXXMethodDecl>(D), AL))
    return;

  SetTypestateAttr::ConsumedState NewState;
  if (AL.isArgIdent(0)) {
    IdentifierLoc *Ident = AL.getArgAsIdent(0);
    StringRef Param = Ident->Ident->getName();
    if (!SetTypestateAttr::ConvertStrToConsumedState(Param, NewState)) {
      S.Diag(Ident->Loc, diag::warn_attribute_type_not_supported) << AL
                                                                  << Param;
      return;
    }
  } else {
    S.Diag(AL.getLoc(), diag::err_attribute_argument_type)
        << AL << AANT_ArgumentIdentifier;
    return;
  }

  D->addAttr(::new (S.Context) SetTypestateAttr(S.Context, AL, NewState));
}

static void handleTestTypestateAttr(Sema &S, Decl *D, const ParsedAttr &AL) {
  if (!checkForConsumableClass(S, cast<CXXMethodDecl>(D), AL))
    return;

  TestTypestateAttr::ConsumedState TestState;
  if (AL.isArgIdent(0)) {
    IdentifierLoc *Ident = AL.getArgAsIdent(0);
    StringRef Param = Ident->Ident->getName();
    if (!TestTypestateAttr::ConvertStrToConsumedState(Param, TestState)) {
      S.Diag(Ident->Loc, diag::warn_attribute_type_not_supported) << AL
                                                                  << Param;
      return;
    }
  } else {
    S.Diag(AL.getLoc(), diag::err_attribute_argument_type)
        << AL << AANT_ArgumentIdentifier;
    return;
  }

  D->addAttr(::new (S.Context) TestTypestateAttr(S.Context, AL, TestState));
}

static void handleExtVectorTypeAttr(Sema &S, Decl *D, const ParsedAttr &AL) {
  // Remember this typedef decl, we will need it later for diagnostics.
  S.ExtVectorDecls.push_back(cast<TypedefNameDecl>(D));
}

static void handlePackedAttr(Sema &S, Decl *D, const ParsedAttr &AL) {
  if (auto *TD = dyn_cast<TagDecl>(D))
    TD->addAttr(::new (S.Context) PackedAttr(S.Context, AL));
  else if (auto *FD = dyn_cast<FieldDecl>(D)) {
    bool BitfieldByteAligned = (!FD->getType()->isDependentType() &&
                                !FD->getType()->isIncompleteType() &&
                                FD->isBitField() &&
                                S.Context.getTypeAlign(FD->getType()) <= 8);

    if (S.getASTContext().getTargetInfo().getTriple().isPS()) {
      if (BitfieldByteAligned)
        // The PS4/PS5 targets need to maintain ABI backwards compatibility.
        S.Diag(AL.getLoc(), diag::warn_attribute_ignored_for_field_of_type)
            << AL << FD->getType();
      else
        FD->addAttr(::new (S.Context) PackedAttr(S.Context, AL));
    } else {
      // Report warning about changed offset in the newer compiler versions.
      if (BitfieldByteAligned)
        S.Diag(AL.getLoc(), diag::warn_attribute_packed_for_bitfield);

      FD->addAttr(::new (S.Context) PackedAttr(S.Context, AL));
    }

  } else
    S.Diag(AL.getLoc(), diag::warn_attribute_ignored) << AL;
}

static void handlePreferredName(Sema &S, Decl *D, const ParsedAttr &AL) {
  auto *RD = cast<CXXRecordDecl>(D);
  ClassTemplateDecl *CTD = RD->getDescribedClassTemplate();
  assert(CTD && "attribute does not appertain to this declaration");

  ParsedType PT = AL.getTypeArg();
  TypeSourceInfo *TSI = nullptr;
  QualType T = S.GetTypeFromParser(PT, &TSI);
  if (!TSI)
    TSI = S.Context.getTrivialTypeSourceInfo(T, AL.getLoc());

  if (!T.hasQualifiers() && T->isTypedefNameType()) {
    // Find the template name, if this type names a template specialization.
    const TemplateDecl *Template = nullptr;
    if (const auto *CTSD = dyn_cast_or_null<ClassTemplateSpecializationDecl>(
            T->getAsCXXRecordDecl())) {
      Template = CTSD->getSpecializedTemplate();
    } else if (const auto *TST = T->getAs<TemplateSpecializationType>()) {
      while (TST && TST->isTypeAlias())
        TST = TST->getAliasedType()->getAs<TemplateSpecializationType>();
      if (TST)
        Template = TST->getTemplateName().getAsTemplateDecl();
    }

    if (Template && declaresSameEntity(Template, CTD)) {
      D->addAttr(::new (S.Context) PreferredNameAttr(S.Context, AL, TSI));
      return;
    }
  }

  S.Diag(AL.getLoc(), diag::err_attribute_preferred_name_arg_invalid)
      << T << CTD;
  if (const auto *TT = T->getAs<TypedefType>())
    S.Diag(TT->getDecl()->getLocation(), diag::note_entity_declared_at)
        << TT->getDecl();
}

static bool checkIBOutletCommon(Sema &S, Decl *D, const ParsedAttr &AL) {
  // The IBOutlet/IBOutletCollection attributes only apply to instance
  // variables or properties of Objective-C classes.  The outlet must also
  // have an object reference type.
  if (const auto *VD = dyn_cast<ObjCIvarDecl>(D)) {
    if (!VD->getType()->getAs<ObjCObjectPointerType>()) {
      S.Diag(AL.getLoc(), diag::warn_iboutlet_object_type)
          << AL << VD->getType() << 0;
      return false;
    }
  }
  else if (const auto *PD = dyn_cast<ObjCPropertyDecl>(D)) {
    if (!PD->getType()->getAs<ObjCObjectPointerType>()) {
      S.Diag(AL.getLoc(), diag::warn_iboutlet_object_type)
          << AL << PD->getType() << 1;
      return false;
    }
  }
  else {
    S.Diag(AL.getLoc(), diag::warn_attribute_iboutlet) << AL;
    return false;
  }

  return true;
}

static void handleIBOutlet(Sema &S, Decl *D, const ParsedAttr &AL) {
  if (!checkIBOutletCommon(S, D, AL))
    return;

  D->addAttr(::new (S.Context) IBOutletAttr(S.Context, AL));
}

static void handleIBOutletCollection(Sema &S, Decl *D, const ParsedAttr &AL) {

  // The iboutletcollection attribute can have zero or one arguments.
  if (AL.getNumArgs() > 1) {
    S.Diag(AL.getLoc(), diag::err_attribute_wrong_number_arguments) << AL << 1;
    return;
  }

  if (!checkIBOutletCommon(S, D, AL))
    return;

  ParsedType PT;

  if (AL.hasParsedType())
    PT = AL.getTypeArg();
  else {
    PT = S.getTypeName(S.Context.Idents.get("NSObject"), AL.getLoc(),
                       S.getScopeForContext(D->getDeclContext()->getParent()));
    if (!PT) {
      S.Diag(AL.getLoc(), diag::err_iboutletcollection_type) << "NSObject";
      return;
    }
  }

  TypeSourceInfo *QTLoc = nullptr;
  QualType QT = S.GetTypeFromParser(PT, &QTLoc);
  if (!QTLoc)
    QTLoc = S.Context.getTrivialTypeSourceInfo(QT, AL.getLoc());

  // Diagnose use of non-object type in iboutletcollection attribute.
  // FIXME. Gnu attribute extension ignores use of builtin types in
  // attributes. So, __attribute__((iboutletcollection(char))) will be
  // treated as __attribute__((iboutletcollection())).
  if (!QT->isObjCIdType() && !QT->isObjCObjectType()) {
    S.Diag(AL.getLoc(),
           QT->isBuiltinType() ? diag::err_iboutletcollection_builtintype
                               : diag::err_iboutletcollection_type) << QT;
    return;
  }

  D->addAttr(::new (S.Context) IBOutletCollectionAttr(S.Context, AL, QTLoc));
}

bool Sema::isValidPointerAttrType(QualType T, bool RefOkay) {
  if (RefOkay) {
    if (T->isReferenceType())
      return true;
  } else {
    T = T.getNonReferenceType();
  }

  // The nonnull attribute, and other similar attributes, can be applied to a
  // transparent union that contains a pointer type.
  if (const RecordType *UT = T->getAsUnionType()) {
    if (UT && UT->getDecl()->hasAttr<TransparentUnionAttr>()) {
      RecordDecl *UD = UT->getDecl();
      for (const auto *I : UD->fields()) {
        QualType QT = I->getType();
        if (QT->isAnyPointerType() || QT->isBlockPointerType())
          return true;
      }
    }
  }

  return T->isAnyPointerType() || T->isBlockPointerType();
}

static bool attrNonNullArgCheck(Sema &S, QualType T, const ParsedAttr &AL,
                                SourceRange AttrParmRange,
                                SourceRange TypeRange,
                                bool isReturnValue = false) {
  if (!S.isValidPointerAttrType(T)) {
    if (isReturnValue)
      S.Diag(AL.getLoc(), diag::warn_attribute_return_pointers_only)
          << AL << AttrParmRange << TypeRange;
    else
      S.Diag(AL.getLoc(), diag::warn_attribute_pointers_only)
          << AL << AttrParmRange << TypeRange << 0;
    return false;
  }
  return true;
}

static void handleNonNullAttr(Sema &S, Decl *D, const ParsedAttr &AL) {
  SmallVector<ParamIdx, 8> NonNullArgs;
  for (unsigned I = 0; I < AL.getNumArgs(); ++I) {
    Expr *Ex = AL.getArgAsExpr(I);
    ParamIdx Idx;
    if (!checkFunctionOrMethodParameterIndex(S, D, AL, I + 1, Ex, Idx))
      return;

    // Is the function argument a pointer type?
    if (Idx.getASTIndex() < getFunctionOrMethodNumParams(D) &&
        !attrNonNullArgCheck(
            S, getFunctionOrMethodParamType(D, Idx.getASTIndex()), AL,
            Ex->getSourceRange(),
            getFunctionOrMethodParamRange(D, Idx.getASTIndex())))
      continue;

    NonNullArgs.push_back(Idx);
  }

  // If no arguments were specified to __attribute__((nonnull)) then all pointer
  // arguments have a nonnull attribute; warn if there aren't any. Skip this
  // check if the attribute came from a macro expansion or a template
  // instantiation.
  if (NonNullArgs.empty() && AL.getLoc().isFileID() &&
      !S.inTemplateInstantiation()) {
    bool AnyPointers = isFunctionOrMethodVariadic(D);
    for (unsigned I = 0, E = getFunctionOrMethodNumParams(D);
         I != E && !AnyPointers; ++I) {
      QualType T = getFunctionOrMethodParamType(D, I);
      if (T->isDependentType() || S.isValidPointerAttrType(T))
        AnyPointers = true;
    }

    if (!AnyPointers)
      S.Diag(AL.getLoc(), diag::warn_attribute_nonnull_no_pointers);
  }

  ParamIdx *Start = NonNullArgs.data();
  unsigned Size = NonNullArgs.size();
  llvm::array_pod_sort(Start, Start + Size);
  D->addAttr(::new (S.Context) NonNullAttr(S.Context, AL, Start, Size));
}

static void handleNonNullAttrParameter(Sema &S, ParmVarDecl *D,
                                       const ParsedAttr &AL) {
  if (AL.getNumArgs() > 0) {
    if (D->getFunctionType()) {
      handleNonNullAttr(S, D, AL);
    } else {
      S.Diag(AL.getLoc(), diag::warn_attribute_nonnull_parm_no_args)
        << D->getSourceRange();
    }
    return;
  }

  // Is the argument a pointer type?
  if (!attrNonNullArgCheck(S, D->getType(), AL, SourceRange(),
                           D->getSourceRange()))
    return;

  D->addAttr(::new (S.Context) NonNullAttr(S.Context, AL, nullptr, 0));
}

static void handleReturnsNonNullAttr(Sema &S, Decl *D, const ParsedAttr &AL) {
  QualType ResultType = getFunctionOrMethodResultType(D);
  SourceRange SR = getFunctionOrMethodResultSourceRange(D);
  if (!attrNonNullArgCheck(S, ResultType, AL, SourceRange(), SR,
                           /* isReturnValue */ true))
    return;

  D->addAttr(::new (S.Context) ReturnsNonNullAttr(S.Context, AL));
}

static void handleNoEscapeAttr(Sema &S, Decl *D, const ParsedAttr &AL) {
  if (D->isInvalidDecl())
    return;

  // noescape only applies to pointer types.
  QualType T = cast<ParmVarDecl>(D)->getType();
  if (!S.isValidPointerAttrType(T, /* RefOkay */ true)) {
    S.Diag(AL.getLoc(), diag::warn_attribute_pointers_only)
        << AL << AL.getRange() << 0;
    return;
  }

  D->addAttr(::new (S.Context) NoEscapeAttr(S.Context, AL));
}

static void handleAssumeAlignedAttr(Sema &S, Decl *D, const ParsedAttr &AL) {
  Expr *E = AL.getArgAsExpr(0),
       *OE = AL.getNumArgs() > 1 ? AL.getArgAsExpr(1) : nullptr;
  S.AddAssumeAlignedAttr(D, AL, E, OE);
}

static void handleAllocAlignAttr(Sema &S, Decl *D, const ParsedAttr &AL) {
  S.AddAllocAlignAttr(D, AL, AL.getArgAsExpr(0));
}

void Sema::AddAssumeAlignedAttr(Decl *D, const AttributeCommonInfo &CI, Expr *E,
                                Expr *OE) {
  QualType ResultType = getFunctionOrMethodResultType(D);
  SourceRange SR = getFunctionOrMethodResultSourceRange(D);

  AssumeAlignedAttr TmpAttr(Context, CI, E, OE);
  SourceLocation AttrLoc = TmpAttr.getLocation();

  if (!isValidPointerAttrType(ResultType, /* RefOkay */ true)) {
    Diag(AttrLoc, diag::warn_attribute_return_pointers_refs_only)
        << &TmpAttr << TmpAttr.getRange() << SR;
    return;
  }

  if (!E->isValueDependent()) {
    std::optional<llvm::APSInt> I = llvm::APSInt(64);
    if (!(I = E->getIntegerConstantExpr(Context))) {
      if (OE)
        Diag(AttrLoc, diag::err_attribute_argument_n_type)
          << &TmpAttr << 1 << AANT_ArgumentIntegerConstant
          << E->getSourceRange();
      else
        Diag(AttrLoc, diag::err_attribute_argument_type)
          << &TmpAttr << AANT_ArgumentIntegerConstant
          << E->getSourceRange();
      return;
    }

    if (!I->isPowerOf2()) {
      Diag(AttrLoc, diag::err_alignment_not_power_of_two)
        << E->getSourceRange();
      return;
    }

    if (*I > Sema::MaximumAlignment)
      Diag(CI.getLoc(), diag::warn_assume_aligned_too_great)
          << CI.getRange() << Sema::MaximumAlignment;
  }

  if (OE && !OE->isValueDependent() && !OE->isIntegerConstantExpr(Context)) {
    Diag(AttrLoc, diag::err_attribute_argument_n_type)
        << &TmpAttr << 2 << AANT_ArgumentIntegerConstant
        << OE->getSourceRange();
    return;
  }

  D->addAttr(::new (Context) AssumeAlignedAttr(Context, CI, E, OE));
}

void Sema::AddAllocAlignAttr(Decl *D, const AttributeCommonInfo &CI,
                             Expr *ParamExpr) {
  QualType ResultType = getFunctionOrMethodResultType(D);

  AllocAlignAttr TmpAttr(Context, CI, ParamIdx());
  SourceLocation AttrLoc = CI.getLoc();

  if (!ResultType->isDependentType() &&
      !isValidPointerAttrType(ResultType, /* RefOkay */ true)) {
    Diag(AttrLoc, diag::warn_attribute_return_pointers_refs_only)
        << &TmpAttr << CI.getRange() << getFunctionOrMethodResultSourceRange(D);
    return;
  }

  ParamIdx Idx;
  const auto *FuncDecl = cast<FunctionDecl>(D);
  if (!checkFunctionOrMethodParameterIndex(*this, FuncDecl, TmpAttr,
                                           /*AttrArgNum=*/1, ParamExpr, Idx))
    return;

  QualType Ty = getFunctionOrMethodParamType(D, Idx.getASTIndex());
  if (!Ty->isDependentType() && !Ty->isIntegralType(Context) &&
      !Ty->isAlignValT()) {
    Diag(ParamExpr->getBeginLoc(), diag::err_attribute_integers_only)
        << &TmpAttr
        << FuncDecl->getParamDecl(Idx.getASTIndex())->getSourceRange();
    return;
  }

  D->addAttr(::new (Context) AllocAlignAttr(Context, CI, Idx));
}

/// Check if \p AssumptionStr is a known assumption and warn if not.
static void checkAssumptionAttr(Sema &S, SourceLocation Loc,
                                StringRef AssumptionStr) {
  if (llvm::KnownAssumptionStrings.count(AssumptionStr))
    return;

  unsigned BestEditDistance = 3;
  StringRef Suggestion;
  for (const auto &KnownAssumptionIt : llvm::KnownAssumptionStrings) {
    unsigned EditDistance =
        AssumptionStr.edit_distance(KnownAssumptionIt.getKey());
    if (EditDistance < BestEditDistance) {
      Suggestion = KnownAssumptionIt.getKey();
      BestEditDistance = EditDistance;
    }
  }

  if (!Suggestion.empty())
    S.Diag(Loc, diag::warn_assume_attribute_string_unknown_suggested)
        << AssumptionStr << Suggestion;
  else
    S.Diag(Loc, diag::warn_assume_attribute_string_unknown) << AssumptionStr;
}

static void handleAssumumptionAttr(Sema &S, Decl *D, const ParsedAttr &AL) {
  // Handle the case where the attribute has a text message.
  StringRef Str;
  SourceLocation AttrStrLoc;
  if (!S.checkStringLiteralArgumentAttr(AL, 0, Str, &AttrStrLoc))
    return;

  checkAssumptionAttr(S, AttrStrLoc, Str);

  D->addAttr(::new (S.Context) AssumptionAttr(S.Context, AL, Str));
}

/// Normalize the attribute, __foo__ becomes foo.
/// Returns true if normalization was applied.
static bool normalizeName(StringRef &AttrName) {
  if (AttrName.size() > 4 && AttrName.startswith("__") &&
      AttrName.endswith("__")) {
    AttrName = AttrName.drop_front(2).drop_back(2);
    return true;
  }
  return false;
}

static void handleOwnershipAttr(Sema &S, Decl *D, const ParsedAttr &AL) {
  // This attribute must be applied to a function declaration. The first
  // argument to the attribute must be an identifier, the name of the resource,
  // for example: malloc. The following arguments must be argument indexes, the
  // arguments must be of integer type for Returns, otherwise of pointer type.
  // The difference between Holds and Takes is that a pointer may still be used
  // after being held. free() should be __attribute((ownership_takes)), whereas
  // a list append function may well be __attribute((ownership_holds)).

  if (!AL.isArgIdent(0)) {
    S.Diag(AL.getLoc(), diag::err_attribute_argument_n_type)
        << AL << 1 << AANT_ArgumentIdentifier;
    return;
  }

  // Figure out our Kind.
  OwnershipAttr::OwnershipKind K =
      OwnershipAttr(S.Context, AL, nullptr, nullptr, 0).getOwnKind();

  // Check arguments.
  switch (K) {
  case OwnershipAttr::Takes:
  case OwnershipAttr::Holds:
    if (AL.getNumArgs() < 2) {
      S.Diag(AL.getLoc(), diag::err_attribute_too_few_arguments) << AL << 2;
      return;
    }
    break;
  case OwnershipAttr::Returns:
    if (AL.getNumArgs() > 2) {
      S.Diag(AL.getLoc(), diag::err_attribute_too_many_arguments) << AL << 1;
      return;
    }
    break;
  }

  IdentifierInfo *Module = AL.getArgAsIdent(0)->Ident;

  StringRef ModuleName = Module->getName();
  if (normalizeName(ModuleName)) {
    Module = &S.PP.getIdentifierTable().get(ModuleName);
  }

  SmallVector<ParamIdx, 8> OwnershipArgs;
  for (unsigned i = 1; i < AL.getNumArgs(); ++i) {
    Expr *Ex = AL.getArgAsExpr(i);
    ParamIdx Idx;
    if (!checkFunctionOrMethodParameterIndex(S, D, AL, i, Ex, Idx))
      return;

    // Is the function argument a pointer type?
    QualType T = getFunctionOrMethodParamType(D, Idx.getASTIndex());
    int Err = -1;  // No error
    switch (K) {
      case OwnershipAttr::Takes:
      case OwnershipAttr::Holds:
        if (!T->isAnyPointerType() && !T->isBlockPointerType())
          Err = 0;
        break;
      case OwnershipAttr::Returns:
        if (!T->isIntegerType())
          Err = 1;
        break;
    }
    if (-1 != Err) {
      S.Diag(AL.getLoc(), diag::err_ownership_type) << AL << Err
                                                    << Ex->getSourceRange();
      return;
    }

    // Check we don't have a conflict with another ownership attribute.
    for (const auto *I : D->specific_attrs<OwnershipAttr>()) {
      // Cannot have two ownership attributes of different kinds for the same
      // index.
      if (I->getOwnKind() != K && llvm::is_contained(I->args(), Idx)) {
          S.Diag(AL.getLoc(), diag::err_attributes_are_not_compatible)
              << AL << I
              << (AL.isRegularKeywordAttribute() ||
                  I->isRegularKeywordAttribute());
          return;
      } else if (K == OwnershipAttr::Returns &&
                 I->getOwnKind() == OwnershipAttr::Returns) {
        // A returns attribute conflicts with any other returns attribute using
        // a different index.
        if (!llvm::is_contained(I->args(), Idx)) {
          S.Diag(I->getLocation(), diag::err_ownership_returns_index_mismatch)
              << I->args_begin()->getSourceIndex();
          if (I->args_size())
            S.Diag(AL.getLoc(), diag::note_ownership_returns_index_mismatch)
                << Idx.getSourceIndex() << Ex->getSourceRange();
          return;
        }
      }
    }
    OwnershipArgs.push_back(Idx);
  }

  ParamIdx *Start = OwnershipArgs.data();
  unsigned Size = OwnershipArgs.size();
  llvm::array_pod_sort(Start, Start + Size);
  D->addAttr(::new (S.Context)
                 OwnershipAttr(S.Context, AL, Module, Start, Size));
}

static void handleWeakRefAttr(Sema &S, Decl *D, const ParsedAttr &AL) {
  // Check the attribute arguments.
  if (AL.getNumArgs() > 1) {
    S.Diag(AL.getLoc(), diag::err_attribute_wrong_number_arguments) << AL << 1;
    return;
  }

  // gcc rejects
  // class c {
  //   static int a __attribute__((weakref ("v2")));
  //   static int b() __attribute__((weakref ("f3")));
  // };
  // and ignores the attributes of
  // void f(void) {
  //   static int a __attribute__((weakref ("v2")));
  // }
  // we reject them
  const DeclContext *Ctx = D->getDeclContext()->getRedeclContext();
  if (!Ctx->isFileContext()) {
    S.Diag(AL.getLoc(), diag::err_attribute_weakref_not_global_context)
        << cast<NamedDecl>(D);
    return;
  }

  // The GCC manual says
  //
  // At present, a declaration to which `weakref' is attached can only
  // be `static'.
  //
  // It also says
  //
  // Without a TARGET,
  // given as an argument to `weakref' or to `alias', `weakref' is
  // equivalent to `weak'.
  //
  // gcc 4.4.1 will accept
  // int a7 __attribute__((weakref));
  // as
  // int a7 __attribute__((weak));
  // This looks like a bug in gcc. We reject that for now. We should revisit
  // it if this behaviour is actually used.

  // GCC rejects
  // static ((alias ("y"), weakref)).
  // Should we? How to check that weakref is before or after alias?

  // FIXME: it would be good for us to keep the WeakRefAttr as-written instead
  // of transforming it into an AliasAttr.  The WeakRefAttr never uses the
  // StringRef parameter it was given anyway.
  StringRef Str;
  if (AL.getNumArgs() && S.checkStringLiteralArgumentAttr(AL, 0, Str))
    // GCC will accept anything as the argument of weakref. Should we
    // check for an existing decl?
    D->addAttr(::new (S.Context) AliasAttr(S.Context, AL, Str));

  D->addAttr(::new (S.Context) WeakRefAttr(S.Context, AL));
}

static void handleIFuncAttr(Sema &S, Decl *D, const ParsedAttr &AL) {
  StringRef Str;
  if (!S.checkStringLiteralArgumentAttr(AL, 0, Str))
    return;

  // Aliases should be on declarations, not definitions.
  const auto *FD = cast<FunctionDecl>(D);
  if (FD->isThisDeclarationADefinition()) {
    S.Diag(AL.getLoc(), diag::err_alias_is_definition) << FD << 1;
    return;
  }

  D->addAttr(::new (S.Context) IFuncAttr(S.Context, AL, Str));
}

static void handleAliasAttr(Sema &S, Decl *D, const ParsedAttr &AL) {
  StringRef Str;
  if (!S.checkStringLiteralArgumentAttr(AL, 0, Str))
    return;

  if (S.Context.getTargetInfo().getTriple().isOSDarwin()) {
    S.Diag(AL.getLoc(), diag::err_alias_not_supported_on_darwin);
    return;
  }

  if (S.Context.getTargetInfo().getTriple().isNVPTX()) {
    CudaVersion Version =
        ToCudaVersion(S.Context.getTargetInfo().getSDKVersion());
    if (Version != CudaVersion::UNKNOWN && Version < CudaVersion::CUDA_100)
      S.Diag(AL.getLoc(), diag::err_alias_not_supported_on_nvptx);
  }

  // Aliases should be on declarations, not definitions.
  if (const auto *FD = dyn_cast<FunctionDecl>(D)) {
    if (FD->isThisDeclarationADefinition()) {
      S.Diag(AL.getLoc(), diag::err_alias_is_definition) << FD << 0;
      return;
    }
  } else {
    const auto *VD = cast<VarDecl>(D);
    if (VD->isThisDeclarationADefinition() && VD->isExternallyVisible()) {
      S.Diag(AL.getLoc(), diag::err_alias_is_definition) << VD << 0;
      return;
    }
  }

  // Mark target used to prevent unneeded-internal-declaration warnings.
  if (!S.LangOpts.CPlusPlus) {
    // FIXME: demangle Str for C++, as the attribute refers to the mangled
    // linkage name, not the pre-mangled identifier.
    const DeclarationNameInfo target(&S.Context.Idents.get(Str), AL.getLoc());
    LookupResult LR(S, target, Sema::LookupOrdinaryName);
    if (S.LookupQualifiedName(LR, S.getCurLexicalContext()))
      for (NamedDecl *ND : LR)
        ND->markUsed(S.Context);
  }

  D->addAttr(::new (S.Context) AliasAttr(S.Context, AL, Str));
}

static void handleTLSModelAttr(Sema &S, Decl *D, const ParsedAttr &AL) {
  StringRef Model;
  SourceLocation LiteralLoc;
  // Check that it is a string.
  if (!S.checkStringLiteralArgumentAttr(AL, 0, Model, &LiteralLoc))
    return;

  // Check that the value.
  if (Model != "global-dynamic" && Model != "local-dynamic"
      && Model != "initial-exec" && Model != "local-exec") {
    S.Diag(LiteralLoc, diag::err_attr_tlsmodel_arg);
    return;
  }

  if (S.Context.getTargetInfo().getTriple().isOSAIX() &&
      Model != "global-dynamic" && Model != "local-exec") {
    S.Diag(LiteralLoc, diag::err_aix_attr_unsupported_tls_model) << Model;
    return;
  }

  D->addAttr(::new (S.Context) TLSModelAttr(S.Context, AL, Model));
}

static void handleRestrictAttr(Sema &S, Decl *D, const ParsedAttr &AL) {
  QualType ResultType = getFunctionOrMethodResultType(D);
  if (ResultType->isAnyPointerType() || ResultType->isBlockPointerType()) {
    D->addAttr(::new (S.Context) RestrictAttr(S.Context, AL));
    return;
  }

  S.Diag(AL.getLoc(), diag::warn_attribute_return_pointers_only)
      << AL << getFunctionOrMethodResultSourceRange(D);
}

static void handleCPUSpecificAttr(Sema &S, Decl *D, const ParsedAttr &AL) {
  // Ensure we don't combine these with themselves, since that causes some
  // confusing behavior.
  if (AL.getParsedKind() == ParsedAttr::AT_CPUDispatch) {
    if (checkAttrMutualExclusion<CPUSpecificAttr>(S, D, AL))
      return;

    if (const auto *Other = D->getAttr<CPUDispatchAttr>()) {
      S.Diag(AL.getLoc(), diag::err_disallowed_duplicate_attribute) << AL;
      S.Diag(Other->getLocation(), diag::note_conflicting_attribute);
      return;
    }
  } else if (AL.getParsedKind() == ParsedAttr::AT_CPUSpecific) {
    if (checkAttrMutualExclusion<CPUDispatchAttr>(S, D, AL))
      return;

    if (const auto *Other = D->getAttr<CPUSpecificAttr>()) {
      S.Diag(AL.getLoc(), diag::err_disallowed_duplicate_attribute) << AL;
      S.Diag(Other->getLocation(), diag::note_conflicting_attribute);
      return;
    }
  }

  FunctionDecl *FD = cast<FunctionDecl>(D);

  if (const auto *MD = dyn_cast<CXXMethodDecl>(D)) {
    if (MD->getParent()->isLambda()) {
      S.Diag(AL.getLoc(), diag::err_attribute_dll_lambda) << AL;
      return;
    }
  }

  if (!AL.checkAtLeastNumArgs(S, 1))
    return;

  SmallVector<IdentifierInfo *, 8> CPUs;
  for (unsigned ArgNo = 0; ArgNo < getNumAttributeArgs(AL); ++ArgNo) {
    if (!AL.isArgIdent(ArgNo)) {
      S.Diag(AL.getLoc(), diag::err_attribute_argument_type)
          << AL << AANT_ArgumentIdentifier;
      return;
    }

    IdentifierLoc *CPUArg = AL.getArgAsIdent(ArgNo);
    StringRef CPUName = CPUArg->Ident->getName().trim();

    if (!S.Context.getTargetInfo().validateCPUSpecificCPUDispatch(CPUName)) {
      S.Diag(CPUArg->Loc, diag::err_invalid_cpu_specific_dispatch_value)
          << CPUName << (AL.getKind() == ParsedAttr::AT_CPUDispatch);
      return;
    }

    const TargetInfo &Target = S.Context.getTargetInfo();
    if (llvm::any_of(CPUs, [CPUName, &Target](const IdentifierInfo *Cur) {
          return Target.CPUSpecificManglingCharacter(CPUName) ==
                 Target.CPUSpecificManglingCharacter(Cur->getName());
        })) {
      S.Diag(AL.getLoc(), diag::warn_multiversion_duplicate_entries);
      return;
    }
    CPUs.push_back(CPUArg->Ident);
  }

  FD->setIsMultiVersion(true);
  if (AL.getKind() == ParsedAttr::AT_CPUSpecific)
    D->addAttr(::new (S.Context)
                   CPUSpecificAttr(S.Context, AL, CPUs.data(), CPUs.size()));
  else
    D->addAttr(::new (S.Context)
                   CPUDispatchAttr(S.Context, AL, CPUs.data(), CPUs.size()));
}

static void handleCommonAttr(Sema &S, Decl *D, const ParsedAttr &AL) {
  if (S.LangOpts.CPlusPlus) {
    S.Diag(AL.getLoc(), diag::err_attribute_not_supported_in_lang)
        << AL << AttributeLangSupport::Cpp;
    return;
  }

  D->addAttr(::new (S.Context) CommonAttr(S.Context, AL));
}

static void handleCmseNSEntryAttr(Sema &S, Decl *D, const ParsedAttr &AL) {
  if (S.LangOpts.CPlusPlus && !D->getDeclContext()->isExternCContext()) {
    S.Diag(AL.getLoc(), diag::err_attribute_not_clinkage) << AL;
    return;
  }

  const auto *FD = cast<FunctionDecl>(D);
  if (!FD->isExternallyVisible()) {
    S.Diag(AL.getLoc(), diag::warn_attribute_cmse_entry_static);
    return;
  }

  D->addAttr(::new (S.Context) CmseNSEntryAttr(S.Context, AL));
}

static void handleNakedAttr(Sema &S, Decl *D, const ParsedAttr &AL) {
  if (AL.isDeclspecAttribute()) {
    const auto &Triple = S.getASTContext().getTargetInfo().getTriple();
    const auto &Arch = Triple.getArch();
    if (Arch != llvm::Triple::x86 &&
        (Arch != llvm::Triple::arm && Arch != llvm::Triple::thumb)) {
      S.Diag(AL.getLoc(), diag::err_attribute_not_supported_on_arch)
          << AL << Triple.getArchName();
      return;
    }

    // This form is not allowed to be written on a member function (static or
    // nonstatic) when in Microsoft compatibility mode.
    if (S.getLangOpts().MSVCCompat && isa<CXXMethodDecl>(D)) {
      S.Diag(AL.getLoc(), diag::err_attribute_wrong_decl_type_str)
          << AL << AL.isRegularKeywordAttribute() << "non-member functions";
      return;
    }
  }

  D->addAttr(::new (S.Context) NakedAttr(S.Context, AL));
}

static void handleNoReturnAttr(Sema &S, Decl *D, const ParsedAttr &Attrs) {
  if (hasDeclarator(D)) return;

  if (!isa<ObjCMethodDecl>(D)) {
    S.Diag(Attrs.getLoc(), diag::warn_attribute_wrong_decl_type)
        << Attrs << Attrs.isRegularKeywordAttribute()
        << ExpectedFunctionOrMethod;
    return;
  }

  D->addAttr(::new (S.Context) NoReturnAttr(S.Context, Attrs));
}

static void handleStandardNoReturnAttr(Sema &S, Decl *D, const ParsedAttr &A) {
  // The [[_Noreturn]] spelling is deprecated in C23, so if that was used,
  // issue an appropriate diagnostic. However, don't issue a diagnostic if the
  // attribute name comes from a macro expansion. We don't want to punish users
  // who write [[noreturn]] after including <stdnoreturn.h> (where 'noreturn'
  // is defined as a macro which expands to '_Noreturn').
  if (!S.getLangOpts().CPlusPlus &&
      A.getSemanticSpelling() == CXX11NoReturnAttr::C23_Noreturn &&
      !(A.getLoc().isMacroID() &&
        S.getSourceManager().isInSystemMacro(A.getLoc())))
    S.Diag(A.getLoc(), diag::warn_deprecated_noreturn_spelling) << A.getRange();

  D->addAttr(::new (S.Context) CXX11NoReturnAttr(S.Context, A));
}

static void handleNoCfCheckAttr(Sema &S, Decl *D, const ParsedAttr &Attrs) {
  if (!S.getLangOpts().CFProtectionBranch)
    S.Diag(Attrs.getLoc(), diag::warn_nocf_check_attribute_ignored);
  else
    handleSimpleAttribute<AnyX86NoCfCheckAttr>(S, D, Attrs);
}

bool Sema::CheckAttrNoArgs(const ParsedAttr &Attrs) {
  if (!Attrs.checkExactlyNumArgs(*this, 0)) {
    Attrs.setInvalid();
    return true;
  }

  return false;
}

bool Sema::CheckAttrTarget(const ParsedAttr &AL) {
  // Check whether the attribute is valid on the current target.
  if (!AL.existsInTarget(Context.getTargetInfo())) {
    Diag(AL.getLoc(), AL.isRegularKeywordAttribute()
                          ? diag::err_keyword_not_supported_on_target
                          : diag::warn_unknown_attribute_ignored)
        << AL << AL.getRange();
    AL.setInvalid();
    return true;
  }

  return false;
}

static void handleAnalyzerNoReturnAttr(Sema &S, Decl *D, const ParsedAttr &AL) {

  // The checking path for 'noreturn' and 'analyzer_noreturn' are different
  // because 'analyzer_noreturn' does not impact the type.
  if (!isFunctionOrMethodOrBlock(D)) {
    ValueDecl *VD = dyn_cast<ValueDecl>(D);
    if (!VD || (!VD->getType()->isBlockPointerType() &&
                !VD->getType()->isFunctionPointerType())) {
      S.Diag(AL.getLoc(), AL.isStandardAttributeSyntax()
                              ? diag::err_attribute_wrong_decl_type
                              : diag::warn_attribute_wrong_decl_type)
          << AL << AL.isRegularKeywordAttribute()
          << ExpectedFunctionMethodOrBlock;
      return;
    }
  }

  D->addAttr(::new (S.Context) AnalyzerNoReturnAttr(S.Context, AL));
}

// PS3 PPU-specific.
static void handleVecReturnAttr(Sema &S, Decl *D, const ParsedAttr &AL) {
  /*
    Returning a Vector Class in Registers

    According to the PPU ABI specifications, a class with a single member of
    vector type is returned in memory when used as the return value of a
    function.
    This results in inefficient code when implementing vector classes. To return
    the value in a single vector register, add the vecreturn attribute to the
    class definition. This attribute is also applicable to struct types.

    Example:

    struct Vector
    {
      __vector float xyzw;
    } __attribute__((vecreturn));

    Vector Add(Vector lhs, Vector rhs)
    {
      Vector result;
      result.xyzw = vec_add(lhs.xyzw, rhs.xyzw);
      return result; // This will be returned in a register
    }
  */
  if (VecReturnAttr *A = D->getAttr<VecReturnAttr>()) {
    S.Diag(AL.getLoc(), diag::err_repeat_attribute) << A;
    return;
  }

  const auto *R = cast<RecordDecl>(D);
  int count = 0;

  if (!isa<CXXRecordDecl>(R)) {
    S.Diag(AL.getLoc(), diag::err_attribute_vecreturn_only_vector_member);
    return;
  }

  if (!cast<CXXRecordDecl>(R)->isPOD()) {
    S.Diag(AL.getLoc(), diag::err_attribute_vecreturn_only_pod_record);
    return;
  }

  for (const auto *I : R->fields()) {
    if ((count == 1) || !I->getType()->isVectorType()) {
      S.Diag(AL.getLoc(), diag::err_attribute_vecreturn_only_vector_member);
      return;
    }
    count++;
  }

  D->addAttr(::new (S.Context) VecReturnAttr(S.Context, AL));
}

static void handleDependencyAttr(Sema &S, Scope *Scope, Decl *D,
                                 const ParsedAttr &AL) {
  if (isa<ParmVarDecl>(D)) {
    // [[carries_dependency]] can only be applied to a parameter if it is a
    // parameter of a function declaration or lambda.
    if (!(Scope->getFlags() & clang::Scope::FunctionDeclarationScope)) {
      S.Diag(AL.getLoc(),
             diag::err_carries_dependency_param_not_function_decl);
      return;
    }
  }

  D->addAttr(::new (S.Context) CarriesDependencyAttr(S.Context, AL));
}

static void handleUnusedAttr(Sema &S, Decl *D, const ParsedAttr &AL) {
  bool IsCXX17Attr = AL.isCXX11Attribute() && !AL.getScopeName();

  // If this is spelled as the standard C++17 attribute, but not in C++17, warn
  // about using it as an extension.
  if (!S.getLangOpts().CPlusPlus17 && IsCXX17Attr)
    S.Diag(AL.getLoc(), diag::ext_cxx17_attr) << AL;

  D->addAttr(::new (S.Context) UnusedAttr(S.Context, AL));
}

static void handleConstructorAttr(Sema &S, Decl *D, const ParsedAttr &AL) {
  uint32_t priority = ConstructorAttr::DefaultPriority;
  if (S.getLangOpts().HLSL && AL.getNumArgs()) {
    S.Diag(AL.getLoc(), diag::err_hlsl_init_priority_unsupported);
    return;
  }
  if (AL.getNumArgs() &&
      !checkUInt32Argument(S, AL, AL.getArgAsExpr(0), priority))
    return;

  D->addAttr(::new (S.Context) ConstructorAttr(S.Context, AL, priority));
}

static void handleDestructorAttr(Sema &S, Decl *D, const ParsedAttr &AL) {
  uint32_t priority = DestructorAttr::DefaultPriority;
  if (AL.getNumArgs() &&
      !checkUInt32Argument(S, AL, AL.getArgAsExpr(0), priority))
    return;

  D->addAttr(::new (S.Context) DestructorAttr(S.Context, AL, priority));
}

template <typename AttrTy>
static void handleAttrWithMessage(Sema &S, Decl *D, const ParsedAttr &AL) {
  // Handle the case where the attribute has a text message.
  StringRef Str;
  if (AL.getNumArgs() == 1 && !S.checkStringLiteralArgumentAttr(AL, 0, Str))
    return;

  D->addAttr(::new (S.Context) AttrTy(S.Context, AL, Str));
}

static void handleObjCSuppresProtocolAttr(Sema &S, Decl *D,
                                          const ParsedAttr &AL) {
  if (!cast<ObjCProtocolDecl>(D)->isThisDeclarationADefinition()) {
    S.Diag(AL.getLoc(), diag::err_objc_attr_protocol_requires_definition)
        << AL << AL.getRange();
    return;
  }

  D->addAttr(::new (S.Context) ObjCExplicitProtocolImplAttr(S.Context, AL));
}

static bool checkAvailabilityAttr(Sema &S, SourceRange Range,
                                  IdentifierInfo *Platform,
                                  VersionTuple Introduced,
                                  VersionTuple Deprecated,
                                  VersionTuple Obsoleted) {
  StringRef PlatformName
    = AvailabilityAttr::getPrettyPlatformName(Platform->getName());
  if (PlatformName.empty())
    PlatformName = Platform->getName();

  // Ensure that Introduced <= Deprecated <= Obsoleted (although not all
  // of these steps are needed).
  if (!Introduced.empty() && !Deprecated.empty() &&
      !(Introduced <= Deprecated)) {
    S.Diag(Range.getBegin(), diag::warn_availability_version_ordering)
      << 1 << PlatformName << Deprecated.getAsString()
      << 0 << Introduced.getAsString();
    return true;
  }

  if (!Introduced.empty() && !Obsoleted.empty() &&
      !(Introduced <= Obsoleted)) {
    S.Diag(Range.getBegin(), diag::warn_availability_version_ordering)
      << 2 << PlatformName << Obsoleted.getAsString()
      << 0 << Introduced.getAsString();
    return true;
  }

  if (!Deprecated.empty() && !Obsoleted.empty() &&
      !(Deprecated <= Obsoleted)) {
    S.Diag(Range.getBegin(), diag::warn_availability_version_ordering)
      << 2 << PlatformName << Obsoleted.getAsString()
      << 1 << Deprecated.getAsString();
    return true;
  }

  return false;
}

/// Check whether the two versions match.
///
/// If either version tuple is empty, then they are assumed to match. If
/// \p BeforeIsOkay is true, then \p X can be less than or equal to \p Y.
static bool versionsMatch(const VersionTuple &X, const VersionTuple &Y,
                          bool BeforeIsOkay) {
  if (X.empty() || Y.empty())
    return true;

  if (X == Y)
    return true;

  if (BeforeIsOkay && X < Y)
    return true;

  return false;
}

AvailabilityAttr *Sema::mergeAvailabilityAttr(
    NamedDecl *D, const AttributeCommonInfo &CI, IdentifierInfo *Platform,
    bool Implicit, VersionTuple Introduced, VersionTuple Deprecated,
    VersionTuple Obsoleted, bool IsUnavailable, StringRef Message,
    bool IsStrict, StringRef Replacement, AvailabilityMergeKind AMK,
    int Priority) {
  VersionTuple MergedIntroduced = Introduced;
  VersionTuple MergedDeprecated = Deprecated;
  VersionTuple MergedObsoleted = Obsoleted;
  bool FoundAny = false;
  bool OverrideOrImpl = false;
  switch (AMK) {
  case AMK_None:
  case AMK_Redeclaration:
    OverrideOrImpl = false;
    break;

  case AMK_Override:
  case AMK_ProtocolImplementation:
  case AMK_OptionalProtocolImplementation:
    OverrideOrImpl = true;
    break;
  }

  if (D->hasAttrs()) {
    AttrVec &Attrs = D->getAttrs();
    for (unsigned i = 0, e = Attrs.size(); i != e;) {
      const auto *OldAA = dyn_cast<AvailabilityAttr>(Attrs[i]);
      if (!OldAA) {
        ++i;
        continue;
      }

      IdentifierInfo *OldPlatform = OldAA->getPlatform();
      if (OldPlatform != Platform) {
        ++i;
        continue;
      }

      // If there is an existing availability attribute for this platform that
      // has a lower priority use the existing one and discard the new
      // attribute.
      if (OldAA->getPriority() < Priority)
        return nullptr;

      // If there is an existing attribute for this platform that has a higher
      // priority than the new attribute then erase the old one and continue
      // processing the attributes.
      if (OldAA->getPriority() > Priority) {
        Attrs.erase(Attrs.begin() + i);
        --e;
        continue;
      }

      FoundAny = true;
      VersionTuple OldIntroduced = OldAA->getIntroduced();
      VersionTuple OldDeprecated = OldAA->getDeprecated();
      VersionTuple OldObsoleted = OldAA->getObsoleted();
      bool OldIsUnavailable = OldAA->getUnavailable();

      if (!versionsMatch(OldIntroduced, Introduced, OverrideOrImpl) ||
          !versionsMatch(Deprecated, OldDeprecated, OverrideOrImpl) ||
          !versionsMatch(Obsoleted, OldObsoleted, OverrideOrImpl) ||
          !(OldIsUnavailable == IsUnavailable ||
            (OverrideOrImpl && !OldIsUnavailable && IsUnavailable))) {
        if (OverrideOrImpl) {
          int Which = -1;
          VersionTuple FirstVersion;
          VersionTuple SecondVersion;
          if (!versionsMatch(OldIntroduced, Introduced, OverrideOrImpl)) {
            Which = 0;
            FirstVersion = OldIntroduced;
            SecondVersion = Introduced;
          } else if (!versionsMatch(Deprecated, OldDeprecated, OverrideOrImpl)) {
            Which = 1;
            FirstVersion = Deprecated;
            SecondVersion = OldDeprecated;
          } else if (!versionsMatch(Obsoleted, OldObsoleted, OverrideOrImpl)) {
            Which = 2;
            FirstVersion = Obsoleted;
            SecondVersion = OldObsoleted;
          }

          if (Which == -1) {
            Diag(OldAA->getLocation(),
                 diag::warn_mismatched_availability_override_unavail)
              << AvailabilityAttr::getPrettyPlatformName(Platform->getName())
              << (AMK == AMK_Override);
          } else if (Which != 1 && AMK == AMK_OptionalProtocolImplementation) {
            // Allow different 'introduced' / 'obsoleted' availability versions
            // on a method that implements an optional protocol requirement. It
            // makes less sense to allow this for 'deprecated' as the user can't
            // see if the method is 'deprecated' as 'respondsToSelector' will
            // still return true when the method is deprecated.
            ++i;
            continue;
          } else {
            Diag(OldAA->getLocation(),
                 diag::warn_mismatched_availability_override)
              << Which
              << AvailabilityAttr::getPrettyPlatformName(Platform->getName())
              << FirstVersion.getAsString() << SecondVersion.getAsString()
              << (AMK == AMK_Override);
          }
          if (AMK == AMK_Override)
            Diag(CI.getLoc(), diag::note_overridden_method);
          else
            Diag(CI.getLoc(), diag::note_protocol_method);
        } else {
          Diag(OldAA->getLocation(), diag::warn_mismatched_availability);
          Diag(CI.getLoc(), diag::note_previous_attribute);
        }

        Attrs.erase(Attrs.begin() + i);
        --e;
        continue;
      }

      VersionTuple MergedIntroduced2 = MergedIntroduced;
      VersionTuple MergedDeprecated2 = MergedDeprecated;
      VersionTuple MergedObsoleted2 = MergedObsoleted;

      if (MergedIntroduced2.empty())
        MergedIntroduced2 = OldIntroduced;
      if (MergedDeprecated2.empty())
        MergedDeprecated2 = OldDeprecated;
      if (MergedObsoleted2.empty())
        MergedObsoleted2 = OldObsoleted;

      if (checkAvailabilityAttr(*this, OldAA->getRange(), Platform,
                                MergedIntroduced2, MergedDeprecated2,
                                MergedObsoleted2)) {
        Attrs.erase(Attrs.begin() + i);
        --e;
        continue;
      }

      MergedIntroduced = MergedIntroduced2;
      MergedDeprecated = MergedDeprecated2;
      MergedObsoleted = MergedObsoleted2;
      ++i;
    }
  }

  if (FoundAny &&
      MergedIntroduced == Introduced &&
      MergedDeprecated == Deprecated &&
      MergedObsoleted == Obsoleted)
    return nullptr;

  // Only create a new attribute if !OverrideOrImpl, but we want to do
  // the checking.
  if (!checkAvailabilityAttr(*this, CI.getRange(), Platform, MergedIntroduced,
                             MergedDeprecated, MergedObsoleted) &&
      !OverrideOrImpl) {
    auto *Avail = ::new (Context) AvailabilityAttr(
        Context, CI, Platform, Introduced, Deprecated, Obsoleted, IsUnavailable,
        Message, IsStrict, Replacement, Priority);
    Avail->setImplicit(Implicit);
    return Avail;
  }
  return nullptr;
}

static void handleAvailabilityAttr(Sema &S, Decl *D, const ParsedAttr &AL) {
  if (isa<UsingDecl, UnresolvedUsingTypenameDecl, UnresolvedUsingValueDecl>(
          D)) {
    S.Diag(AL.getRange().getBegin(), diag::warn_deprecated_ignored_on_using)
        << AL;
    return;
  }

  if (!AL.checkExactlyNumArgs(S, 1))
    return;
  IdentifierLoc *Platform = AL.getArgAsIdent(0);

  IdentifierInfo *II = Platform->Ident;
  if (AvailabilityAttr::getPrettyPlatformName(II->getName()).empty())
    S.Diag(Platform->Loc, diag::warn_availability_unknown_platform)
      << Platform->Ident;

  auto *ND = dyn_cast<NamedDecl>(D);
  if (!ND) // We warned about this already, so just return.
    return;

  AvailabilityChange Introduced = AL.getAvailabilityIntroduced();
  AvailabilityChange Deprecated = AL.getAvailabilityDeprecated();
  AvailabilityChange Obsoleted = AL.getAvailabilityObsoleted();
  bool IsUnavailable = AL.getUnavailableLoc().isValid();
  bool IsStrict = AL.getStrictLoc().isValid();
  StringRef Str;
  if (const auto *SE = dyn_cast_or_null<StringLiteral>(AL.getMessageExpr()))
    Str = SE->getString();
  StringRef Replacement;
  if (const auto *SE = dyn_cast_or_null<StringLiteral>(AL.getReplacementExpr()))
    Replacement = SE->getString();

  if (II->isStr("swift")) {
    if (Introduced.isValid() || Obsoleted.isValid() ||
        (!IsUnavailable && !Deprecated.isValid())) {
      S.Diag(AL.getLoc(),
             diag::warn_availability_swift_unavailable_deprecated_only);
      return;
    }
  }

  if (II->isStr("fuchsia")) {
    std::optional<unsigned> Min, Sub;
    if ((Min = Introduced.Version.getMinor()) ||
        (Sub = Introduced.Version.getSubminor())) {
      S.Diag(AL.getLoc(), diag::warn_availability_fuchsia_unavailable_minor);
      return;
    }
  }

  int PriorityModifier = AL.isPragmaClangAttribute()
                             ? Sema::AP_PragmaClangAttribute
                             : Sema::AP_Explicit;
  AvailabilityAttr *NewAttr = S.mergeAvailabilityAttr(
      ND, AL, II, false /*Implicit*/, Introduced.Version, Deprecated.Version,
      Obsoleted.Version, IsUnavailable, Str, IsStrict, Replacement,
      Sema::AMK_None, PriorityModifier);
  if (NewAttr)
    D->addAttr(NewAttr);

  // Transcribe "ios" to "watchos" (and add a new attribute) if the versioning
  // matches before the start of the watchOS platform.
  if (S.Context.getTargetInfo().getTriple().isWatchOS()) {
    IdentifierInfo *NewII = nullptr;
    if (II->getName() == "ios")
      NewII = &S.Context.Idents.get("watchos");
    else if (II->getName() == "ios_app_extension")
      NewII = &S.Context.Idents.get("watchos_app_extension");

    if (NewII) {
      const auto *SDKInfo = S.getDarwinSDKInfoForAvailabilityChecking();
      const auto *IOSToWatchOSMapping =
          SDKInfo ? SDKInfo->getVersionMapping(
                        DarwinSDKInfo::OSEnvPair::iOStoWatchOSPair())
                  : nullptr;

      auto adjustWatchOSVersion =
          [IOSToWatchOSMapping](VersionTuple Version) -> VersionTuple {
        if (Version.empty())
          return Version;
        auto MinimumWatchOSVersion = VersionTuple(2, 0);

        if (IOSToWatchOSMapping) {
          if (auto MappedVersion = IOSToWatchOSMapping->map(
                  Version, MinimumWatchOSVersion, std::nullopt)) {
            return *MappedVersion;
          }
        }

        auto Major = Version.getMajor();
        auto NewMajor = Major >= 9 ? Major - 7 : 0;
        if (NewMajor >= 2) {
          if (Version.getMinor()) {
            if (Version.getSubminor())
              return VersionTuple(NewMajor, *Version.getMinor(),
                                  *Version.getSubminor());
            else
              return VersionTuple(NewMajor, *Version.getMinor());
          }
          return VersionTuple(NewMajor);
        }

        return MinimumWatchOSVersion;
      };

      auto NewIntroduced = adjustWatchOSVersion(Introduced.Version);
      auto NewDeprecated = adjustWatchOSVersion(Deprecated.Version);
      auto NewObsoleted = adjustWatchOSVersion(Obsoleted.Version);

      AvailabilityAttr *NewAttr = S.mergeAvailabilityAttr(
          ND, AL, NewII, true /*Implicit*/, NewIntroduced, NewDeprecated,
          NewObsoleted, IsUnavailable, Str, IsStrict, Replacement,
          Sema::AMK_None,
          PriorityModifier + Sema::AP_InferredFromOtherPlatform);
      if (NewAttr)
        D->addAttr(NewAttr);
    }
  } else if (S.Context.getTargetInfo().getTriple().isTvOS()) {
    // Transcribe "ios" to "tvos" (and add a new attribute) if the versioning
    // matches before the start of the tvOS platform.
    IdentifierInfo *NewII = nullptr;
    if (II->getName() == "ios")
      NewII = &S.Context.Idents.get("tvos");
    else if (II->getName() == "ios_app_extension")
      NewII = &S.Context.Idents.get("tvos_app_extension");

    if (NewII) {
      const auto *SDKInfo = S.getDarwinSDKInfoForAvailabilityChecking();
      const auto *IOSToTvOSMapping =
          SDKInfo ? SDKInfo->getVersionMapping(
                        DarwinSDKInfo::OSEnvPair::iOStoTvOSPair())
                  : nullptr;

      auto AdjustTvOSVersion =
          [IOSToTvOSMapping](VersionTuple Version) -> VersionTuple {
        if (Version.empty())
          return Version;

        if (IOSToTvOSMapping) {
          if (auto MappedVersion = IOSToTvOSMapping->map(
                  Version, VersionTuple(0, 0), std::nullopt)) {
            return *MappedVersion;
          }
        }
        return Version;
      };

      auto NewIntroduced = AdjustTvOSVersion(Introduced.Version);
      auto NewDeprecated = AdjustTvOSVersion(Deprecated.Version);
      auto NewObsoleted = AdjustTvOSVersion(Obsoleted.Version);

      AvailabilityAttr *NewAttr = S.mergeAvailabilityAttr(
          ND, AL, NewII, true /*Implicit*/, NewIntroduced, NewDeprecated,
          NewObsoleted, IsUnavailable, Str, IsStrict, Replacement,
          Sema::AMK_None,
          PriorityModifier + Sema::AP_InferredFromOtherPlatform);
      if (NewAttr)
        D->addAttr(NewAttr);
    }
  } else if (S.Context.getTargetInfo().getTriple().getOS() ==
                 llvm::Triple::IOS &&
             S.Context.getTargetInfo().getTriple().isMacCatalystEnvironment()) {
    auto GetSDKInfo = [&]() {
      return S.getDarwinSDKInfoForAvailabilityChecking(AL.getRange().getBegin(),
                                                       "macOS");
    };

    // Transcribe "ios" to "maccatalyst" (and add a new attribute).
    IdentifierInfo *NewII = nullptr;
    if (II->getName() == "ios")
      NewII = &S.Context.Idents.get("maccatalyst");
    else if (II->getName() == "ios_app_extension")
      NewII = &S.Context.Idents.get("maccatalyst_app_extension");
    if (NewII) {
      auto MinMacCatalystVersion = [](const VersionTuple &V) {
        if (V.empty())
          return V;
        if (V.getMajor() < 13 ||
            (V.getMajor() == 13 && V.getMinor() && *V.getMinor() < 1))
          return VersionTuple(13, 1); // The min Mac Catalyst version is 13.1.
        return V;
      };
      AvailabilityAttr *NewAttr = S.mergeAvailabilityAttr(
          ND, AL, NewII, true /*Implicit*/,
          MinMacCatalystVersion(Introduced.Version),
          MinMacCatalystVersion(Deprecated.Version),
          MinMacCatalystVersion(Obsoleted.Version), IsUnavailable, Str,
          IsStrict, Replacement, Sema::AMK_None,
          PriorityModifier + Sema::AP_InferredFromOtherPlatform);
      if (NewAttr)
        D->addAttr(NewAttr);
    } else if (II->getName() == "macos" && GetSDKInfo() &&
               (!Introduced.Version.empty() || !Deprecated.Version.empty() ||
                !Obsoleted.Version.empty())) {
      if (const auto *MacOStoMacCatalystMapping =
              GetSDKInfo()->getVersionMapping(
                  DarwinSDKInfo::OSEnvPair::macOStoMacCatalystPair())) {
        // Infer Mac Catalyst availability from the macOS availability attribute
        // if it has versioned availability. Don't infer 'unavailable'. This
        // inferred availability has lower priority than the other availability
        // attributes that are inferred from 'ios'.
        NewII = &S.Context.Idents.get("maccatalyst");
        auto RemapMacOSVersion =
            [&](const VersionTuple &V) -> std::optional<VersionTuple> {
          if (V.empty())
            return std::nullopt;
          // API_TO_BE_DEPRECATED is 100000.
          if (V.getMajor() == 100000)
            return VersionTuple(100000);
          // The minimum iosmac version is 13.1
          return MacOStoMacCatalystMapping->map(V, VersionTuple(13, 1),
                                                std::nullopt);
        };
        std::optional<VersionTuple> NewIntroduced =
                                        RemapMacOSVersion(Introduced.Version),
                                    NewDeprecated =
                                        RemapMacOSVersion(Deprecated.Version),
                                    NewObsoleted =
                                        RemapMacOSVersion(Obsoleted.Version);
        if (NewIntroduced || NewDeprecated || NewObsoleted) {
          auto VersionOrEmptyVersion =
              [](const std::optional<VersionTuple> &V) -> VersionTuple {
            return V ? *V : VersionTuple();
          };
          AvailabilityAttr *NewAttr = S.mergeAvailabilityAttr(
              ND, AL, NewII, true /*Implicit*/,
              VersionOrEmptyVersion(NewIntroduced),
              VersionOrEmptyVersion(NewDeprecated),
              VersionOrEmptyVersion(NewObsoleted), /*IsUnavailable=*/false, Str,
              IsStrict, Replacement, Sema::AMK_None,
              PriorityModifier + Sema::AP_InferredFromOtherPlatform +
                  Sema::AP_InferredFromOtherPlatform);
          if (NewAttr)
            D->addAttr(NewAttr);
        }
      }
    }
  }
}

static void handleExternalSourceSymbolAttr(Sema &S, Decl *D,
                                           const ParsedAttr &AL) {
  if (!AL.checkAtLeastNumArgs(S, 1) || !AL.checkAtMostNumArgs(S, 4))
    return;

  StringRef Language;
  if (const auto *SE = dyn_cast_or_null<StringLiteral>(AL.getArgAsExpr(0)))
    Language = SE->getString();
  StringRef DefinedIn;
  if (const auto *SE = dyn_cast_or_null<StringLiteral>(AL.getArgAsExpr(1)))
    DefinedIn = SE->getString();
  bool IsGeneratedDeclaration = AL.getArgAsIdent(2) != nullptr;
  StringRef USR;
  if (const auto *SE = dyn_cast_or_null<StringLiteral>(AL.getArgAsExpr(3)))
    USR = SE->getString();

  D->addAttr(::new (S.Context) ExternalSourceSymbolAttr(
      S.Context, AL, Language, DefinedIn, IsGeneratedDeclaration, USR));
}

template <class T>
static T *mergeVisibilityAttr(Sema &S, Decl *D, const AttributeCommonInfo &CI,
                              typename T::VisibilityType value) {
  T *existingAttr = D->getAttr<T>();
  if (existingAttr) {
    typename T::VisibilityType existingValue = existingAttr->getVisibility();
    if (existingValue == value)
      return nullptr;
    S.Diag(existingAttr->getLocation(), diag::err_mismatched_visibility);
    S.Diag(CI.getLoc(), diag::note_previous_attribute);
    D->dropAttr<T>();
  }
  return ::new (S.Context) T(S.Context, CI, value);
}

VisibilityAttr *Sema::mergeVisibilityAttr(Decl *D,
                                          const AttributeCommonInfo &CI,
                                          VisibilityAttr::VisibilityType Vis) {
  return ::mergeVisibilityAttr<VisibilityAttr>(*this, D, CI, Vis);
}

TypeVisibilityAttr *
Sema::mergeTypeVisibilityAttr(Decl *D, const AttributeCommonInfo &CI,
                              TypeVisibilityAttr::VisibilityType Vis) {
  return ::mergeVisibilityAttr<TypeVisibilityAttr>(*this, D, CI, Vis);
}

static void handleVisibilityAttr(Sema &S, Decl *D, const ParsedAttr &AL,
                                 bool isTypeVisibility) {
  // Visibility attributes don't mean anything on a typedef.
  if (isa<TypedefNameDecl>(D)) {
    S.Diag(AL.getRange().getBegin(), diag::warn_attribute_ignored) << AL;
    return;
  }

  // 'type_visibility' can only go on a type or namespace.
  if (isTypeVisibility && !(isa<TagDecl>(D) || isa<ObjCInterfaceDecl>(D) ||
                            isa<NamespaceDecl>(D))) {
    S.Diag(AL.getRange().getBegin(), diag::err_attribute_wrong_decl_type)
        << AL << AL.isRegularKeywordAttribute() << ExpectedTypeOrNamespace;
    return;
  }

  // Check that the argument is a string literal.
  StringRef TypeStr;
  SourceLocation LiteralLoc;
  if (!S.checkStringLiteralArgumentAttr(AL, 0, TypeStr, &LiteralLoc))
    return;

  VisibilityAttr::VisibilityType type;
  if (!VisibilityAttr::ConvertStrToVisibilityType(TypeStr, type)) {
    S.Diag(LiteralLoc, diag::warn_attribute_type_not_supported) << AL
                                                                << TypeStr;
    return;
  }

  // Complain about attempts to use protected visibility on targets
  // (like Darwin) that don't support it.
  if (type == VisibilityAttr::Protected &&
      !S.Context.getTargetInfo().hasProtectedVisibility()) {
    S.Diag(AL.getLoc(), diag::warn_attribute_protected_visibility);
    type = VisibilityAttr::Default;
  }

  Attr *newAttr;
  if (isTypeVisibility) {
    newAttr = S.mergeTypeVisibilityAttr(
        D, AL, (TypeVisibilityAttr::VisibilityType)type);
  } else {
    newAttr = S.mergeVisibilityAttr(D, AL, type);
  }
  if (newAttr)
    D->addAttr(newAttr);
}

static void handleObjCDirectAttr(Sema &S, Decl *D, const ParsedAttr &AL) {
  // objc_direct cannot be set on methods declared in the context of a protocol
  if (isa<ObjCProtocolDecl>(D->getDeclContext())) {
    S.Diag(AL.getLoc(), diag::err_objc_direct_on_protocol) << false;
    return;
  }

  if (S.getLangOpts().ObjCRuntime.allowsDirectDispatch()) {
    handleSimpleAttribute<ObjCDirectAttr>(S, D, AL);
  } else {
    S.Diag(AL.getLoc(), diag::warn_objc_direct_ignored) << AL;
  }
}

static void handleObjCDirectMembersAttr(Sema &S, Decl *D,
                                        const ParsedAttr &AL) {
  if (S.getLangOpts().ObjCRuntime.allowsDirectDispatch()) {
    handleSimpleAttribute<ObjCDirectMembersAttr>(S, D, AL);
  } else {
    S.Diag(AL.getLoc(), diag::warn_objc_direct_ignored) << AL;
  }
}

static void handleObjCMethodFamilyAttr(Sema &S, Decl *D, const ParsedAttr &AL) {
  const auto *M = cast<ObjCMethodDecl>(D);
  if (!AL.isArgIdent(0)) {
    S.Diag(AL.getLoc(), diag::err_attribute_argument_n_type)
        << AL << 1 << AANT_ArgumentIdentifier;
    return;
  }

  IdentifierLoc *IL = AL.getArgAsIdent(0);
  ObjCMethodFamilyAttr::FamilyKind F;
  if (!ObjCMethodFamilyAttr::ConvertStrToFamilyKind(IL->Ident->getName(), F)) {
    S.Diag(IL->Loc, diag::warn_attribute_type_not_supported) << AL << IL->Ident;
    return;
  }

  if (F == ObjCMethodFamilyAttr::OMF_init &&
      !M->getReturnType()->isObjCObjectPointerType()) {
    S.Diag(M->getLocation(), diag::err_init_method_bad_return_type)
        << M->getReturnType();
    // Ignore the attribute.
    return;
  }

  D->addAttr(new (S.Context) ObjCMethodFamilyAttr(S.Context, AL, F));
}

static void handleObjCNSObject(Sema &S, Decl *D, const ParsedAttr &AL) {
  if (const auto *TD = dyn_cast<TypedefNameDecl>(D)) {
    QualType T = TD->getUnderlyingType();
    if (!T->isCARCBridgableType()) {
      S.Diag(TD->getLocation(), diag::err_nsobject_attribute);
      return;
    }
  }
  else if (const auto *PD = dyn_cast<ObjCPropertyDecl>(D)) {
    QualType T = PD->getType();
    if (!T->isCARCBridgableType()) {
      S.Diag(PD->getLocation(), diag::err_nsobject_attribute);
      return;
    }
  }
  else {
    // It is okay to include this attribute on properties, e.g.:
    //
    //  @property (retain, nonatomic) struct Bork *Q __attribute__((NSObject));
    //
    // In this case it follows tradition and suppresses an error in the above
    // case.
    S.Diag(D->getLocation(), diag::warn_nsobject_attribute);
  }
  D->addAttr(::new (S.Context) ObjCNSObjectAttr(S.Context, AL));
}

static void handleObjCIndependentClass(Sema &S, Decl *D, const ParsedAttr &AL) {
  if (const auto *TD = dyn_cast<TypedefNameDecl>(D)) {
    QualType T = TD->getUnderlyingType();
    if (!T->isObjCObjectPointerType()) {
      S.Diag(TD->getLocation(), diag::warn_ptr_independentclass_attribute);
      return;
    }
  } else {
    S.Diag(D->getLocation(), diag::warn_independentclass_attribute);
    return;
  }
  D->addAttr(::new (S.Context) ObjCIndependentClassAttr(S.Context, AL));
}

static void handleBlocksAttr(Sema &S, Decl *D, const ParsedAttr &AL) {
  if (!AL.isArgIdent(0)) {
    S.Diag(AL.getLoc(), diag::err_attribute_argument_n_type)
        << AL << 1 << AANT_ArgumentIdentifier;
    return;
  }

  IdentifierInfo *II = AL.getArgAsIdent(0)->Ident;
  BlocksAttr::BlockType type;
  if (!BlocksAttr::ConvertStrToBlockType(II->getName(), type)) {
    S.Diag(AL.getLoc(), diag::warn_attribute_type_not_supported) << AL << II;
    return;
  }

  D->addAttr(::new (S.Context) BlocksAttr(S.Context, AL, type));
}

static void handleSentinelAttr(Sema &S, Decl *D, const ParsedAttr &AL) {
  unsigned sentinel = (unsigned)SentinelAttr::DefaultSentinel;
  if (AL.getNumArgs() > 0) {
    Expr *E = AL.getArgAsExpr(0);
    std::optional<llvm::APSInt> Idx = llvm::APSInt(32);
    if (E->isTypeDependent() || !(Idx = E->getIntegerConstantExpr(S.Context))) {
      S.Diag(AL.getLoc(), diag::err_attribute_argument_n_type)
          << AL << 1 << AANT_ArgumentIntegerConstant << E->getSourceRange();
      return;
    }

    if (Idx->isSigned() && Idx->isNegative()) {
      S.Diag(AL.getLoc(), diag::err_attribute_sentinel_less_than_zero)
        << E->getSourceRange();
      return;
    }

    sentinel = Idx->getZExtValue();
  }

  unsigned nullPos = (unsigned)SentinelAttr::DefaultNullPos;
  if (AL.getNumArgs() > 1) {
    Expr *E = AL.getArgAsExpr(1);
    std::optional<llvm::APSInt> Idx = llvm::APSInt(32);
    if (E->isTypeDependent() || !(Idx = E->getIntegerConstantExpr(S.Context))) {
      S.Diag(AL.getLoc(), diag::err_attribute_argument_n_type)
          << AL << 2 << AANT_ArgumentIntegerConstant << E->getSourceRange();
      return;
    }
    nullPos = Idx->getZExtValue();

    if ((Idx->isSigned() && Idx->isNegative()) || nullPos > 1) {
      // FIXME: This error message could be improved, it would be nice
      // to say what the bounds actually are.
      S.Diag(AL.getLoc(), diag::err_attribute_sentinel_not_zero_or_one)
        << E->getSourceRange();
      return;
    }
  }

  if (const auto *FD = dyn_cast<FunctionDecl>(D)) {
    const FunctionType *FT = FD->getType()->castAs<FunctionType>();
    if (isa<FunctionNoProtoType>(FT)) {
      S.Diag(AL.getLoc(), diag::warn_attribute_sentinel_named_arguments);
      return;
    }

    if (!cast<FunctionProtoType>(FT)->isVariadic()) {
      S.Diag(AL.getLoc(), diag::warn_attribute_sentinel_not_variadic) << 0;
      return;
    }
  } else if (const auto *MD = dyn_cast<ObjCMethodDecl>(D)) {
    if (!MD->isVariadic()) {
      S.Diag(AL.getLoc(), diag::warn_attribute_sentinel_not_variadic) << 0;
      return;
    }
  } else if (const auto *BD = dyn_cast<BlockDecl>(D)) {
    if (!BD->isVariadic()) {
      S.Diag(AL.getLoc(), diag::warn_attribute_sentinel_not_variadic) << 1;
      return;
    }
  } else if (const auto *V = dyn_cast<VarDecl>(D)) {
    QualType Ty = V->getType();
    if (Ty->isBlockPointerType() || Ty->isFunctionPointerType()) {
      const FunctionType *FT = Ty->isFunctionPointerType()
                                   ? D->getFunctionType()
                                   : Ty->castAs<BlockPointerType>()
                                         ->getPointeeType()
                                         ->castAs<FunctionType>();
      if (!cast<FunctionProtoType>(FT)->isVariadic()) {
        int m = Ty->isFunctionPointerType() ? 0 : 1;
        S.Diag(AL.getLoc(), diag::warn_attribute_sentinel_not_variadic) << m;
        return;
      }
    } else {
      S.Diag(AL.getLoc(), diag::warn_attribute_wrong_decl_type)
          << AL << AL.isRegularKeywordAttribute()
          << ExpectedFunctionMethodOrBlock;
      return;
    }
  } else {
    S.Diag(AL.getLoc(), diag::warn_attribute_wrong_decl_type)
        << AL << AL.isRegularKeywordAttribute()
        << ExpectedFunctionMethodOrBlock;
    return;
  }
  D->addAttr(::new (S.Context) SentinelAttr(S.Context, AL, sentinel, nullPos));
}

static void handleWarnUnusedResult(Sema &S, Decl *D, const ParsedAttr &AL) {
  if (D->getFunctionType() &&
      D->getFunctionType()->getReturnType()->isVoidType() &&
      !isa<CXXConstructorDecl>(D)) {
    S.Diag(AL.getLoc(), diag::warn_attribute_void_function_method) << AL << 0;
    return;
  }
  if (const auto *MD = dyn_cast<ObjCMethodDecl>(D))
    if (MD->getReturnType()->isVoidType()) {
      S.Diag(AL.getLoc(), diag::warn_attribute_void_function_method) << AL << 1;
      return;
    }

  StringRef Str;
  if (AL.isStandardAttributeSyntax() && !AL.getScopeName()) {
    // The standard attribute cannot be applied to variable declarations such
    // as a function pointer.
    if (isa<VarDecl>(D))
      S.Diag(AL.getLoc(), diag::warn_attribute_wrong_decl_type_str)
          << AL << AL.isRegularKeywordAttribute()
          << "functions, classes, or enumerations";

    // If this is spelled as the standard C++17 attribute, but not in C++17,
    // warn about using it as an extension. If there are attribute arguments,
    // then claim it's a C++20 extension instead.
    // FIXME: If WG14 does not seem likely to adopt the same feature, add an
    // extension warning for C23 mode.
    const LangOptions &LO = S.getLangOpts();
    if (AL.getNumArgs() == 1) {
      if (LO.CPlusPlus && !LO.CPlusPlus20)
        S.Diag(AL.getLoc(), diag::ext_cxx20_attr) << AL;

      // Since this is spelled [[nodiscard]], get the optional string
      // literal. If in C++ mode, but not in C++20 mode, diagnose as an
      // extension.
      // FIXME: C23 should support this feature as well, even as an extension.
      if (!S.checkStringLiteralArgumentAttr(AL, 0, Str, nullptr))
        return;
    } else if (LO.CPlusPlus && !LO.CPlusPlus17)
      S.Diag(AL.getLoc(), diag::ext_cxx17_attr) << AL;
  }

  if ((!AL.isGNUAttribute() &&
       !(AL.isStandardAttributeSyntax() && AL.isClangScope())) &&
      isa<TypedefNameDecl>(D)) {
    S.Diag(AL.getLoc(), diag::warn_unused_result_typedef_unsupported_spelling)
        << AL.isGNUScope();
    return;
  }

  D->addAttr(::new (S.Context) WarnUnusedResultAttr(S.Context, AL, Str));
}

static void handleWeakImportAttr(Sema &S, Decl *D, const ParsedAttr &AL) {
  // weak_import only applies to variable & function declarations.
  bool isDef = false;
  if (!D->canBeWeakImported(isDef)) {
    if (isDef)
      S.Diag(AL.getLoc(), diag::warn_attribute_invalid_on_definition)
        << "weak_import";
    else if (isa<ObjCPropertyDecl>(D) || isa<ObjCMethodDecl>(D) ||
             (S.Context.getTargetInfo().getTriple().isOSDarwin() &&
              (isa<ObjCInterfaceDecl>(D) || isa<EnumDecl>(D)))) {
      // Nothing to warn about here.
    } else
      S.Diag(AL.getLoc(), diag::warn_attribute_wrong_decl_type)
          << AL << AL.isRegularKeywordAttribute() << ExpectedVariableOrFunction;

    return;
  }

  D->addAttr(::new (S.Context) WeakImportAttr(S.Context, AL));
}

// Handles reqd_work_group_size and work_group_size_hint.
template <typename WorkGroupAttr>
static void handleWorkGroupSize(Sema &S, Decl *D, const ParsedAttr &AL) {
  uint32_t WGSize[3];
  for (unsigned i = 0; i < 3; ++i) {
    const Expr *E = AL.getArgAsExpr(i);
    if (!checkUInt32Argument(S, AL, E, WGSize[i], i,
                             /*StrictlyUnsigned=*/true))
      return;
    if (WGSize[i] == 0) {
      S.Diag(AL.getLoc(), diag::err_attribute_argument_is_zero)
          << AL << E->getSourceRange();
      return;
    }
  }

  WorkGroupAttr *Existing = D->getAttr<WorkGroupAttr>();
  if (Existing && !(Existing->getXDim() == WGSize[0] &&
                    Existing->getYDim() == WGSize[1] &&
                    Existing->getZDim() == WGSize[2]))
    S.Diag(AL.getLoc(), diag::warn_duplicate_attribute) << AL;

  D->addAttr(::new (S.Context)
                 WorkGroupAttr(S.Context, AL, WGSize[0], WGSize[1], WGSize[2]));
}

// Handles intel_reqd_sub_group_size.
static void handleSubGroupSize(Sema &S, Decl *D, const ParsedAttr &AL) {
  uint32_t SGSize;
  const Expr *E = AL.getArgAsExpr(0);
  if (!checkUInt32Argument(S, AL, E, SGSize))
    return;
  if (SGSize == 0) {
    S.Diag(AL.getLoc(), diag::err_attribute_argument_is_zero)
        << AL << E->getSourceRange();
    return;
  }

  OpenCLIntelReqdSubGroupSizeAttr *Existing =
      D->getAttr<OpenCLIntelReqdSubGroupSizeAttr>();
  if (Existing && Existing->getSubGroupSize() != SGSize)
    S.Diag(AL.getLoc(), diag::warn_duplicate_attribute) << AL;

  D->addAttr(::new (S.Context)
                 OpenCLIntelReqdSubGroupSizeAttr(S.Context, AL, SGSize));
}

static void handleVecTypeHint(Sema &S, Decl *D, const ParsedAttr &AL) {
  if (!AL.hasParsedType()) {
    S.Diag(AL.getLoc(), diag::err_attribute_wrong_number_arguments) << AL << 1;
    return;
  }

  TypeSourceInfo *ParmTSI = nullptr;
  QualType ParmType = S.GetTypeFromParser(AL.getTypeArg(), &ParmTSI);
  assert(ParmTSI && "no type source info for attribute argument");

  if (!ParmType->isExtVectorType() && !ParmType->isFloatingType() &&
      (ParmType->isBooleanType() ||
       !ParmType->isIntegralType(S.getASTContext()))) {
    S.Diag(AL.getLoc(), diag::err_attribute_invalid_argument) << 2 << AL;
    return;
  }

  if (VecTypeHintAttr *A = D->getAttr<VecTypeHintAttr>()) {
    if (!S.Context.hasSameType(A->getTypeHint(), ParmType)) {
      S.Diag(AL.getLoc(), diag::warn_duplicate_attribute) << AL;
      return;
    }
  }

  D->addAttr(::new (S.Context) VecTypeHintAttr(S.Context, AL, ParmTSI));
}

SectionAttr *Sema::mergeSectionAttr(Decl *D, const AttributeCommonInfo &CI,
                                    StringRef Name) {
  // Explicit or partial specializations do not inherit
  // the section attribute from the primary template.
  if (const auto *FD = dyn_cast<FunctionDecl>(D)) {
    if (CI.getAttributeSpellingListIndex() == SectionAttr::Declspec_allocate &&
        FD->isFunctionTemplateSpecialization())
      return nullptr;
  }
  if (SectionAttr *ExistingAttr = D->getAttr<SectionAttr>()) {
    if (ExistingAttr->getName() == Name)
      return nullptr;
    Diag(ExistingAttr->getLocation(), diag::warn_mismatched_section)
         << 1 /*section*/;
    Diag(CI.getLoc(), diag::note_previous_attribute);
    return nullptr;
  }
  return ::new (Context) SectionAttr(Context, CI, Name);
}

/// Used to implement to perform semantic checking on
/// attribute((section("foo"))) specifiers.
///
/// In this case, "foo" is passed in to be checked.  If the section
/// specifier is invalid, return an Error that indicates the problem.
///
/// This is a simple quality of implementation feature to catch errors
/// and give good diagnostics in cases when the assembler or code generator
/// would otherwise reject the section specifier.
llvm::Error Sema::isValidSectionSpecifier(StringRef SecName) {
  if (!Context.getTargetInfo().getTriple().isOSDarwin())
    return llvm::Error::success();

  // Let MCSectionMachO validate this.
  StringRef Segment, Section;
  unsigned TAA, StubSize;
  bool HasTAA;
  return llvm::MCSectionMachO::ParseSectionSpecifier(SecName, Segment, Section,
                                                     TAA, HasTAA, StubSize);
}

bool Sema::checkSectionName(SourceLocation LiteralLoc, StringRef SecName) {
  if (llvm::Error E = isValidSectionSpecifier(SecName)) {
    Diag(LiteralLoc, diag::err_attribute_section_invalid_for_target)
        << toString(std::move(E)) << 1 /*'section'*/;
    return false;
  }
  return true;
}

static void handleSectionAttr(Sema &S, Decl *D, const ParsedAttr &AL) {
  // Make sure that there is a string literal as the sections's single
  // argument.
  StringRef Str;
  SourceLocation LiteralLoc;
  if (!S.checkStringLiteralArgumentAttr(AL, 0, Str, &LiteralLoc))
    return;

  if (!S.checkSectionName(LiteralLoc, Str))
    return;

  SectionAttr *NewAttr = S.mergeSectionAttr(D, AL, Str);
  if (NewAttr) {
    D->addAttr(NewAttr);
    if (isa<FunctionDecl, FunctionTemplateDecl, ObjCMethodDecl,
            ObjCPropertyDecl>(D))
      S.UnifySection(NewAttr->getName(),
                     ASTContext::PSF_Execute | ASTContext::PSF_Read,
                     cast<NamedDecl>(D));
  }
}

// This is used for `__declspec(code_seg("segname"))` on a decl.
// `#pragma code_seg("segname")` uses checkSectionName() instead.
static bool checkCodeSegName(Sema &S, SourceLocation LiteralLoc,
                             StringRef CodeSegName) {
  if (llvm::Error E = S.isValidSectionSpecifier(CodeSegName)) {
    S.Diag(LiteralLoc, diag::err_attribute_section_invalid_for_target)
        << toString(std::move(E)) << 0 /*'code-seg'*/;
    return false;
  }

  return true;
}

CodeSegAttr *Sema::mergeCodeSegAttr(Decl *D, const AttributeCommonInfo &CI,
                                    StringRef Name) {
  // Explicit or partial specializations do not inherit
  // the code_seg attribute from the primary template.
  if (const auto *FD = dyn_cast<FunctionDecl>(D)) {
    if (FD->isFunctionTemplateSpecialization())
      return nullptr;
  }
  if (const auto *ExistingAttr = D->getAttr<CodeSegAttr>()) {
    if (ExistingAttr->getName() == Name)
      return nullptr;
    Diag(ExistingAttr->getLocation(), diag::warn_mismatched_section)
         << 0 /*codeseg*/;
    Diag(CI.getLoc(), diag::note_previous_attribute);
    return nullptr;
  }
  return ::new (Context) CodeSegAttr(Context, CI, Name);
}

static void handleCodeSegAttr(Sema &S, Decl *D, const ParsedAttr &AL) {
  StringRef Str;
  SourceLocation LiteralLoc;
  if (!S.checkStringLiteralArgumentAttr(AL, 0, Str, &LiteralLoc))
    return;
  if (!checkCodeSegName(S, LiteralLoc, Str))
    return;
  if (const auto *ExistingAttr = D->getAttr<CodeSegAttr>()) {
    if (!ExistingAttr->isImplicit()) {
      S.Diag(AL.getLoc(),
             ExistingAttr->getName() == Str
             ? diag::warn_duplicate_codeseg_attribute
             : diag::err_conflicting_codeseg_attribute);
      return;
    }
    D->dropAttr<CodeSegAttr>();
  }
  if (CodeSegAttr *CSA = S.mergeCodeSegAttr(D, AL, Str))
    D->addAttr(CSA);
}

// Check for things we'd like to warn about. Multiversioning issues are
// handled later in the process, once we know how many exist.
bool Sema::checkTargetAttr(SourceLocation LiteralLoc, StringRef AttrStr) {
  enum FirstParam { Unsupported, Duplicate, Unknown };
  enum SecondParam { None, CPU, Tune };
  enum ThirdParam { Target, TargetClones };
  if (AttrStr.contains("fpmath="))
    return Diag(LiteralLoc, diag::warn_unsupported_target_attribute)
           << Unsupported << None << "fpmath=" << Target;

  // Diagnose use of tune if target doesn't support it.
  if (!Context.getTargetInfo().supportsTargetAttributeTune() &&
      AttrStr.contains("tune="))
    return Diag(LiteralLoc, diag::warn_unsupported_target_attribute)
           << Unsupported << None << "tune=" << Target;

  ParsedTargetAttr ParsedAttrs =
      Context.getTargetInfo().parseTargetAttr(AttrStr);

  if (!ParsedAttrs.CPU.empty() &&
      !Context.getTargetInfo().isValidCPUName(ParsedAttrs.CPU))
    return Diag(LiteralLoc, diag::warn_unsupported_target_attribute)
           << Unknown << CPU << ParsedAttrs.CPU << Target;

  if (!ParsedAttrs.Tune.empty() &&
      !Context.getTargetInfo().isValidCPUName(ParsedAttrs.Tune))
    return Diag(LiteralLoc, diag::warn_unsupported_target_attribute)
           << Unknown << Tune << ParsedAttrs.Tune << Target;

  if (ParsedAttrs.Duplicate != "")
    return Diag(LiteralLoc, diag::warn_unsupported_target_attribute)
           << Duplicate << None << ParsedAttrs.Duplicate << Target;

  for (const auto &Feature : ParsedAttrs.Features) {
    auto CurFeature = StringRef(Feature).drop_front(); // remove + or -.
    if (!Context.getTargetInfo().isValidFeatureName(CurFeature))
      return Diag(LiteralLoc, diag::warn_unsupported_target_attribute)
             << Unsupported << None << CurFeature << Target;
  }

  TargetInfo::BranchProtectionInfo BPI;
  StringRef DiagMsg;
  if (ParsedAttrs.BranchProtection.empty())
    return false;
  if (!Context.getTargetInfo().validateBranchProtection(
          ParsedAttrs.BranchProtection, ParsedAttrs.CPU, BPI, DiagMsg)) {
    if (DiagMsg.empty())
      return Diag(LiteralLoc, diag::warn_unsupported_target_attribute)
             << Unsupported << None << "branch-protection" << Target;
    return Diag(LiteralLoc, diag::err_invalid_branch_protection_spec)
           << DiagMsg;
  }
  if (!DiagMsg.empty())
    Diag(LiteralLoc, diag::warn_unsupported_branch_protection_spec) << DiagMsg;

  return false;
}

// Check Target Version attrs
bool Sema::checkTargetVersionAttr(SourceLocation LiteralLoc, StringRef &AttrStr,
                                  bool &isDefault) {
  enum FirstParam { Unsupported };
  enum SecondParam { None };
  enum ThirdParam { Target, TargetClones, TargetVersion };
  if (AttrStr.trim() == "default")
    isDefault = true;
  llvm::SmallVector<StringRef, 8> Features;
  AttrStr.split(Features, "+");
  for (auto &CurFeature : Features) {
    CurFeature = CurFeature.trim();
    if (CurFeature == "default")
      continue;
    if (!Context.getTargetInfo().validateCpuSupports(CurFeature))
      return Diag(LiteralLoc, diag::warn_unsupported_target_attribute)
             << Unsupported << None << CurFeature << TargetVersion;
  }
  return false;
}

static void handleTargetVersionAttr(Sema &S, Decl *D, const ParsedAttr &AL) {
  StringRef Str;
  SourceLocation LiteralLoc;
  bool isDefault = false;
  if (!S.checkStringLiteralArgumentAttr(AL, 0, Str, &LiteralLoc) ||
      S.checkTargetVersionAttr(LiteralLoc, Str, isDefault))
    return;
  // Do not create default only target_version attribute
  if (!isDefault) {
    TargetVersionAttr *NewAttr =
        ::new (S.Context) TargetVersionAttr(S.Context, AL, Str);
    D->addAttr(NewAttr);
  }
}

static void handleTargetAttr(Sema &S, Decl *D, const ParsedAttr &AL) {
  StringRef Str;
  SourceLocation LiteralLoc;
  if (!S.checkStringLiteralArgumentAttr(AL, 0, Str, &LiteralLoc) ||
      S.checkTargetAttr(LiteralLoc, Str))
    return;

  TargetAttr *NewAttr = ::new (S.Context) TargetAttr(S.Context, AL, Str);
  D->addAttr(NewAttr);
}

bool Sema::checkTargetClonesAttrString(
    SourceLocation LiteralLoc, StringRef Str, const StringLiteral *Literal,
    bool &HasDefault, bool &HasCommas, bool &HasNotDefault,
    SmallVectorImpl<SmallString<64>> &StringsBuffer) {
  enum FirstParam { Unsupported, Duplicate, Unknown };
  enum SecondParam { None, CPU, Tune };
  enum ThirdParam { Target, TargetClones };
  HasCommas = HasCommas || Str.contains(',');
  const TargetInfo &TInfo = Context.getTargetInfo();
  // Warn on empty at the beginning of a string.
  if (Str.size() == 0)
    return Diag(LiteralLoc, diag::warn_unsupported_target_attribute)
           << Unsupported << None << "" << TargetClones;

  std::pair<StringRef, StringRef> Parts = {{}, Str};
  while (!Parts.second.empty()) {
    Parts = Parts.second.split(',');
    StringRef Cur = Parts.first.trim();
    SourceLocation CurLoc =
        Literal->getLocationOfByte(Cur.data() - Literal->getString().data(),
                                   getSourceManager(), getLangOpts(), TInfo);

    bool DefaultIsDupe = false;
    bool HasCodeGenImpact = false;
    if (Cur.empty())
      return Diag(CurLoc, diag::warn_unsupported_target_attribute)
             << Unsupported << None << "" << TargetClones;

    if (TInfo.getTriple().isAArch64()) {
      // AArch64 target clones specific
      if (Cur == "default") {
        DefaultIsDupe = HasDefault;
        HasDefault = true;
        if (llvm::is_contained(StringsBuffer, Cur) || DefaultIsDupe)
          Diag(CurLoc, diag::warn_target_clone_duplicate_options);
        else
          StringsBuffer.push_back(Cur);
      } else {
        std::pair<StringRef, StringRef> CurParts = {{}, Cur};
        llvm::SmallVector<StringRef, 8> CurFeatures;
        while (!CurParts.second.empty()) {
          CurParts = CurParts.second.split('+');
          StringRef CurFeature = CurParts.first.trim();
          if (!TInfo.validateCpuSupports(CurFeature)) {
            Diag(CurLoc, diag::warn_unsupported_target_attribute)
                << Unsupported << None << CurFeature << TargetClones;
            continue;
          }
          if (TInfo.doesFeatureAffectCodeGen(CurFeature))
            HasCodeGenImpact = true;
          CurFeatures.push_back(CurFeature);
        }
        // Canonize TargetClones Attributes
        llvm::sort(CurFeatures);
        SmallString<64> Res;
        for (auto &CurFeat : CurFeatures) {
          if (!Res.equals(""))
            Res.append("+");
          Res.append(CurFeat);
        }
        if (llvm::is_contained(StringsBuffer, Res) || DefaultIsDupe)
          Diag(CurLoc, diag::warn_target_clone_duplicate_options);
        else if (!HasCodeGenImpact)
          // Ignore features in target_clone attribute that don't impact
          // code generation
          Diag(CurLoc, diag::warn_target_clone_no_impact_options);
        else if (!Res.empty()) {
          StringsBuffer.push_back(Res);
          HasNotDefault = true;
        }
      }
    } else {
      // Other targets ( currently X86 )
      if (Cur.startswith("arch=")) {
        if (!Context.getTargetInfo().isValidCPUName(
                Cur.drop_front(sizeof("arch=") - 1)))
          return Diag(CurLoc, diag::warn_unsupported_target_attribute)
                 << Unsupported << CPU << Cur.drop_front(sizeof("arch=") - 1)
                 << TargetClones;
      } else if (Cur == "default") {
        DefaultIsDupe = HasDefault;
        HasDefault = true;
      } else if (!Context.getTargetInfo().isValidFeatureName(Cur))
        return Diag(CurLoc, diag::warn_unsupported_target_attribute)
               << Unsupported << None << Cur << TargetClones;
      if (llvm::is_contained(StringsBuffer, Cur) || DefaultIsDupe)
        Diag(CurLoc, diag::warn_target_clone_duplicate_options);
      // Note: Add even if there are duplicates, since it changes name mangling.
      StringsBuffer.push_back(Cur);
    }
  }
  if (Str.rtrim().endswith(","))
    return Diag(LiteralLoc, diag::warn_unsupported_target_attribute)
           << Unsupported << None << "" << TargetClones;
  return false;
}

static void handleTargetClonesAttr(Sema &S, Decl *D, const ParsedAttr &AL) {
  if (S.Context.getTargetInfo().getTriple().isAArch64() &&
      !S.Context.getTargetInfo().hasFeature("fmv"))
    return;

  // Ensure we don't combine these with themselves, since that causes some
  // confusing behavior.
  if (const auto *Other = D->getAttr<TargetClonesAttr>()) {
    S.Diag(AL.getLoc(), diag::err_disallowed_duplicate_attribute) << AL;
    S.Diag(Other->getLocation(), diag::note_conflicting_attribute);
    return;
  }
  if (checkAttrMutualExclusion<TargetClonesAttr>(S, D, AL))
    return;

  SmallVector<StringRef, 2> Strings;
  SmallVector<SmallString<64>, 2> StringsBuffer;
  bool HasCommas = false, HasDefault = false, HasNotDefault = false;

  for (unsigned I = 0, E = AL.getNumArgs(); I != E; ++I) {
    StringRef CurStr;
    SourceLocation LiteralLoc;
    if (!S.checkStringLiteralArgumentAttr(AL, I, CurStr, &LiteralLoc) ||
        S.checkTargetClonesAttrString(
            LiteralLoc, CurStr,
            cast<StringLiteral>(AL.getArgAsExpr(I)->IgnoreParenCasts()),
            HasDefault, HasCommas, HasNotDefault, StringsBuffer))
      return;
  }
  for (auto &SmallStr : StringsBuffer)
    Strings.push_back(SmallStr.str());

  if (HasCommas && AL.getNumArgs() > 1)
    S.Diag(AL.getLoc(), diag::warn_target_clone_mixed_values);

  if (S.Context.getTargetInfo().getTriple().isAArch64() && !HasDefault) {
    // Add default attribute if there is no one
    HasDefault = true;
    Strings.push_back("default");
  }

  if (!HasDefault) {
    S.Diag(AL.getLoc(), diag::err_target_clone_must_have_default);
    return;
  }

  // FIXME: We could probably figure out how to get this to work for lambdas
  // someday.
  if (const auto *MD = dyn_cast<CXXMethodDecl>(D)) {
    if (MD->getParent()->isLambda()) {
      S.Diag(D->getLocation(), diag::err_multiversion_doesnt_support)
          << static_cast<unsigned>(MultiVersionKind::TargetClones)
          << /*Lambda*/ 9;
      return;
    }
  }

  // No multiversion if we have default version only.
  if (S.Context.getTargetInfo().getTriple().isAArch64() && !HasNotDefault)
    return;

  cast<FunctionDecl>(D)->setIsMultiVersion();
  TargetClonesAttr *NewAttr = ::new (S.Context)
      TargetClonesAttr(S.Context, AL, Strings.data(), Strings.size());
  D->addAttr(NewAttr);
}

static void handleMinVectorWidthAttr(Sema &S, Decl *D, const ParsedAttr &AL) {
  Expr *E = AL.getArgAsExpr(0);
  uint32_t VecWidth;
  if (!checkUInt32Argument(S, AL, E, VecWidth)) {
    AL.setInvalid();
    return;
  }

  MinVectorWidthAttr *Existing = D->getAttr<MinVectorWidthAttr>();
  if (Existing && Existing->getVectorWidth() != VecWidth) {
    S.Diag(AL.getLoc(), diag::warn_duplicate_attribute) << AL;
    return;
  }

  D->addAttr(::new (S.Context) MinVectorWidthAttr(S.Context, AL, VecWidth));
}

static void handleCleanupAttr(Sema &S, Decl *D, const ParsedAttr &AL) {
  Expr *E = AL.getArgAsExpr(0);
  SourceLocation Loc = E->getExprLoc();
  FunctionDecl *FD = nullptr;
  DeclarationNameInfo NI;

  // gcc only allows for simple identifiers. Since we support more than gcc, we
  // will warn the user.
  if (auto *DRE = dyn_cast<DeclRefExpr>(E)) {
    if (DRE->hasQualifier())
      S.Diag(Loc, diag::warn_cleanup_ext);
    FD = dyn_cast<FunctionDecl>(DRE->getDecl());
    NI = DRE->getNameInfo();
    if (!FD) {
      S.Diag(Loc, diag::err_attribute_cleanup_arg_not_function) << 1
        << NI.getName();
      return;
    }
  } else if (auto *ULE = dyn_cast<UnresolvedLookupExpr>(E)) {
    if (ULE->hasExplicitTemplateArgs())
      S.Diag(Loc, diag::warn_cleanup_ext);
    FD = S.ResolveSingleFunctionTemplateSpecialization(ULE, true);
    NI = ULE->getNameInfo();
    if (!FD) {
      S.Diag(Loc, diag::err_attribute_cleanup_arg_not_function) << 2
        << NI.getName();
      if (ULE->getType() == S.Context.OverloadTy)
        S.NoteAllOverloadCandidates(ULE);
      return;
    }
  } else {
    S.Diag(Loc, diag::err_attribute_cleanup_arg_not_function) << 0;
    return;
  }

  if (FD->getNumParams() != 1) {
    S.Diag(Loc, diag::err_attribute_cleanup_func_must_take_one_arg)
      << NI.getName();
    return;
  }

  // We're currently more strict than GCC about what function types we accept.
  // If this ever proves to be a problem it should be easy to fix.
  QualType Ty = S.Context.getPointerType(cast<VarDecl>(D)->getType());
  QualType ParamTy = FD->getParamDecl(0)->getType();
  if (S.CheckAssignmentConstraints(FD->getParamDecl(0)->getLocation(),
                                   ParamTy, Ty) != Sema::Compatible) {
    S.Diag(Loc, diag::err_attribute_cleanup_func_arg_incompatible_type)
      << NI.getName() << ParamTy << Ty;
    return;
  }

  D->addAttr(::new (S.Context) CleanupAttr(S.Context, AL, FD));
}

static void handleEnumExtensibilityAttr(Sema &S, Decl *D,
                                        const ParsedAttr &AL) {
  if (!AL.isArgIdent(0)) {
    S.Diag(AL.getLoc(), diag::err_attribute_argument_n_type)
        << AL << 0 << AANT_ArgumentIdentifier;
    return;
  }

  EnumExtensibilityAttr::Kind ExtensibilityKind;
  IdentifierInfo *II = AL.getArgAsIdent(0)->Ident;
  if (!EnumExtensibilityAttr::ConvertStrToKind(II->getName(),
                                               ExtensibilityKind)) {
    S.Diag(AL.getLoc(), diag::warn_attribute_type_not_supported) << AL << II;
    return;
  }

  D->addAttr(::new (S.Context)
                 EnumExtensibilityAttr(S.Context, AL, ExtensibilityKind));
}

/// Handle __attribute__((format_arg((idx)))) attribute based on
/// http://gcc.gnu.org/onlinedocs/gcc/Function-Attributes.html
static void handleFormatArgAttr(Sema &S, Decl *D, const ParsedAttr &AL) {
  const Expr *IdxExpr = AL.getArgAsExpr(0);
  ParamIdx Idx;
  if (!checkFunctionOrMethodParameterIndex(S, D, AL, 1, IdxExpr, Idx))
    return;

  // Make sure the format string is really a string.
  QualType Ty = getFunctionOrMethodParamType(D, Idx.getASTIndex());

  bool NotNSStringTy = !isNSStringType(Ty, S.Context);
  if (NotNSStringTy &&
      !isCFStringType(Ty, S.Context) &&
      (!Ty->isPointerType() ||
       !Ty->castAs<PointerType>()->getPointeeType()->isCharType())) {
    S.Diag(AL.getLoc(), diag::err_format_attribute_not)
        << IdxExpr->getSourceRange() << getFunctionOrMethodParamRange(D, 0);
    return;
  }
  Ty = getFunctionOrMethodResultType(D);
  // replace instancetype with the class type
  auto Instancetype = S.Context.getObjCInstanceTypeDecl()->getTypeForDecl();
  if (Ty->getAs<TypedefType>() == Instancetype)
    if (auto *OMD = dyn_cast<ObjCMethodDecl>(D))
      if (auto *Interface = OMD->getClassInterface())
        Ty = S.Context.getObjCObjectPointerType(
            QualType(Interface->getTypeForDecl(), 0));
  if (!isNSStringType(Ty, S.Context, /*AllowNSAttributedString=*/true) &&
      !isCFStringType(Ty, S.Context) &&
      (!Ty->isPointerType() ||
       !Ty->castAs<PointerType>()->getPointeeType()->isCharType())) {
    S.Diag(AL.getLoc(), diag::err_format_attribute_result_not)
        << (NotNSStringTy ? "string type" : "NSString")
        << IdxExpr->getSourceRange() << getFunctionOrMethodParamRange(D, 0);
    return;
  }

  D->addAttr(::new (S.Context) FormatArgAttr(S.Context, AL, Idx));
}

enum FormatAttrKind {
  CFStringFormat,
  NSStringFormat,
  StrftimeFormat,
  SupportedFormat,
  IgnoredFormat,
  InvalidFormat
};

/// getFormatAttrKind - Map from format attribute names to supported format
/// types.
static FormatAttrKind getFormatAttrKind(StringRef Format) {
  return llvm::StringSwitch<FormatAttrKind>(Format)
      // Check for formats that get handled specially.
      .Case("NSString", NSStringFormat)
      .Case("CFString", CFStringFormat)
      .Case("strftime", StrftimeFormat)

      // Otherwise, check for supported formats.
      .Cases("scanf", "printf", "printf0", "strfmon", SupportedFormat)
      .Cases("cmn_err", "vcmn_err", "zcmn_err", SupportedFormat)
      .Case("kprintf", SupportedFormat)         // OpenBSD.
      .Case("freebsd_kprintf", SupportedFormat) // FreeBSD.
      .Case("os_trace", SupportedFormat)
      .Case("os_log", SupportedFormat)

      .Cases("gcc_diag", "gcc_cdiag", "gcc_cxxdiag", "gcc_tdiag", IgnoredFormat)
      .Default(InvalidFormat);
}

/// Handle __attribute__((init_priority(priority))) attributes based on
/// http://gcc.gnu.org/onlinedocs/gcc/C_002b_002b-Attributes.html
static void handleInitPriorityAttr(Sema &S, Decl *D, const ParsedAttr &AL) {
  if (!S.getLangOpts().CPlusPlus) {
    S.Diag(AL.getLoc(), diag::warn_attribute_ignored) << AL;
    return;
  }

  if (S.getLangOpts().HLSL) {
    S.Diag(AL.getLoc(), diag::err_hlsl_init_priority_unsupported);
    return;
  }

  if (S.getCurFunctionOrMethodDecl()) {
    S.Diag(AL.getLoc(), diag::err_init_priority_object_attr);
    AL.setInvalid();
    return;
  }
  QualType T = cast<VarDecl>(D)->getType();
  if (S.Context.getAsArrayType(T))
    T = S.Context.getBaseElementType(T);
  if (!T->getAs<RecordType>()) {
    S.Diag(AL.getLoc(), diag::err_init_priority_object_attr);
    AL.setInvalid();
    return;
  }

  Expr *E = AL.getArgAsExpr(0);
  uint32_t prioritynum;
  if (!checkUInt32Argument(S, AL, E, prioritynum)) {
    AL.setInvalid();
    return;
  }

  // Only perform the priority check if the attribute is outside of a system
  // header. Values <= 100 are reserved for the implementation, and libc++
  // benefits from being able to specify values in that range.
  if ((prioritynum < 101 || prioritynum > 65535) &&
      !S.getSourceManager().isInSystemHeader(AL.getLoc())) {
    S.Diag(AL.getLoc(), diag::err_attribute_argument_out_of_range)
        << E->getSourceRange() << AL << 101 << 65535;
    AL.setInvalid();
    return;
  }
  D->addAttr(::new (S.Context) InitPriorityAttr(S.Context, AL, prioritynum));
}

ErrorAttr *Sema::mergeErrorAttr(Decl *D, const AttributeCommonInfo &CI,
                                StringRef NewUserDiagnostic) {
  if (const auto *EA = D->getAttr<ErrorAttr>()) {
    std::string NewAttr = CI.getNormalizedFullName();
    assert((NewAttr == "error" || NewAttr == "warning") &&
           "unexpected normalized full name");
    bool Match = (EA->isError() && NewAttr == "error") ||
                 (EA->isWarning() && NewAttr == "warning");
    if (!Match) {
      Diag(EA->getLocation(), diag::err_attributes_are_not_compatible)
          << CI << EA
          << (CI.isRegularKeywordAttribute() ||
              EA->isRegularKeywordAttribute());
      Diag(CI.getLoc(), diag::note_conflicting_attribute);
      return nullptr;
    }
    if (EA->getUserDiagnostic() != NewUserDiagnostic) {
      Diag(CI.getLoc(), diag::warn_duplicate_attribute) << EA;
      Diag(EA->getLoc(), diag::note_previous_attribute);
    }
    D->dropAttr<ErrorAttr>();
  }
  return ::new (Context) ErrorAttr(Context, CI, NewUserDiagnostic);
}

FormatAttr *Sema::mergeFormatAttr(Decl *D, const AttributeCommonInfo &CI,
                                  IdentifierInfo *Format, int FormatIdx,
                                  int FirstArg) {
  // Check whether we already have an equivalent format attribute.
  for (auto *F : D->specific_attrs<FormatAttr>()) {
    if (F->getType() == Format &&
        F->getFormatIdx() == FormatIdx &&
        F->getFirstArg() == FirstArg) {
      // If we don't have a valid location for this attribute, adopt the
      // location.
      if (F->getLocation().isInvalid())
        F->setRange(CI.getRange());
      return nullptr;
    }
  }

  return ::new (Context) FormatAttr(Context, CI, Format, FormatIdx, FirstArg);
}

/// Handle __attribute__((format(type,idx,firstarg))) attributes based on
/// http://gcc.gnu.org/onlinedocs/gcc/Function-Attributes.html
static void handleFormatAttr(Sema &S, Decl *D, const ParsedAttr &AL) {
  if (!AL.isArgIdent(0)) {
    S.Diag(AL.getLoc(), diag::err_attribute_argument_n_type)
        << AL << 1 << AANT_ArgumentIdentifier;
    return;
  }

  // In C++ the implicit 'this' function parameter also counts, and they are
  // counted from one.
  bool HasImplicitThisParam = isInstanceMethod(D);
  unsigned NumArgs = getFunctionOrMethodNumParams(D) + HasImplicitThisParam;

  IdentifierInfo *II = AL.getArgAsIdent(0)->Ident;
  StringRef Format = II->getName();

  if (normalizeName(Format)) {
    // If we've modified the string name, we need a new identifier for it.
    II = &S.Context.Idents.get(Format);
  }

  // Check for supported formats.
  FormatAttrKind Kind = getFormatAttrKind(Format);

  if (Kind == IgnoredFormat)
    return;

  if (Kind == InvalidFormat) {
    S.Diag(AL.getLoc(), diag::warn_attribute_type_not_supported)
        << AL << II->getName();
    return;
  }

  // checks for the 2nd argument
  Expr *IdxExpr = AL.getArgAsExpr(1);
  uint32_t Idx;
  if (!checkUInt32Argument(S, AL, IdxExpr, Idx, 2))
    return;

  if (Idx < 1 || Idx > NumArgs) {
    S.Diag(AL.getLoc(), diag::err_attribute_argument_out_of_bounds)
        << AL << 2 << IdxExpr->getSourceRange();
    return;
  }

  // FIXME: Do we need to bounds check?
  unsigned ArgIdx = Idx - 1;

  if (HasImplicitThisParam) {
    if (ArgIdx == 0) {
      S.Diag(AL.getLoc(),
             diag::err_format_attribute_implicit_this_format_string)
        << IdxExpr->getSourceRange();
      return;
    }
    ArgIdx--;
  }

  // make sure the format string is really a string
  QualType Ty = getFunctionOrMethodParamType(D, ArgIdx);

  if (!isNSStringType(Ty, S.Context, true) &&
      !isCFStringType(Ty, S.Context) &&
      (!Ty->isPointerType() ||
       !Ty->castAs<PointerType>()->getPointeeType()->isCharType())) {
    S.Diag(AL.getLoc(), diag::err_format_attribute_not)
      << IdxExpr->getSourceRange() << getFunctionOrMethodParamRange(D, ArgIdx);
    return;
  }

  // check the 3rd argument
  Expr *FirstArgExpr = AL.getArgAsExpr(2);
  uint32_t FirstArg;
  if (!checkUInt32Argument(S, AL, FirstArgExpr, FirstArg, 3))
    return;

  // FirstArg == 0 is is always valid.
  if (FirstArg != 0) {
    if (Kind == StrftimeFormat) {
      // If the kind is strftime, FirstArg must be 0 because strftime does not
      // use any variadic arguments.
      S.Diag(AL.getLoc(), diag::err_format_strftime_third_parameter)
          << FirstArgExpr->getSourceRange()
          << FixItHint::CreateReplacement(FirstArgExpr->getSourceRange(), "0");
      return;
    } else if (isFunctionOrMethodVariadic(D)) {
      // Else, if the function is variadic, then FirstArg must be 0 or the
      // "position" of the ... parameter. It's unusual to use 0 with variadic
      // functions, so the fixit proposes the latter.
      if (FirstArg != NumArgs + 1) {
        S.Diag(AL.getLoc(), diag::err_attribute_argument_out_of_bounds)
            << AL << 3 << FirstArgExpr->getSourceRange()
            << FixItHint::CreateReplacement(FirstArgExpr->getSourceRange(),
                                            std::to_string(NumArgs + 1));
        return;
      }
    } else {
      // Inescapable GCC compatibility diagnostic.
      S.Diag(D->getLocation(), diag::warn_gcc_requires_variadic_function) << AL;
      if (FirstArg <= Idx) {
        // Else, the function is not variadic, and FirstArg must be 0 or any
        // parameter after the format parameter. We don't offer a fixit because
        // there are too many possible good values.
        S.Diag(AL.getLoc(), diag::err_attribute_argument_out_of_bounds)
            << AL << 3 << FirstArgExpr->getSourceRange();
        return;
      }
    }
  }

  FormatAttr *NewAttr = S.mergeFormatAttr(D, AL, II, Idx, FirstArg);
  if (NewAttr)
    D->addAttr(NewAttr);
}

/// Handle __attribute__((callback(CalleeIdx, PayloadIdx0, ...))) attributes.
static void handleCallbackAttr(Sema &S, Decl *D, const ParsedAttr &AL) {
  // The index that identifies the callback callee is mandatory.
  if (AL.getNumArgs() == 0) {
    S.Diag(AL.getLoc(), diag::err_callback_attribute_no_callee)
        << AL.getRange();
    return;
  }

  bool HasImplicitThisParam = isInstanceMethod(D);
  int32_t NumArgs = getFunctionOrMethodNumParams(D);

  FunctionDecl *FD = D->getAsFunction();
  assert(FD && "Expected a function declaration!");

  llvm::StringMap<int> NameIdxMapping;
  NameIdxMapping["__"] = -1;

  NameIdxMapping["this"] = 0;

  int Idx = 1;
  for (const ParmVarDecl *PVD : FD->parameters())
    NameIdxMapping[PVD->getName()] = Idx++;

  auto UnknownName = NameIdxMapping.end();

  SmallVector<int, 8> EncodingIndices;
  for (unsigned I = 0, E = AL.getNumArgs(); I < E; ++I) {
    SourceRange SR;
    int32_t ArgIdx;

    if (AL.isArgIdent(I)) {
      IdentifierLoc *IdLoc = AL.getArgAsIdent(I);
      auto It = NameIdxMapping.find(IdLoc->Ident->getName());
      if (It == UnknownName) {
        S.Diag(AL.getLoc(), diag::err_callback_attribute_argument_unknown)
            << IdLoc->Ident << IdLoc->Loc;
        return;
      }

      SR = SourceRange(IdLoc->Loc);
      ArgIdx = It->second;
    } else if (AL.isArgExpr(I)) {
      Expr *IdxExpr = AL.getArgAsExpr(I);

      // If the expression is not parseable as an int32_t we have a problem.
      if (!checkUInt32Argument(S, AL, IdxExpr, (uint32_t &)ArgIdx, I + 1,
                               false)) {
        S.Diag(AL.getLoc(), diag::err_attribute_argument_out_of_bounds)
            << AL << (I + 1) << IdxExpr->getSourceRange();
        return;
      }

      // Check oob, excluding the special values, 0 and -1.
      if (ArgIdx < -1 || ArgIdx > NumArgs) {
        S.Diag(AL.getLoc(), diag::err_attribute_argument_out_of_bounds)
            << AL << (I + 1) << IdxExpr->getSourceRange();
        return;
      }

      SR = IdxExpr->getSourceRange();
    } else {
      llvm_unreachable("Unexpected ParsedAttr argument type!");
    }

    if (ArgIdx == 0 && !HasImplicitThisParam) {
      S.Diag(AL.getLoc(), diag::err_callback_implicit_this_not_available)
          << (I + 1) << SR;
      return;
    }

    // Adjust for the case we do not have an implicit "this" parameter. In this
    // case we decrease all positive values by 1 to get LLVM argument indices.
    if (!HasImplicitThisParam && ArgIdx > 0)
      ArgIdx -= 1;

    EncodingIndices.push_back(ArgIdx);
  }

  int CalleeIdx = EncodingIndices.front();
  // Check if the callee index is proper, thus not "this" and not "unknown".
  // This means the "CalleeIdx" has to be non-negative if "HasImplicitThisParam"
  // is false and positive if "HasImplicitThisParam" is true.
  if (CalleeIdx < (int)HasImplicitThisParam) {
    S.Diag(AL.getLoc(), diag::err_callback_attribute_invalid_callee)
        << AL.getRange();
    return;
  }

  // Get the callee type, note the index adjustment as the AST doesn't contain
  // the this type (which the callee cannot reference anyway!).
  const Type *CalleeType =
      getFunctionOrMethodParamType(D, CalleeIdx - HasImplicitThisParam)
          .getTypePtr();
  if (!CalleeType || !CalleeType->isFunctionPointerType()) {
    S.Diag(AL.getLoc(), diag::err_callback_callee_no_function_type)
        << AL.getRange();
    return;
  }

  const Type *CalleeFnType =
      CalleeType->getPointeeType()->getUnqualifiedDesugaredType();

  // TODO: Check the type of the callee arguments.

  const auto *CalleeFnProtoType = dyn_cast<FunctionProtoType>(CalleeFnType);
  if (!CalleeFnProtoType) {
    S.Diag(AL.getLoc(), diag::err_callback_callee_no_function_type)
        << AL.getRange();
    return;
  }

  if (CalleeFnProtoType->getNumParams() > EncodingIndices.size() - 1) {
    S.Diag(AL.getLoc(), diag::err_attribute_wrong_number_arguments)
        << AL << (unsigned)(EncodingIndices.size() - 1);
    return;
  }

  if (CalleeFnProtoType->getNumParams() < EncodingIndices.size() - 1) {
    S.Diag(AL.getLoc(), diag::err_attribute_wrong_number_arguments)
        << AL << (unsigned)(EncodingIndices.size() - 1);
    return;
  }

  if (CalleeFnProtoType->isVariadic()) {
    S.Diag(AL.getLoc(), diag::err_callback_callee_is_variadic) << AL.getRange();
    return;
  }

  // Do not allow multiple callback attributes.
  if (D->hasAttr<CallbackAttr>()) {
    S.Diag(AL.getLoc(), diag::err_callback_attribute_multiple) << AL.getRange();
    return;
  }

  D->addAttr(::new (S.Context) CallbackAttr(
      S.Context, AL, EncodingIndices.data(), EncodingIndices.size()));
}

static bool isFunctionLike(const Type &T) {
  // Check for explicit function types.
  // 'called_once' is only supported in Objective-C and it has
  // function pointers and block pointers.
  return T.isFunctionPointerType() || T.isBlockPointerType();
}

/// Handle 'called_once' attribute.
static void handleCalledOnceAttr(Sema &S, Decl *D, const ParsedAttr &AL) {
  // 'called_once' only applies to parameters representing functions.
  QualType T = cast<ParmVarDecl>(D)->getType();

  if (!isFunctionLike(*T)) {
    S.Diag(AL.getLoc(), diag::err_called_once_attribute_wrong_type);
    return;
  }

  D->addAttr(::new (S.Context) CalledOnceAttr(S.Context, AL));
}

static void handleTransparentUnionAttr(Sema &S, Decl *D, const ParsedAttr &AL) {
  // Try to find the underlying union declaration.
  RecordDecl *RD = nullptr;
  const auto *TD = dyn_cast<TypedefNameDecl>(D);
  if (TD && TD->getUnderlyingType()->isUnionType())
    RD = TD->getUnderlyingType()->getAsUnionType()->getDecl();
  else
    RD = dyn_cast<RecordDecl>(D);

  if (!RD || !RD->isUnion()) {
    S.Diag(AL.getLoc(), diag::warn_attribute_wrong_decl_type)
        << AL << AL.isRegularKeywordAttribute() << ExpectedUnion;
    return;
  }

  if (!RD->isCompleteDefinition()) {
    if (!RD->isBeingDefined())
      S.Diag(AL.getLoc(),
             diag::warn_transparent_union_attribute_not_definition);
    return;
  }

  RecordDecl::field_iterator Field = RD->field_begin(),
                          FieldEnd = RD->field_end();
  if (Field == FieldEnd) {
    S.Diag(AL.getLoc(), diag::warn_transparent_union_attribute_zero_fields);
    return;
  }

  FieldDecl *FirstField = *Field;
  QualType FirstType = FirstField->getType();
  if (FirstType->hasFloatingRepresentation() || FirstType->isVectorType()) {
    S.Diag(FirstField->getLocation(),
           diag::warn_transparent_union_attribute_floating)
      << FirstType->isVectorType() << FirstType;
    return;
  }

  if (FirstType->isIncompleteType())
    return;
  uint64_t FirstSize = S.Context.getTypeSize(FirstType);
  uint64_t FirstAlign = S.Context.getTypeAlign(FirstType);
  for (; Field != FieldEnd; ++Field) {
    QualType FieldType = Field->getType();
    if (FieldType->isIncompleteType())
      return;
    // FIXME: this isn't fully correct; we also need to test whether the
    // members of the union would all have the same calling convention as the
    // first member of the union. Checking just the size and alignment isn't
    // sufficient (consider structs passed on the stack instead of in registers
    // as an example).
    if (S.Context.getTypeSize(FieldType) != FirstSize ||
        S.Context.getTypeAlign(FieldType) > FirstAlign) {
      // Warn if we drop the attribute.
      bool isSize = S.Context.getTypeSize(FieldType) != FirstSize;
      unsigned FieldBits = isSize ? S.Context.getTypeSize(FieldType)
                                  : S.Context.getTypeAlign(FieldType);
      S.Diag(Field->getLocation(),
             diag::warn_transparent_union_attribute_field_size_align)
          << isSize << *Field << FieldBits;
      unsigned FirstBits = isSize ? FirstSize : FirstAlign;
      S.Diag(FirstField->getLocation(),
             diag::note_transparent_union_first_field_size_align)
          << isSize << FirstBits;
      return;
    }
  }

  RD->addAttr(::new (S.Context) TransparentUnionAttr(S.Context, AL));
}

void Sema::AddAnnotationAttr(Decl *D, const AttributeCommonInfo &CI,
                             StringRef Str, MutableArrayRef<Expr *> Args) {
  auto *Attr = AnnotateAttr::Create(Context, Str, Args.data(), Args.size(), CI);
  if (ConstantFoldAttrArgs(
          CI, MutableArrayRef<Expr *>(Attr->args_begin(), Attr->args_end()))) {
    D->addAttr(Attr);
  }
}

static void handleAnnotateAttr(Sema &S, Decl *D, const ParsedAttr &AL) {
  // Make sure that there is a string literal as the annotation's first
  // argument.
  StringRef Str;
  if (!S.checkStringLiteralArgumentAttr(AL, 0, Str))
    return;

  llvm::SmallVector<Expr *, 4> Args;
  Args.reserve(AL.getNumArgs() - 1);
  for (unsigned Idx = 1; Idx < AL.getNumArgs(); Idx++) {
    assert(!AL.isArgIdent(Idx));
    Args.push_back(AL.getArgAsExpr(Idx));
  }

  S.AddAnnotationAttr(D, AL, Str, Args);
}

static void handleAlignValueAttr(Sema &S, Decl *D, const ParsedAttr &AL) {
  S.AddAlignValueAttr(D, AL, AL.getArgAsExpr(0));
}

void Sema::AddAlignValueAttr(Decl *D, const AttributeCommonInfo &CI, Expr *E) {
  AlignValueAttr TmpAttr(Context, CI, E);
  SourceLocation AttrLoc = CI.getLoc();

  QualType T;
  if (const auto *TD = dyn_cast<TypedefNameDecl>(D))
    T = TD->getUnderlyingType();
  else if (const auto *VD = dyn_cast<ValueDecl>(D))
    T = VD->getType();
  else
    llvm_unreachable("Unknown decl type for align_value");

  if (!T->isDependentType() && !T->isAnyPointerType() &&
      !T->isReferenceType() && !T->isMemberPointerType()) {
    Diag(AttrLoc, diag::warn_attribute_pointer_or_reference_only)
      << &TmpAttr << T << D->getSourceRange();
    return;
  }

  if (!E->isValueDependent()) {
    llvm::APSInt Alignment;
    ExprResult ICE = VerifyIntegerConstantExpression(
        E, &Alignment, diag::err_align_value_attribute_argument_not_int);
    if (ICE.isInvalid())
      return;

    if (!Alignment.isPowerOf2()) {
      Diag(AttrLoc, diag::err_alignment_not_power_of_two)
        << E->getSourceRange();
      return;
    }

    D->addAttr(::new (Context) AlignValueAttr(Context, CI, ICE.get()));
    return;
  }

  // Save dependent expressions in the AST to be instantiated.
  D->addAttr(::new (Context) AlignValueAttr(Context, CI, E));
}

static void handleAlignedAttr(Sema &S, Decl *D, const ParsedAttr &AL) {
  if (AL.hasParsedType()) {
    const ParsedType &TypeArg = AL.getTypeArg();
    TypeSourceInfo *TInfo;
    (void)S.GetTypeFromParser(
        ParsedType::getFromOpaquePtr(TypeArg.getAsOpaquePtr()), &TInfo);
    if (AL.isPackExpansion() &&
        !TInfo->getType()->containsUnexpandedParameterPack()) {
      S.Diag(AL.getEllipsisLoc(),
             diag::err_pack_expansion_without_parameter_packs);
      return;
    }

    if (!AL.isPackExpansion() &&
        S.DiagnoseUnexpandedParameterPack(TInfo->getTypeLoc().getBeginLoc(),
                                          TInfo, Sema::UPPC_Expression))
      return;

    S.AddAlignedAttr(D, AL, TInfo, AL.isPackExpansion());
    return;
  }

  // check the attribute arguments.
  if (AL.getNumArgs() > 1) {
    S.Diag(AL.getLoc(), diag::err_attribute_wrong_number_arguments) << AL << 1;
    return;
  }

  if (AL.getNumArgs() == 0) {
    D->addAttr(::new (S.Context) AlignedAttr(S.Context, AL, true, nullptr));
    return;
  }

  Expr *E = AL.getArgAsExpr(0);
  if (AL.isPackExpansion() && !E->containsUnexpandedParameterPack()) {
    S.Diag(AL.getEllipsisLoc(),
           diag::err_pack_expansion_without_parameter_packs);
    return;
  }

  if (!AL.isPackExpansion() && S.DiagnoseUnexpandedParameterPack(E))
    return;

  S.AddAlignedAttr(D, AL, E, AL.isPackExpansion());
}

/// Perform checking of type validity
///
/// C++11 [dcl.align]p1:
///   An alignment-specifier may be applied to a variable or to a class
///   data member, but it shall not be applied to a bit-field, a function
///   parameter, the formal parameter of a catch clause, or a variable
///   declared with the register storage class specifier. An
///   alignment-specifier may also be applied to the declaration of a class
///   or enumeration type.
/// CWG 2354:
///   CWG agreed to remove permission for alignas to be applied to
///   enumerations.
/// C11 6.7.5/2:
///   An alignment attribute shall not be specified in a declaration of
///   a typedef, or a bit-field, or a function, or a parameter, or an
///   object declared with the register storage-class specifier.
static bool validateAlignasAppliedType(Sema &S, Decl *D,
                                       const AlignedAttr &Attr,
                                       SourceLocation AttrLoc) {
  int DiagKind = -1;
  if (isa<ParmVarDecl>(D)) {
    DiagKind = 0;
  } else if (const auto *VD = dyn_cast<VarDecl>(D)) {
    if (VD->getStorageClass() == SC_Register)
      DiagKind = 1;
    if (VD->isExceptionVariable())
      DiagKind = 2;
  } else if (const auto *FD = dyn_cast<FieldDecl>(D)) {
    if (FD->isBitField())
      DiagKind = 3;
  } else if (const auto *ED = dyn_cast<EnumDecl>(D)) {
    if (ED->getLangOpts().CPlusPlus)
      DiagKind = 4;
  } else if (!isa<TagDecl>(D)) {
    return S.Diag(AttrLoc, diag::err_attribute_wrong_decl_type)
           << &Attr << Attr.isRegularKeywordAttribute()
           << (Attr.isC11() ? ExpectedVariableOrField
                            : ExpectedVariableFieldOrTag);
  }
  if (DiagKind != -1) {
    return S.Diag(AttrLoc, diag::err_alignas_attribute_wrong_decl_type)
           << &Attr << DiagKind;
  }
  return false;
}

void Sema::AddAlignedAttr(Decl *D, const AttributeCommonInfo &CI, Expr *E,
                          bool IsPackExpansion) {
  AlignedAttr TmpAttr(Context, CI, true, E);
  SourceLocation AttrLoc = CI.getLoc();

  // C++11 alignas(...) and C11 _Alignas(...) have additional requirements.
  if (TmpAttr.isAlignas() &&
      validateAlignasAppliedType(*this, D, TmpAttr, AttrLoc))
    return;

  if (E->isValueDependent()) {
    // We can't support a dependent alignment on a non-dependent type,
    // because we have no way to model that a type is "alignment-dependent"
    // but not dependent in any other way.
    if (const auto *TND = dyn_cast<TypedefNameDecl>(D)) {
      if (!TND->getUnderlyingType()->isDependentType()) {
        Diag(AttrLoc, diag::err_alignment_dependent_typedef_name)
            << E->getSourceRange();
        return;
      }
    }

    // Save dependent expressions in the AST to be instantiated.
    AlignedAttr *AA = ::new (Context) AlignedAttr(Context, CI, true, E);
    AA->setPackExpansion(IsPackExpansion);
    D->addAttr(AA);
    return;
  }

  // FIXME: Cache the number on the AL object?
  llvm::APSInt Alignment;
  ExprResult ICE = VerifyIntegerConstantExpression(
      E, &Alignment, diag::err_aligned_attribute_argument_not_int);
  if (ICE.isInvalid())
    return;

  uint64_t MaximumAlignment = Sema::MaximumAlignment;
  if (Context.getTargetInfo().getTriple().isOSBinFormatCOFF())
    MaximumAlignment = std::min(MaximumAlignment, uint64_t(8192));
  if (Alignment > MaximumAlignment) {
    Diag(AttrLoc, diag::err_attribute_aligned_too_great)
        << MaximumAlignment << E->getSourceRange();
    return;
  }

  uint64_t AlignVal = Alignment.getZExtValue();
  // C++11 [dcl.align]p2:
  //   -- if the constant expression evaluates to zero, the alignment
  //      specifier shall have no effect
  // C11 6.7.5p6:
  //   An alignment specification of zero has no effect.
  if (!(TmpAttr.isAlignas() && !Alignment)) {
    if (!llvm::isPowerOf2_64(AlignVal)) {
      Diag(AttrLoc, diag::err_alignment_not_power_of_two)
        << E->getSourceRange();
      return;
    }
  }

  const auto *VD = dyn_cast<VarDecl>(D);
  if (VD) {
    unsigned MaxTLSAlign =
        Context.toCharUnitsFromBits(Context.getTargetInfo().getMaxTLSAlign())
            .getQuantity();
    if (MaxTLSAlign && AlignVal > MaxTLSAlign &&
        VD->getTLSKind() != VarDecl::TLS_None) {
      Diag(VD->getLocation(), diag::err_tls_var_aligned_over_maximum)
          << (unsigned)AlignVal << VD << MaxTLSAlign;
      return;
    }
  }

  // On AIX, an aligned attribute can not decrease the alignment when applied
  // to a variable declaration with vector type.
  if (VD && Context.getTargetInfo().getTriple().isOSAIX()) {
    const Type *Ty = VD->getType().getTypePtr();
    if (Ty->isVectorType() && AlignVal < 16) {
      Diag(VD->getLocation(), diag::warn_aligned_attr_underaligned)
          << VD->getType() << 16;
      return;
    }
  }

  AlignedAttr *AA = ::new (Context) AlignedAttr(Context, CI, true, ICE.get());
  AA->setPackExpansion(IsPackExpansion);
  AA->setCachedAlignmentValue(
      static_cast<unsigned>(AlignVal * Context.getCharWidth()));
  D->addAttr(AA);
}

void Sema::AddAlignedAttr(Decl *D, const AttributeCommonInfo &CI,
                          TypeSourceInfo *TS, bool IsPackExpansion) {
  AlignedAttr TmpAttr(Context, CI, false, TS);
  SourceLocation AttrLoc = CI.getLoc();

  // C++11 alignas(...) and C11 _Alignas(...) have additional requirements.
  if (TmpAttr.isAlignas() &&
      validateAlignasAppliedType(*this, D, TmpAttr, AttrLoc))
    return;

  if (TS->getType()->isDependentType()) {
    // We can't support a dependent alignment on a non-dependent type,
    // because we have no way to model that a type is "type-dependent"
    // but not dependent in any other way.
    if (const auto *TND = dyn_cast<TypedefNameDecl>(D)) {
      if (!TND->getUnderlyingType()->isDependentType()) {
        Diag(AttrLoc, diag::err_alignment_dependent_typedef_name)
            << TS->getTypeLoc().getSourceRange();
        return;
      }
    }

    AlignedAttr *AA = ::new (Context) AlignedAttr(Context, CI, false, TS);
    AA->setPackExpansion(IsPackExpansion);
    D->addAttr(AA);
    return;
  }

  const auto *VD = dyn_cast<VarDecl>(D);
  unsigned AlignVal = TmpAttr.getAlignment(Context);
  // On AIX, an aligned attribute can not decrease the alignment when applied
  // to a variable declaration with vector type.
  if (VD && Context.getTargetInfo().getTriple().isOSAIX()) {
    const Type *Ty = VD->getType().getTypePtr();
    if (Ty->isVectorType() &&
        Context.toCharUnitsFromBits(AlignVal).getQuantity() < 16) {
      Diag(VD->getLocation(), diag::warn_aligned_attr_underaligned)
          << VD->getType() << 16;
      return;
    }
  }

  AlignedAttr *AA = ::new (Context) AlignedAttr(Context, CI, false, TS);
  AA->setPackExpansion(IsPackExpansion);
  AA->setCachedAlignmentValue(AlignVal);
  D->addAttr(AA);
}

void Sema::CheckAlignasUnderalignment(Decl *D) {
  assert(D->hasAttrs() && "no attributes on decl");

  QualType UnderlyingTy, DiagTy;
  if (const auto *VD = dyn_cast<ValueDecl>(D)) {
    UnderlyingTy = DiagTy = VD->getType();
  } else {
    UnderlyingTy = DiagTy = Context.getTagDeclType(cast<TagDecl>(D));
    if (const auto *ED = dyn_cast<EnumDecl>(D))
      UnderlyingTy = ED->getIntegerType();
  }
  if (DiagTy->isDependentType() || DiagTy->isIncompleteType())
    return;

  // C++11 [dcl.align]p5, C11 6.7.5/4:
  //   The combined effect of all alignment attributes in a declaration shall
  //   not specify an alignment that is less strict than the alignment that
  //   would otherwise be required for the entity being declared.
  AlignedAttr *AlignasAttr = nullptr;
  AlignedAttr *LastAlignedAttr = nullptr;
  unsigned Align = 0;
  for (auto *I : D->specific_attrs<AlignedAttr>()) {
    if (I->isAlignmentDependent())
      return;
    if (I->isAlignas())
      AlignasAttr = I;
    Align = std::max(Align, I->getAlignment(Context));
    LastAlignedAttr = I;
  }

  if (Align && DiagTy->isSizelessType()) {
    Diag(LastAlignedAttr->getLocation(), diag::err_attribute_sizeless_type)
        << LastAlignedAttr << DiagTy;
  } else if (AlignasAttr && Align) {
    CharUnits RequestedAlign = Context.toCharUnitsFromBits(Align);
    CharUnits NaturalAlign = Context.getTypeAlignInChars(UnderlyingTy);
    if (NaturalAlign > RequestedAlign)
      Diag(AlignasAttr->getLocation(), diag::err_alignas_underaligned)
        << DiagTy << (unsigned)NaturalAlign.getQuantity();
  }
}

bool Sema::checkMSInheritanceAttrOnDefinition(
    CXXRecordDecl *RD, SourceRange Range, bool BestCase,
    MSInheritanceModel ExplicitModel) {
  assert(RD->hasDefinition() && "RD has no definition!");

  // We may not have seen base specifiers or any virtual methods yet.  We will
  // have to wait until the record is defined to catch any mismatches.
  if (!RD->getDefinition()->isCompleteDefinition())
    return false;

  // The unspecified model never matches what a definition could need.
  if (ExplicitModel == MSInheritanceModel::Unspecified)
    return false;

  if (BestCase) {
    if (RD->calculateInheritanceModel() == ExplicitModel)
      return false;
  } else {
    if (RD->calculateInheritanceModel() <= ExplicitModel)
      return false;
  }

  Diag(Range.getBegin(), diag::err_mismatched_ms_inheritance)
      << 0 /*definition*/;
  Diag(RD->getDefinition()->getLocation(), diag::note_defined_here) << RD;
  return true;
}

/// parseModeAttrArg - Parses attribute mode string and returns parsed type
/// attribute.
static void parseModeAttrArg(Sema &S, StringRef Str, unsigned &DestWidth,
                             bool &IntegerMode, bool &ComplexMode,
                             FloatModeKind &ExplicitType) {
  IntegerMode = true;
  ComplexMode = false;
  ExplicitType = FloatModeKind::NoFloat;
  switch (Str.size()) {
  case 2:
    switch (Str[0]) {
    case 'Q':
      DestWidth = 8;
      break;
    case 'H':
      DestWidth = 16;
      break;
    case 'S':
      DestWidth = 32;
      break;
    case 'D':
      DestWidth = 64;
      break;
    case 'X':
      DestWidth = 96;
      break;
    case 'K': // KFmode - IEEE quad precision (__float128)
      ExplicitType = FloatModeKind::Float128;
      DestWidth = Str[1] == 'I' ? 0 : 128;
      break;
    case 'T':
      ExplicitType = FloatModeKind::LongDouble;
      DestWidth = 128;
      break;
    case 'I':
      ExplicitType = FloatModeKind::Ibm128;
      DestWidth = Str[1] == 'I' ? 0 : 128;
      break;
    }
    if (Str[1] == 'F') {
      IntegerMode = false;
    } else if (Str[1] == 'C') {
      IntegerMode = false;
      ComplexMode = true;
    } else if (Str[1] != 'I') {
      DestWidth = 0;
    }
    break;
  case 4:
    // FIXME: glibc uses 'word' to define register_t; this is narrower than a
    // pointer on PIC16 and other embedded platforms.
    if (Str == "word")
      DestWidth = S.Context.getTargetInfo().getRegisterWidth();
    else if (Str == "byte")
      DestWidth = S.Context.getTargetInfo().getCharWidth();
    break;
  case 7:
    if (Str == "pointer")
      DestWidth = S.Context.getTargetInfo().getPointerWidth(LangAS::Default);
    break;
  case 11:
    if (Str == "unwind_word")
      DestWidth = S.Context.getTargetInfo().getUnwindWordWidth();
    break;
  }
}

/// handleModeAttr - This attribute modifies the width of a decl with primitive
/// type.
///
/// Despite what would be logical, the mode attribute is a decl attribute, not a
/// type attribute: 'int ** __attribute((mode(HI))) *G;' tries to make 'G' be
/// HImode, not an intermediate pointer.
static void handleModeAttr(Sema &S, Decl *D, const ParsedAttr &AL) {
  // This attribute isn't documented, but glibc uses it.  It changes
  // the width of an int or unsigned int to the specified size.
  if (!AL.isArgIdent(0)) {
    S.Diag(AL.getLoc(), diag::err_attribute_argument_type)
        << AL << AANT_ArgumentIdentifier;
    return;
  }

  IdentifierInfo *Name = AL.getArgAsIdent(0)->Ident;

  S.AddModeAttr(D, AL, Name);
}

void Sema::AddModeAttr(Decl *D, const AttributeCommonInfo &CI,
                       IdentifierInfo *Name, bool InInstantiation) {
  StringRef Str = Name->getName();
  normalizeName(Str);
  SourceLocation AttrLoc = CI.getLoc();

  unsigned DestWidth = 0;
  bool IntegerMode = true;
  bool ComplexMode = false;
  FloatModeKind ExplicitType = FloatModeKind::NoFloat;
  llvm::APInt VectorSize(64, 0);
  if (Str.size() >= 4 && Str[0] == 'V') {
    // Minimal length of vector mode is 4: 'V' + NUMBER(>=1) + TYPE(>=2).
    size_t StrSize = Str.size();
    size_t VectorStringLength = 0;
    while ((VectorStringLength + 1) < StrSize &&
           isdigit(Str[VectorStringLength + 1]))
      ++VectorStringLength;
    if (VectorStringLength &&
        !Str.substr(1, VectorStringLength).getAsInteger(10, VectorSize) &&
        VectorSize.isPowerOf2()) {
      parseModeAttrArg(*this, Str.substr(VectorStringLength + 1), DestWidth,
                       IntegerMode, ComplexMode, ExplicitType);
      // Avoid duplicate warning from template instantiation.
      if (!InInstantiation)
        Diag(AttrLoc, diag::warn_vector_mode_deprecated);
    } else {
      VectorSize = 0;
    }
  }

  if (!VectorSize)
    parseModeAttrArg(*this, Str, DestWidth, IntegerMode, ComplexMode,
                     ExplicitType);

  // FIXME: Sync this with InitializePredefinedMacros; we need to match int8_t
  // and friends, at least with glibc.
  // FIXME: Make sure floating-point mappings are accurate
  // FIXME: Support XF and TF types
  if (!DestWidth) {
    Diag(AttrLoc, diag::err_machine_mode) << 0 /*Unknown*/ << Name;
    return;
  }

  QualType OldTy;
  if (const auto *TD = dyn_cast<TypedefNameDecl>(D))
    OldTy = TD->getUnderlyingType();
  else if (const auto *ED = dyn_cast<EnumDecl>(D)) {
    // Something like 'typedef enum { X } __attribute__((mode(XX))) T;'.
    // Try to get type from enum declaration, default to int.
    OldTy = ED->getIntegerType();
    if (OldTy.isNull())
      OldTy = Context.IntTy;
  } else
    OldTy = cast<ValueDecl>(D)->getType();

  if (OldTy->isDependentType()) {
    D->addAttr(::new (Context) ModeAttr(Context, CI, Name));
    return;
  }

  // Base type can also be a vector type (see PR17453).
  // Distinguish between base type and base element type.
  QualType OldElemTy = OldTy;
  if (const auto *VT = OldTy->getAs<VectorType>())
    OldElemTy = VT->getElementType();

  // GCC allows 'mode' attribute on enumeration types (even incomplete), except
  // for vector modes. So, 'enum X __attribute__((mode(QI)));' forms a complete
  // type, 'enum { A } __attribute__((mode(V4SI)))' is rejected.
  if ((isa<EnumDecl>(D) || OldElemTy->getAs<EnumType>()) &&
      VectorSize.getBoolValue()) {
    Diag(AttrLoc, diag::err_enum_mode_vector_type) << Name << CI.getRange();
    return;
  }
  bool IntegralOrAnyEnumType = (OldElemTy->isIntegralOrEnumerationType() &&
                                !OldElemTy->isBitIntType()) ||
                               OldElemTy->getAs<EnumType>();

  if (!OldElemTy->getAs<BuiltinType>() && !OldElemTy->isComplexType() &&
      !IntegralOrAnyEnumType)
    Diag(AttrLoc, diag::err_mode_not_primitive);
  else if (IntegerMode) {
    if (!IntegralOrAnyEnumType)
      Diag(AttrLoc, diag::err_mode_wrong_type);
  } else if (ComplexMode) {
    if (!OldElemTy->isComplexType())
      Diag(AttrLoc, diag::err_mode_wrong_type);
  } else {
    if (!OldElemTy->isFloatingType())
      Diag(AttrLoc, diag::err_mode_wrong_type);
  }

  QualType NewElemTy;

  if (IntegerMode)
    NewElemTy = Context.getIntTypeForBitwidth(DestWidth,
                                              OldElemTy->isSignedIntegerType());
  else
    NewElemTy = Context.getRealTypeForBitwidth(DestWidth, ExplicitType);

  if (NewElemTy.isNull()) {
    Diag(AttrLoc, diag::err_machine_mode) << 1 /*Unsupported*/ << Name;
    return;
  }

  if (ComplexMode) {
    NewElemTy = Context.getComplexType(NewElemTy);
  }

  QualType NewTy = NewElemTy;
  if (VectorSize.getBoolValue()) {
    NewTy = Context.getVectorType(NewTy, VectorSize.getZExtValue(),
                                  VectorType::GenericVector);
  } else if (const auto *OldVT = OldTy->getAs<VectorType>()) {
    // Complex machine mode does not support base vector types.
    if (ComplexMode) {
      Diag(AttrLoc, diag::err_complex_mode_vector_type);
      return;
    }
    unsigned NumElements = Context.getTypeSize(OldElemTy) *
                           OldVT->getNumElements() /
                           Context.getTypeSize(NewElemTy);
    NewTy =
        Context.getVectorType(NewElemTy, NumElements, OldVT->getVectorKind());
  }

  if (NewTy.isNull()) {
    Diag(AttrLoc, diag::err_mode_wrong_type);
    return;
  }

  // Install the new type.
  if (auto *TD = dyn_cast<TypedefNameDecl>(D))
    TD->setModedTypeSourceInfo(TD->getTypeSourceInfo(), NewTy);
  else if (auto *ED = dyn_cast<EnumDecl>(D))
    ED->setIntegerType(NewTy);
  else
    cast<ValueDecl>(D)->setType(NewTy);

  D->addAttr(::new (Context) ModeAttr(Context, CI, Name));
}

static void handleNoDebugAttr(Sema &S, Decl *D, const ParsedAttr &AL) {
  D->addAttr(::new (S.Context) NoDebugAttr(S.Context, AL));
}

AlwaysInlineAttr *Sema::mergeAlwaysInlineAttr(Decl *D,
                                              const AttributeCommonInfo &CI,
                                              const IdentifierInfo *Ident) {
  if (OptimizeNoneAttr *Optnone = D->getAttr<OptimizeNoneAttr>()) {
    Diag(CI.getLoc(), diag::warn_attribute_ignored) << Ident;
    Diag(Optnone->getLocation(), diag::note_conflicting_attribute);
    return nullptr;
  }

  if (D->hasAttr<AlwaysInlineAttr>())
    return nullptr;

  return ::new (Context) AlwaysInlineAttr(Context, CI);
}

InternalLinkageAttr *Sema::mergeInternalLinkageAttr(Decl *D,
                                                    const ParsedAttr &AL) {
  if (const auto *VD = dyn_cast<VarDecl>(D)) {
    // Attribute applies to Var but not any subclass of it (like ParmVar,
    // ImplicitParm or VarTemplateSpecialization).
    if (VD->getKind() != Decl::Var) {
      Diag(AL.getLoc(), diag::warn_attribute_wrong_decl_type)
          << AL << AL.isRegularKeywordAttribute()
          << (getLangOpts().CPlusPlus ? ExpectedFunctionVariableOrClass
                                      : ExpectedVariableOrFunction);
      return nullptr;
    }
    // Attribute does not apply to non-static local variables.
    if (VD->hasLocalStorage()) {
      Diag(VD->getLocation(), diag::warn_internal_linkage_local_storage);
      return nullptr;
    }
  }

  return ::new (Context) InternalLinkageAttr(Context, AL);
}
InternalLinkageAttr *
Sema::mergeInternalLinkageAttr(Decl *D, const InternalLinkageAttr &AL) {
  if (const auto *VD = dyn_cast<VarDecl>(D)) {
    // Attribute applies to Var but not any subclass of it (like ParmVar,
    // ImplicitParm or VarTemplateSpecialization).
    if (VD->getKind() != Decl::Var) {
      Diag(AL.getLocation(), diag::warn_attribute_wrong_decl_type)
          << &AL << AL.isRegularKeywordAttribute()
          << (getLangOpts().CPlusPlus ? ExpectedFunctionVariableOrClass
                                      : ExpectedVariableOrFunction);
      return nullptr;
    }
    // Attribute does not apply to non-static local variables.
    if (VD->hasLocalStorage()) {
      Diag(VD->getLocation(), diag::warn_internal_linkage_local_storage);
      return nullptr;
    }
  }

  return ::new (Context) InternalLinkageAttr(Context, AL);
}

MinSizeAttr *Sema::mergeMinSizeAttr(Decl *D, const AttributeCommonInfo &CI) {
  if (OptimizeNoneAttr *Optnone = D->getAttr<OptimizeNoneAttr>()) {
    Diag(CI.getLoc(), diag::warn_attribute_ignored) << "'minsize'";
    Diag(Optnone->getLocation(), diag::note_conflicting_attribute);
    return nullptr;
  }

  if (D->hasAttr<MinSizeAttr>())
    return nullptr;

  return ::new (Context) MinSizeAttr(Context, CI);
}

SwiftNameAttr *Sema::mergeSwiftNameAttr(Decl *D, const SwiftNameAttr &SNA,
                                        StringRef Name) {
  if (const auto *PrevSNA = D->getAttr<SwiftNameAttr>()) {
    if (PrevSNA->getName() != Name && !PrevSNA->isImplicit()) {
      Diag(PrevSNA->getLocation(), diag::err_attributes_are_not_compatible)
          << PrevSNA << &SNA
          << (PrevSNA->isRegularKeywordAttribute() ||
              SNA.isRegularKeywordAttribute());
      Diag(SNA.getLoc(), diag::note_conflicting_attribute);
    }

    D->dropAttr<SwiftNameAttr>();
  }
  return ::new (Context) SwiftNameAttr(Context, SNA, Name);
}

OptimizeNoneAttr *Sema::mergeOptimizeNoneAttr(Decl *D,
                                              const AttributeCommonInfo &CI) {
  if (AlwaysInlineAttr *Inline = D->getAttr<AlwaysInlineAttr>()) {
    Diag(Inline->getLocation(), diag::warn_attribute_ignored) << Inline;
    Diag(CI.getLoc(), diag::note_conflicting_attribute);
    D->dropAttr<AlwaysInlineAttr>();
  }
  if (MinSizeAttr *MinSize = D->getAttr<MinSizeAttr>()) {
    Diag(MinSize->getLocation(), diag::warn_attribute_ignored) << MinSize;
    Diag(CI.getLoc(), diag::note_conflicting_attribute);
    D->dropAttr<MinSizeAttr>();
  }

  if (D->hasAttr<OptimizeNoneAttr>())
    return nullptr;

  return ::new (Context) OptimizeNoneAttr(Context, CI);
}

ReentrantAttr *Sema::mergeReentrantAttr(Decl *D, const AttributeCommonInfo &CI) {
  if (NonReentrantAttr *Attr = D->getAttr<NonReentrantAttr>()) {
    Diag(CI.getLoc(), diag::warn_attribute_ignored) << "'reentrant'";
    Diag(Attr->getLocation(), diag::note_conflicting_attribute);
    return nullptr;
  }

  if (D->hasAttr<ReentrantAttr>())
    return nullptr;

  return ::new (Context) ReentrantAttr(Context, CI);
}

NonReentrantAttr *Sema::mergeNonReentrantAttr(Decl *D, const AttributeCommonInfo &CI) {
  if (ReentrantAttr *Attr = D->getAttr<ReentrantAttr>()) {
    Diag(CI.getLoc(), diag::warn_attribute_ignored) << "'nonreentrant'";
    Diag(Attr->getLocation(), diag::note_conflicting_attribute);
    return nullptr;
  }

  if (D->hasAttr<NonReentrantAttr>())
    return nullptr;

  return ::new (Context) NonReentrantAttr(Context, CI);
}

static void handleAlwaysInlineAttr(Sema &S, Decl *D, const ParsedAttr &AL) {
  if (AlwaysInlineAttr *Inline =
          S.mergeAlwaysInlineAttr(D, AL, AL.getAttrName()))
    D->addAttr(Inline);
}

static void handleMinSizeAttr(Sema &S, Decl *D, const ParsedAttr &AL) {
  if (MinSizeAttr *MinSize = S.mergeMinSizeAttr(D, AL))
    D->addAttr(MinSize);
}

static void handleOptimizeNoneAttr(Sema &S, Decl *D, const ParsedAttr &AL) {
  if (OptimizeNoneAttr *Optnone = S.mergeOptimizeNoneAttr(D, AL))
    D->addAttr(Optnone);
}

static void handleReentrantAttr(Sema &S, Decl *D, const ParsedAttr &AL) {
  if (ReentrantAttr *Attr = S.mergeReentrantAttr(D, AL))
    D->addAttr(Attr);
}
static void handleNonReentrantAttr(Sema &S, Decl *D, const ParsedAttr &AL) {
  if (NonReentrantAttr *Attr = S.mergeNonReentrantAttr(D, AL))
    D->addAttr(Attr);
}

static void handleConstantAttr(Sema &S, Decl *D, const ParsedAttr &AL) {
  const auto *VD = cast<VarDecl>(D);
  if (VD->hasLocalStorage()) {
    S.Diag(AL.getLoc(), diag::err_cuda_nonstatic_constdev);
    return;
  }
  // constexpr variable may already get an implicit constant attr, which should
  // be replaced by the explicit constant attr.
  if (auto *A = D->getAttr<CUDAConstantAttr>()) {
    if (!A->isImplicit())
      return;
    D->dropAttr<CUDAConstantAttr>();
  }
  D->addAttr(::new (S.Context) CUDAConstantAttr(S.Context, AL));
}

static void handleSharedAttr(Sema &S, Decl *D, const ParsedAttr &AL) {
  const auto *VD = cast<VarDecl>(D);
  // extern __shared__ is only allowed on arrays with no length (e.g.
  // "int x[]").
  if (!S.getLangOpts().GPURelocatableDeviceCode && VD->hasExternalStorage() &&
      !isa<IncompleteArrayType>(VD->getType())) {
    S.Diag(AL.getLoc(), diag::err_cuda_extern_shared) << VD;
    return;
  }
  if (S.getLangOpts().CUDA && VD->hasLocalStorage() &&
      S.CUDADiagIfHostCode(AL.getLoc(), diag::err_cuda_host_shared)
          << S.CurrentCUDATarget())
    return;
  D->addAttr(::new (S.Context) CUDASharedAttr(S.Context, AL));
}

static void handleGlobalAttr(Sema &S, Decl *D, const ParsedAttr &AL) {
  const auto *FD = cast<FunctionDecl>(D);
  if (!FD->getReturnType()->isVoidType() &&
      !FD->getReturnType()->getAs<AutoType>() &&
      !FD->getReturnType()->isInstantiationDependentType()) {
    SourceRange RTRange = FD->getReturnTypeSourceRange();
    S.Diag(FD->getTypeSpecStartLoc(), diag::err_kern_type_not_void_return)
        << FD->getType()
        << (RTRange.isValid() ? FixItHint::CreateReplacement(RTRange, "void")
                              : FixItHint());
    return;
  }
  if (const auto *Method = dyn_cast<CXXMethodDecl>(FD)) {
    if (Method->isInstance()) {
      S.Diag(Method->getBeginLoc(), diag::err_kern_is_nonstatic_method)
          << Method;
      return;
    }
    S.Diag(Method->getBeginLoc(), diag::warn_kern_is_method) << Method;
  }
  // Only warn for "inline" when compiling for host, to cut down on noise.
  if (FD->isInlineSpecified() && !S.getLangOpts().CUDAIsDevice)
    S.Diag(FD->getBeginLoc(), diag::warn_kern_is_inline) << FD;

  if (AL.getKind() == ParsedAttr::AT_NVPTXKernel)
    D->addAttr(::new (S.Context) NVPTXKernelAttr(S.Context, AL));
  else
    D->addAttr(::new (S.Context) CUDAGlobalAttr(S.Context, AL));
  // In host compilation the kernel is emitted as a stub function, which is
  // a helper function for launching the kernel. The instructions in the helper
  // function has nothing to do with the source code of the kernel. Do not emit
  // debug info for the stub function to avoid confusing the debugger.
  if (S.LangOpts.HIP && !S.LangOpts.CUDAIsDevice)
    D->addAttr(NoDebugAttr::CreateImplicit(S.Context));
}

static void handleDeviceAttr(Sema &S, Decl *D, const ParsedAttr &AL) {
  if (const auto *VD = dyn_cast<VarDecl>(D)) {
    if (VD->hasLocalStorage()) {
      S.Diag(AL.getLoc(), diag::err_cuda_nonstatic_constdev);
      return;
    }
  }

  if (auto *A = D->getAttr<CUDADeviceAttr>()) {
    if (!A->isImplicit())
      return;
    D->dropAttr<CUDADeviceAttr>();
  }
  D->addAttr(::new (S.Context) CUDADeviceAttr(S.Context, AL));
}

static void handleManagedAttr(Sema &S, Decl *D, const ParsedAttr &AL) {
  if (const auto *VD = dyn_cast<VarDecl>(D)) {
    if (VD->hasLocalStorage()) {
      S.Diag(AL.getLoc(), diag::err_cuda_nonstatic_constdev);
      return;
    }
  }
  if (!D->hasAttr<HIPManagedAttr>())
    D->addAttr(::new (S.Context) HIPManagedAttr(S.Context, AL));
  if (!D->hasAttr<CUDADeviceAttr>())
    D->addAttr(CUDADeviceAttr::CreateImplicit(S.Context));
}

static void handleGNUInlineAttr(Sema &S, Decl *D, const ParsedAttr &AL) {
  const auto *Fn = cast<FunctionDecl>(D);
  if (!Fn->isInlineSpecified()) {
    S.Diag(AL.getLoc(), diag::warn_gnu_inline_attribute_requires_inline);
    return;
  }

  if (S.LangOpts.CPlusPlus && Fn->getStorageClass() != SC_Extern)
    S.Diag(AL.getLoc(), diag::warn_gnu_inline_cplusplus_without_extern);

  D->addAttr(::new (S.Context) GNUInlineAttr(S.Context, AL));
}

static void handleCallConvAttr(Sema &S, Decl *D, const ParsedAttr &AL) {
  if (hasDeclarator(D)) return;

  // Diagnostic is emitted elsewhere: here we store the (valid) AL
  // in the Decl node for syntactic reasoning, e.g., pretty-printing.
  CallingConv CC;
  if (S.CheckCallingConvAttr(AL, CC, /*FD*/nullptr))
    return;

  if (!isa<ObjCMethodDecl>(D)) {
    S.Diag(AL.getLoc(), diag::warn_attribute_wrong_decl_type)
        << AL << AL.isRegularKeywordAttribute() << ExpectedFunctionOrMethod;
    return;
  }

  switch (AL.getKind()) {
  case ParsedAttr::AT_FastCall:
    D->addAttr(::new (S.Context) FastCallAttr(S.Context, AL));
    return;
  case ParsedAttr::AT_StdCall:
    D->addAttr(::new (S.Context) StdCallAttr(S.Context, AL));
    return;
  case ParsedAttr::AT_ThisCall:
    D->addAttr(::new (S.Context) ThisCallAttr(S.Context, AL));
    return;
  case ParsedAttr::AT_CDecl:
    D->addAttr(::new (S.Context) CDeclAttr(S.Context, AL));
    return;
  case ParsedAttr::AT_Pascal:
    D->addAttr(::new (S.Context) PascalAttr(S.Context, AL));
    return;
  case ParsedAttr::AT_SwiftCall:
    D->addAttr(::new (S.Context) SwiftCallAttr(S.Context, AL));
    return;
  case ParsedAttr::AT_SwiftAsyncCall:
    D->addAttr(::new (S.Context) SwiftAsyncCallAttr(S.Context, AL));
    return;
  case ParsedAttr::AT_VectorCall:
    D->addAttr(::new (S.Context) VectorCallAttr(S.Context, AL));
    return;
  case ParsedAttr::AT_MSABI:
    D->addAttr(::new (S.Context) MSABIAttr(S.Context, AL));
    return;
  case ParsedAttr::AT_SysVABI:
    D->addAttr(::new (S.Context) SysVABIAttr(S.Context, AL));
    return;
  case ParsedAttr::AT_RegCall:
    D->addAttr(::new (S.Context) RegCallAttr(S.Context, AL));
    return;
  case ParsedAttr::AT_Pcs: {
    PcsAttr::PCSType PCS;
    switch (CC) {
    case CC_AAPCS:
      PCS = PcsAttr::AAPCS;
      break;
    case CC_AAPCS_VFP:
      PCS = PcsAttr::AAPCS_VFP;
      break;
    default:
      llvm_unreachable("unexpected calling convention in pcs attribute");
    }

    D->addAttr(::new (S.Context) PcsAttr(S.Context, AL, PCS));
    return;
  }
  case ParsedAttr::AT_AArch64VectorPcs:
    D->addAttr(::new (S.Context) AArch64VectorPcsAttr(S.Context, AL));
    return;
  case ParsedAttr::AT_AArch64SVEPcs:
    D->addAttr(::new (S.Context) AArch64SVEPcsAttr(S.Context, AL));
    return;
  case ParsedAttr::AT_AMDGPUKernelCall:
    D->addAttr(::new (S.Context) AMDGPUKernelCallAttr(S.Context, AL));
    return;
  case ParsedAttr::AT_IntelOclBicc:
    D->addAttr(::new (S.Context) IntelOclBiccAttr(S.Context, AL));
    return;
  case ParsedAttr::AT_PreserveMost:
    D->addAttr(::new (S.Context) PreserveMostAttr(S.Context, AL));
    return;
  case ParsedAttr::AT_PreserveAll:
    D->addAttr(::new (S.Context) PreserveAllAttr(S.Context, AL));
    return;
  default:
    llvm_unreachable("unexpected attribute kind");
  }
}

static void handleSuppressAttr(Sema &S, Decl *D, const ParsedAttr &AL) {
  if (!AL.checkAtLeastNumArgs(S, 1))
    return;

  std::vector<StringRef> DiagnosticIdentifiers;
  for (unsigned I = 0, E = AL.getNumArgs(); I != E; ++I) {
    StringRef RuleName;

    if (!S.checkStringLiteralArgumentAttr(AL, I, RuleName, nullptr))
      return;

    // FIXME: Warn if the rule name is unknown. This is tricky because only
    // clang-tidy knows about available rules.
    DiagnosticIdentifiers.push_back(RuleName);
  }
  D->addAttr(::new (S.Context)
                 SuppressAttr(S.Context, AL, DiagnosticIdentifiers.data(),
                              DiagnosticIdentifiers.size()));
}

static void handleLifetimeCategoryAttr(Sema &S, Decl *D, const ParsedAttr &AL) {
  TypeSourceInfo *DerefTypeLoc = nullptr;
  QualType ParmType;
  if (AL.hasParsedType()) {
    ParmType = S.GetTypeFromParser(AL.getTypeArg(), &DerefTypeLoc);

    unsigned SelectIdx = ~0U;
    if (ParmType->isReferenceType())
      SelectIdx = 0;
    else if (ParmType->isArrayType())
      SelectIdx = 1;

    if (SelectIdx != ~0U) {
      S.Diag(AL.getLoc(), diag::err_attribute_invalid_argument)
          << SelectIdx << AL;
      return;
    }
  }

  // To check if earlier decl attributes do not conflict the newly parsed ones
  // we always add (and check) the attribute to the canonical decl. We need
  // to repeat the check for attribute mutual exclusion because we're attaching
  // all of the attributes to the canonical declaration rather than the current
  // declaration.
  D = D->getCanonicalDecl();
  if (AL.getKind() == ParsedAttr::AT_Owner) {
    if (checkAttrMutualExclusion<PointerAttr>(S, D, AL))
      return;
    if (const auto *OAttr = D->getAttr<OwnerAttr>()) {
      const Type *ExistingDerefType = OAttr->getDerefTypeLoc()
                                          ? OAttr->getDerefType().getTypePtr()
                                          : nullptr;
      if (ExistingDerefType != ParmType.getTypePtrOrNull()) {
        S.Diag(AL.getLoc(), diag::err_attributes_are_not_compatible)
            << AL << OAttr
            << (AL.isRegularKeywordAttribute() ||
                OAttr->isRegularKeywordAttribute());
        S.Diag(OAttr->getLocation(), diag::note_conflicting_attribute);
      }
      return;
    }
    for (Decl *Redecl : D->redecls()) {
      Redecl->addAttr(::new (S.Context) OwnerAttr(S.Context, AL, DerefTypeLoc));
    }
  } else {
    if (checkAttrMutualExclusion<OwnerAttr>(S, D, AL))
      return;
    if (const auto *PAttr = D->getAttr<PointerAttr>()) {
      const Type *ExistingDerefType = PAttr->getDerefTypeLoc()
                                          ? PAttr->getDerefType().getTypePtr()
                                          : nullptr;
      if (ExistingDerefType != ParmType.getTypePtrOrNull()) {
        S.Diag(AL.getLoc(), diag::err_attributes_are_not_compatible)
            << AL << PAttr
            << (AL.isRegularKeywordAttribute() ||
                PAttr->isRegularKeywordAttribute());
        S.Diag(PAttr->getLocation(), diag::note_conflicting_attribute);
      }
      return;
    }
    for (Decl *Redecl : D->redecls()) {
      Redecl->addAttr(::new (S.Context)
                          PointerAttr(S.Context, AL, DerefTypeLoc));
    }
  }
}

static void handleRandomizeLayoutAttr(Sema &S, Decl *D, const ParsedAttr &AL) {
  if (checkAttrMutualExclusion<NoRandomizeLayoutAttr>(S, D, AL))
    return;
  if (!D->hasAttr<RandomizeLayoutAttr>())
    D->addAttr(::new (S.Context) RandomizeLayoutAttr(S.Context, AL));
}

static void handleNoRandomizeLayoutAttr(Sema &S, Decl *D,
                                        const ParsedAttr &AL) {
  if (checkAttrMutualExclusion<RandomizeLayoutAttr>(S, D, AL))
    return;
  if (!D->hasAttr<NoRandomizeLayoutAttr>())
    D->addAttr(::new (S.Context) NoRandomizeLayoutAttr(S.Context, AL));
}

bool Sema::CheckCallingConvAttr(const ParsedAttr &Attrs, CallingConv &CC,
                                const FunctionDecl *FD) {
  if (Attrs.isInvalid())
    return true;

  if (Attrs.hasProcessingCache()) {
    CC = (CallingConv) Attrs.getProcessingCache();
    return false;
  }

  unsigned ReqArgs = Attrs.getKind() == ParsedAttr::AT_Pcs ? 1 : 0;
  if (!Attrs.checkExactlyNumArgs(*this, ReqArgs)) {
    Attrs.setInvalid();
    return true;
  }

  // TODO: diagnose uses of these conventions on the wrong target.
  switch (Attrs.getKind()) {
  case ParsedAttr::AT_CDecl:
    CC = CC_C;
    break;
  case ParsedAttr::AT_FastCall:
    CC = CC_X86FastCall;
    break;
  case ParsedAttr::AT_StdCall:
    CC = CC_X86StdCall;
    break;
  case ParsedAttr::AT_ThisCall:
    CC = CC_X86ThisCall;
    break;
  case ParsedAttr::AT_Pascal:
    CC = CC_X86Pascal;
    break;
  case ParsedAttr::AT_SwiftCall:
    CC = CC_Swift;
    break;
  case ParsedAttr::AT_SwiftAsyncCall:
    CC = CC_SwiftAsync;
    break;
  case ParsedAttr::AT_VectorCall:
    CC = CC_X86VectorCall;
    break;
  case ParsedAttr::AT_AArch64VectorPcs:
    CC = CC_AArch64VectorCall;
    break;
  case ParsedAttr::AT_AArch64SVEPcs:
    CC = CC_AArch64SVEPCS;
    break;
  case ParsedAttr::AT_AMDGPUKernelCall:
    CC = CC_AMDGPUKernelCall;
    break;
  case ParsedAttr::AT_RegCall:
    CC = CC_X86RegCall;
    break;
  case ParsedAttr::AT_MSABI:
    CC = Context.getTargetInfo().getTriple().isOSWindows() ? CC_C :
                                                             CC_Win64;
    break;
  case ParsedAttr::AT_SysVABI:
    CC = Context.getTargetInfo().getTriple().isOSWindows() ? CC_X86_64SysV :
                                                             CC_C;
    break;
  case ParsedAttr::AT_Pcs: {
    StringRef StrRef;
    if (!checkStringLiteralArgumentAttr(Attrs, 0, StrRef)) {
      Attrs.setInvalid();
      return true;
    }
    if (StrRef == "aapcs") {
      CC = CC_AAPCS;
      break;
    } else if (StrRef == "aapcs-vfp") {
      CC = CC_AAPCS_VFP;
      break;
    }

    Attrs.setInvalid();
    Diag(Attrs.getLoc(), diag::err_invalid_pcs);
    return true;
  }
  case ParsedAttr::AT_IntelOclBicc:
    CC = CC_IntelOclBicc;
    break;
  case ParsedAttr::AT_PreserveMost:
    CC = CC_PreserveMost;
    break;
  case ParsedAttr::AT_PreserveAll:
    CC = CC_PreserveAll;
    break;
  default: llvm_unreachable("unexpected attribute kind");
  }

  TargetInfo::CallingConvCheckResult A = TargetInfo::CCCR_OK;
  const TargetInfo &TI = Context.getTargetInfo();
  // CUDA functions may have host and/or device attributes which indicate
  // their targeted execution environment, therefore the calling convention
  // of functions in CUDA should be checked against the target deduced based
  // on their host/device attributes.
  if (LangOpts.CUDA) {
    auto *Aux = Context.getAuxTargetInfo();
    auto CudaTarget = IdentifyCUDATarget(FD);
    bool CheckHost = false, CheckDevice = false;
    switch (CudaTarget) {
    case CFT_HostDevice:
      CheckHost = true;
      CheckDevice = true;
      break;
    case CFT_Host:
      CheckHost = true;
      break;
    case CFT_Device:
    case CFT_Global:
      CheckDevice = true;
      break;
    case CFT_InvalidTarget:
      llvm_unreachable("unexpected cuda target");
    }
    auto *HostTI = LangOpts.CUDAIsDevice ? Aux : &TI;
    auto *DeviceTI = LangOpts.CUDAIsDevice ? &TI : Aux;
    if (CheckHost && HostTI)
      A = HostTI->checkCallingConvention(CC);
    if (A == TargetInfo::CCCR_OK && CheckDevice && DeviceTI)
      A = DeviceTI->checkCallingConvention(CC);
  } else {
    A = TI.checkCallingConvention(CC);
  }

  switch (A) {
  case TargetInfo::CCCR_OK:
    break;

  case TargetInfo::CCCR_Ignore:
    // Treat an ignored convention as if it was an explicit C calling convention
    // attribute. For example, __stdcall on Win x64 functions as __cdecl, so
    // that command line flags that change the default convention to
    // __vectorcall don't affect declarations marked __stdcall.
    CC = CC_C;
    break;

  case TargetInfo::CCCR_Error:
    Diag(Attrs.getLoc(), diag::error_cconv_unsupported)
        << Attrs << (int)CallingConventionIgnoredReason::ForThisTarget;
    break;

  case TargetInfo::CCCR_Warning: {
    Diag(Attrs.getLoc(), diag::warn_cconv_unsupported)
        << Attrs << (int)CallingConventionIgnoredReason::ForThisTarget;

    // This convention is not valid for the target. Use the default function or
    // method calling convention.
    bool IsCXXMethod = false, IsVariadic = false;
    if (FD) {
      IsCXXMethod = FD->isCXXInstanceMember();
      IsVariadic = FD->isVariadic();
    }
    CC = Context.getDefaultCallingConvention(IsVariadic, IsCXXMethod);
    break;
  }
  }

  Attrs.setProcessingCache((unsigned) CC);
  return false;
}

/// Pointer-like types in the default address space.
static bool isValidSwiftContextType(QualType Ty) {
  if (!Ty->hasPointerRepresentation())
    return Ty->isDependentType();
  return Ty->getPointeeType().getAddressSpace() == LangAS::Default;
}

/// Pointers and references in the default address space.
static bool isValidSwiftIndirectResultType(QualType Ty) {
  if (const auto *PtrType = Ty->getAs<PointerType>()) {
    Ty = PtrType->getPointeeType();
  } else if (const auto *RefType = Ty->getAs<ReferenceType>()) {
    Ty = RefType->getPointeeType();
  } else {
    return Ty->isDependentType();
  }
  return Ty.getAddressSpace() == LangAS::Default;
}

/// Pointers and references to pointers in the default address space.
static bool isValidSwiftErrorResultType(QualType Ty) {
  if (const auto *PtrType = Ty->getAs<PointerType>()) {
    Ty = PtrType->getPointeeType();
  } else if (const auto *RefType = Ty->getAs<ReferenceType>()) {
    Ty = RefType->getPointeeType();
  } else {
    return Ty->isDependentType();
  }
  if (!Ty.getQualifiers().empty())
    return false;
  return isValidSwiftContextType(Ty);
}

void Sema::AddParameterABIAttr(Decl *D, const AttributeCommonInfo &CI,
                               ParameterABI abi) {

  QualType type = cast<ParmVarDecl>(D)->getType();

  if (auto existingAttr = D->getAttr<ParameterABIAttr>()) {
    if (existingAttr->getABI() != abi) {
      Diag(CI.getLoc(), diag::err_attributes_are_not_compatible)
          << getParameterABISpelling(abi) << existingAttr
          << (CI.isRegularKeywordAttribute() ||
              existingAttr->isRegularKeywordAttribute());
      Diag(existingAttr->getLocation(), diag::note_conflicting_attribute);
      return;
    }
  }

  switch (abi) {
  case ParameterABI::Ordinary:
    llvm_unreachable("explicit attribute for ordinary parameter ABI?");

  case ParameterABI::SwiftContext:
    if (!isValidSwiftContextType(type)) {
      Diag(CI.getLoc(), diag::err_swift_abi_parameter_wrong_type)
          << getParameterABISpelling(abi) << /*pointer to pointer */ 0 << type;
    }
    D->addAttr(::new (Context) SwiftContextAttr(Context, CI));
    return;

  case ParameterABI::SwiftAsyncContext:
    if (!isValidSwiftContextType(type)) {
      Diag(CI.getLoc(), diag::err_swift_abi_parameter_wrong_type)
          << getParameterABISpelling(abi) << /*pointer to pointer */ 0 << type;
    }
    D->addAttr(::new (Context) SwiftAsyncContextAttr(Context, CI));
    return;

  case ParameterABI::SwiftErrorResult:
    if (!isValidSwiftErrorResultType(type)) {
      Diag(CI.getLoc(), diag::err_swift_abi_parameter_wrong_type)
          << getParameterABISpelling(abi) << /*pointer to pointer */ 1 << type;
    }
    D->addAttr(::new (Context) SwiftErrorResultAttr(Context, CI));
    return;

  case ParameterABI::SwiftIndirectResult:
    if (!isValidSwiftIndirectResultType(type)) {
      Diag(CI.getLoc(), diag::err_swift_abi_parameter_wrong_type)
          << getParameterABISpelling(abi) << /*pointer*/ 0 << type;
    }
    D->addAttr(::new (Context) SwiftIndirectResultAttr(Context, CI));
    return;
  }
  llvm_unreachable("bad parameter ABI attribute");
}

/// Checks a regparm attribute, returning true if it is ill-formed and
/// otherwise setting numParams to the appropriate value.
bool Sema::CheckRegparmAttr(const ParsedAttr &AL, unsigned &numParams) {
  if (AL.isInvalid())
    return true;

  if (!AL.checkExactlyNumArgs(*this, 1)) {
    AL.setInvalid();
    return true;
  }

  uint32_t NP;
  Expr *NumParamsExpr = AL.getArgAsExpr(0);
  if (!checkUInt32Argument(*this, AL, NumParamsExpr, NP)) {
    AL.setInvalid();
    return true;
  }

  if (Context.getTargetInfo().getRegParmMax() == 0) {
    Diag(AL.getLoc(), diag::err_attribute_regparm_wrong_platform)
      << NumParamsExpr->getSourceRange();
    AL.setInvalid();
    return true;
  }

  numParams = NP;
  if (numParams > Context.getTargetInfo().getRegParmMax()) {
    Diag(AL.getLoc(), diag::err_attribute_regparm_invalid_number)
      << Context.getTargetInfo().getRegParmMax() << NumParamsExpr->getSourceRange();
    AL.setInvalid();
    return true;
  }

  return false;
}

// Checks whether an argument of launch_bounds attribute is
// acceptable, performs implicit conversion to Rvalue, and returns
// non-nullptr Expr result on success. Otherwise, it returns nullptr
// and may output an error.
static Expr *makeLaunchBoundsArgExpr(Sema &S, Expr *E,
                                     const CUDALaunchBoundsAttr &AL,
                                     const unsigned Idx) {
  if (S.DiagnoseUnexpandedParameterPack(E))
    return nullptr;

  // Accept template arguments for now as they depend on something else.
  // We'll get to check them when they eventually get instantiated.
  if (E->isValueDependent())
    return E;

  std::optional<llvm::APSInt> I = llvm::APSInt(64);
  if (!(I = E->getIntegerConstantExpr(S.Context))) {
    S.Diag(E->getExprLoc(), diag::err_attribute_argument_n_type)
        << &AL << Idx << AANT_ArgumentIntegerConstant << E->getSourceRange();
    return nullptr;
  }
  // Make sure we can fit it in 32 bits.
  if (!I->isIntN(32)) {
    S.Diag(E->getExprLoc(), diag::err_ice_too_large)
        << toString(*I, 10, false) << 32 << /* Unsigned */ 1;
    return nullptr;
  }
  if (*I < 0)
    S.Diag(E->getExprLoc(), diag::warn_attribute_argument_n_negative)
        << &AL << Idx << E->getSourceRange();

  // We may need to perform implicit conversion of the argument.
  InitializedEntity Entity = InitializedEntity::InitializeParameter(
      S.Context, S.Context.getConstType(S.Context.IntTy), /*consume*/ false);
  ExprResult ValArg = S.PerformCopyInitialization(Entity, SourceLocation(), E);
  assert(!ValArg.isInvalid() &&
         "Unexpected PerformCopyInitialization() failure.");

  return ValArg.getAs<Expr>();
}

CUDALaunchBoundsAttr *
Sema::CreateLaunchBoundsAttr(const AttributeCommonInfo &CI, Expr *MaxThreads,
                             Expr *MinBlocks) {
  CUDALaunchBoundsAttr TmpAttr(Context, CI, MaxThreads, MinBlocks);
  MaxThreads = makeLaunchBoundsArgExpr(*this, MaxThreads, TmpAttr, 0);
  if (MaxThreads == nullptr)
    return nullptr;

  if (MinBlocks) {
    MinBlocks = makeLaunchBoundsArgExpr(*this, MinBlocks, TmpAttr, 1);
    if (MinBlocks == nullptr)
      return nullptr;
  }

  return ::new (Context)
      CUDALaunchBoundsAttr(Context, CI, MaxThreads, MinBlocks);
}

void Sema::AddLaunchBoundsAttr(Decl *D, const AttributeCommonInfo &CI,
                               Expr *MaxThreads, Expr *MinBlocks) {
  if (auto *Attr = CreateLaunchBoundsAttr(CI, MaxThreads, MinBlocks))
    D->addAttr(Attr);
}

static void handleLaunchBoundsAttr(Sema &S, Decl *D, const ParsedAttr &AL) {
  if (!AL.checkAtLeastNumArgs(S, 1) || !AL.checkAtMostNumArgs(S, 2))
    return;

  S.AddLaunchBoundsAttr(D, AL, AL.getArgAsExpr(0),
                        AL.getNumArgs() > 1 ? AL.getArgAsExpr(1) : nullptr);
}

static void handleArgumentWithTypeTagAttr(Sema &S, Decl *D,
                                          const ParsedAttr &AL) {
  if (!AL.isArgIdent(0)) {
    S.Diag(AL.getLoc(), diag::err_attribute_argument_n_type)
        << AL << /* arg num = */ 1 << AANT_ArgumentIdentifier;
    return;
  }

  ParamIdx ArgumentIdx;
  if (!checkFunctionOrMethodParameterIndex(S, D, AL, 2, AL.getArgAsExpr(1),
                                           ArgumentIdx))
    return;

  ParamIdx TypeTagIdx;
  if (!checkFunctionOrMethodParameterIndex(S, D, AL, 3, AL.getArgAsExpr(2),
                                           TypeTagIdx))
    return;

  bool IsPointer = AL.getAttrName()->getName() == "pointer_with_type_tag";
  if (IsPointer) {
    // Ensure that buffer has a pointer type.
    unsigned ArgumentIdxAST = ArgumentIdx.getASTIndex();
    if (ArgumentIdxAST >= getFunctionOrMethodNumParams(D) ||
        !getFunctionOrMethodParamType(D, ArgumentIdxAST)->isPointerType())
      S.Diag(AL.getLoc(), diag::err_attribute_pointers_only) << AL << 0;
  }

  D->addAttr(::new (S.Context) ArgumentWithTypeTagAttr(
      S.Context, AL, AL.getArgAsIdent(0)->Ident, ArgumentIdx, TypeTagIdx,
      IsPointer));
}

static void handleTypeTagForDatatypeAttr(Sema &S, Decl *D,
                                         const ParsedAttr &AL) {
  if (!AL.isArgIdent(0)) {
    S.Diag(AL.getLoc(), diag::err_attribute_argument_n_type)
        << AL << 1 << AANT_ArgumentIdentifier;
    return;
  }

  if (!AL.checkExactlyNumArgs(S, 1))
    return;

  if (!isa<VarDecl>(D)) {
    S.Diag(AL.getLoc(), diag::err_attribute_wrong_decl_type)
        << AL << AL.isRegularKeywordAttribute() << ExpectedVariable;
    return;
  }

  IdentifierInfo *PointerKind = AL.getArgAsIdent(0)->Ident;
  TypeSourceInfo *MatchingCTypeLoc = nullptr;
  S.GetTypeFromParser(AL.getMatchingCType(), &MatchingCTypeLoc);
  assert(MatchingCTypeLoc && "no type source info for attribute argument");

  D->addAttr(::new (S.Context) TypeTagForDatatypeAttr(
      S.Context, AL, PointerKind, MatchingCTypeLoc, AL.getLayoutCompatible(),
      AL.getMustBeNull()));
}

static void handleXRayLogArgsAttr(Sema &S, Decl *D, const ParsedAttr &AL) {
  ParamIdx ArgCount;

  if (!checkFunctionOrMethodParameterIndex(S, D, AL, 1, AL.getArgAsExpr(0),
                                           ArgCount,
                                           true /* CanIndexImplicitThis */))
    return;

  // ArgCount isn't a parameter index [0;n), it's a count [1;n]
  D->addAttr(::new (S.Context)
                 XRayLogArgsAttr(S.Context, AL, ArgCount.getSourceIndex()));
}

static void handlePatchableFunctionEntryAttr(Sema &S, Decl *D,
                                             const ParsedAttr &AL) {
  uint32_t Count = 0, Offset = 0;
  if (!checkUInt32Argument(S, AL, AL.getArgAsExpr(0), Count, 0, true))
    return;
  if (AL.getNumArgs() == 2) {
    Expr *Arg = AL.getArgAsExpr(1);
    if (!checkUInt32Argument(S, AL, Arg, Offset, 1, true))
      return;
    if (Count < Offset) {
      S.Diag(getAttrLoc(AL), diag::err_attribute_argument_out_of_range)
          << &AL << 0 << Count << Arg->getBeginLoc();
      return;
    }
  }
  D->addAttr(::new (S.Context)
                 PatchableFunctionEntryAttr(S.Context, AL, Count, Offset));
}

namespace {
struct IntrinToName {
  uint32_t Id;
  int32_t FullName;
  int32_t ShortName;
};
} // unnamed namespace

static bool ArmBuiltinAliasValid(unsigned BuiltinID, StringRef AliasName,
                                 ArrayRef<IntrinToName> Map,
                                 const char *IntrinNames) {
  if (AliasName.startswith("__arm_"))
    AliasName = AliasName.substr(6);
  const IntrinToName *It =
      llvm::lower_bound(Map, BuiltinID, [](const IntrinToName &L, unsigned Id) {
        return L.Id < Id;
      });
  if (It == Map.end() || It->Id != BuiltinID)
    return false;
  StringRef FullName(&IntrinNames[It->FullName]);
  if (AliasName == FullName)
    return true;
  if (It->ShortName == -1)
    return false;
  StringRef ShortName(&IntrinNames[It->ShortName]);
  return AliasName == ShortName;
}

static bool ArmMveAliasValid(unsigned BuiltinID, StringRef AliasName) {
#include "clang/Basic/arm_mve_builtin_aliases.inc"
  // The included file defines:
  // - ArrayRef<IntrinToName> Map
  // - const char IntrinNames[]
  return ArmBuiltinAliasValid(BuiltinID, AliasName, Map, IntrinNames);
}

static bool ArmCdeAliasValid(unsigned BuiltinID, StringRef AliasName) {
#include "clang/Basic/arm_cde_builtin_aliases.inc"
  return ArmBuiltinAliasValid(BuiltinID, AliasName, Map, IntrinNames);
}

static bool ArmSveAliasValid(ASTContext &Context, unsigned BuiltinID,
                             StringRef AliasName) {
  if (Context.BuiltinInfo.isAuxBuiltinID(BuiltinID))
    BuiltinID = Context.BuiltinInfo.getAuxBuiltinID(BuiltinID);
  return BuiltinID >= AArch64::FirstSVEBuiltin &&
         BuiltinID <= AArch64::LastSVEBuiltin;
}

static bool ArmSmeAliasValid(ASTContext &Context, unsigned BuiltinID,
                             StringRef AliasName) {
  if (Context.BuiltinInfo.isAuxBuiltinID(BuiltinID))
    BuiltinID = Context.BuiltinInfo.getAuxBuiltinID(BuiltinID);
  return BuiltinID >= AArch64::FirstSMEBuiltin &&
         BuiltinID <= AArch64::LastSMEBuiltin;
}

static void handleArmBuiltinAliasAttr(Sema &S, Decl *D, const ParsedAttr &AL) {
  if (!AL.isArgIdent(0)) {
    S.Diag(AL.getLoc(), diag::err_attribute_argument_n_type)
        << AL << 1 << AANT_ArgumentIdentifier;
    return;
  }

  IdentifierInfo *Ident = AL.getArgAsIdent(0)->Ident;
  unsigned BuiltinID = Ident->getBuiltinID();
  StringRef AliasName = cast<FunctionDecl>(D)->getIdentifier()->getName();

  bool IsAArch64 = S.Context.getTargetInfo().getTriple().isAArch64();
  if ((IsAArch64 && !ArmSveAliasValid(S.Context, BuiltinID, AliasName) &&
       !ArmSmeAliasValid(S.Context, BuiltinID, AliasName)) ||
      (!IsAArch64 && !ArmMveAliasValid(BuiltinID, AliasName) &&
       !ArmCdeAliasValid(BuiltinID, AliasName))) {
    S.Diag(AL.getLoc(), diag::err_attribute_arm_builtin_alias);
    return;
  }

  D->addAttr(::new (S.Context) ArmBuiltinAliasAttr(S.Context, AL, Ident));
}

static bool RISCVAliasValid(unsigned BuiltinID, StringRef AliasName) {
  return BuiltinID >= RISCV::FirstRVVBuiltin &&
         BuiltinID <= RISCV::LastRVVBuiltin;
}

static void handleBuiltinAliasAttr(Sema &S, Decl *D,
                                        const ParsedAttr &AL) {
  if (!AL.isArgIdent(0)) {
    S.Diag(AL.getLoc(), diag::err_attribute_argument_n_type)
        << AL << 1 << AANT_ArgumentIdentifier;
    return;
  }

  IdentifierInfo *Ident = AL.getArgAsIdent(0)->Ident;
  unsigned BuiltinID = Ident->getBuiltinID();
  StringRef AliasName = cast<FunctionDecl>(D)->getIdentifier()->getName();

  bool IsAArch64 = S.Context.getTargetInfo().getTriple().isAArch64();
  bool IsARM = S.Context.getTargetInfo().getTriple().isARM();
  bool IsRISCV = S.Context.getTargetInfo().getTriple().isRISCV();
  bool IsHLSL = S.Context.getLangOpts().HLSL;
  if ((IsAArch64 && !ArmSveAliasValid(S.Context, BuiltinID, AliasName)) ||
      (IsARM && !ArmMveAliasValid(BuiltinID, AliasName) &&
       !ArmCdeAliasValid(BuiltinID, AliasName)) ||
      (IsRISCV && !RISCVAliasValid(BuiltinID, AliasName)) ||
      (!IsAArch64 && !IsARM && !IsRISCV && !IsHLSL)) {
    S.Diag(AL.getLoc(), diag::err_attribute_builtin_alias) << AL;
    return;
  }

  D->addAttr(::new (S.Context) BuiltinAliasAttr(S.Context, AL, Ident));
}

//===----------------------------------------------------------------------===//
// Checker-specific attribute handlers.
//===----------------------------------------------------------------------===//
static bool isValidSubjectOfNSReturnsRetainedAttribute(QualType QT) {
  return QT->isDependentType() || QT->isObjCRetainableType();
}

static bool isValidSubjectOfNSAttribute(QualType QT) {
  return QT->isDependentType() || QT->isObjCObjectPointerType() ||
         QT->isObjCNSObjectType();
}

static bool isValidSubjectOfCFAttribute(QualType QT) {
  return QT->isDependentType() || QT->isPointerType() ||
         isValidSubjectOfNSAttribute(QT);
}

static bool isValidSubjectOfOSAttribute(QualType QT) {
  if (QT->isDependentType())
    return true;
  QualType PT = QT->getPointeeType();
  return !PT.isNull() && PT->getAsCXXRecordDecl() != nullptr;
}

void Sema::AddXConsumedAttr(Decl *D, const AttributeCommonInfo &CI,
                            RetainOwnershipKind K,
                            bool IsTemplateInstantiation) {
  ValueDecl *VD = cast<ValueDecl>(D);
  switch (K) {
  case RetainOwnershipKind::OS:
    handleSimpleAttributeOrDiagnose<OSConsumedAttr>(
        *this, VD, CI, isValidSubjectOfOSAttribute(VD->getType()),
        diag::warn_ns_attribute_wrong_parameter_type,
        /*ExtraArgs=*/CI.getRange(), "os_consumed", /*pointers*/ 1);
    return;
  case RetainOwnershipKind::NS:
    handleSimpleAttributeOrDiagnose<NSConsumedAttr>(
        *this, VD, CI, isValidSubjectOfNSAttribute(VD->getType()),

        // These attributes are normally just advisory, but in ARC, ns_consumed
        // is significant.  Allow non-dependent code to contain inappropriate
        // attributes even in ARC, but require template instantiations to be
        // set up correctly.
        ((IsTemplateInstantiation && getLangOpts().ObjCAutoRefCount)
             ? diag::err_ns_attribute_wrong_parameter_type
             : diag::warn_ns_attribute_wrong_parameter_type),
        /*ExtraArgs=*/CI.getRange(), "ns_consumed", /*objc pointers*/ 0);
    return;
  case RetainOwnershipKind::CF:
    handleSimpleAttributeOrDiagnose<CFConsumedAttr>(
        *this, VD, CI, isValidSubjectOfCFAttribute(VD->getType()),
        diag::warn_ns_attribute_wrong_parameter_type,
        /*ExtraArgs=*/CI.getRange(), "cf_consumed", /*pointers*/ 1);
    return;
  }
}

static Sema::RetainOwnershipKind
parsedAttrToRetainOwnershipKind(const ParsedAttr &AL) {
  switch (AL.getKind()) {
  case ParsedAttr::AT_CFConsumed:
  case ParsedAttr::AT_CFReturnsRetained:
  case ParsedAttr::AT_CFReturnsNotRetained:
    return Sema::RetainOwnershipKind::CF;
  case ParsedAttr::AT_OSConsumesThis:
  case ParsedAttr::AT_OSConsumed:
  case ParsedAttr::AT_OSReturnsRetained:
  case ParsedAttr::AT_OSReturnsNotRetained:
  case ParsedAttr::AT_OSReturnsRetainedOnZero:
  case ParsedAttr::AT_OSReturnsRetainedOnNonZero:
    return Sema::RetainOwnershipKind::OS;
  case ParsedAttr::AT_NSConsumesSelf:
  case ParsedAttr::AT_NSConsumed:
  case ParsedAttr::AT_NSReturnsRetained:
  case ParsedAttr::AT_NSReturnsNotRetained:
  case ParsedAttr::AT_NSReturnsAutoreleased:
    return Sema::RetainOwnershipKind::NS;
  default:
    llvm_unreachable("Wrong argument supplied");
  }
}

bool Sema::checkNSReturnsRetainedReturnType(SourceLocation Loc, QualType QT) {
  if (isValidSubjectOfNSReturnsRetainedAttribute(QT))
    return false;

  Diag(Loc, diag::warn_ns_attribute_wrong_return_type)
      << "'ns_returns_retained'" << 0 << 0;
  return true;
}

/// \return whether the parameter is a pointer to OSObject pointer.
static bool isValidOSObjectOutParameter(const Decl *D) {
  const auto *PVD = dyn_cast<ParmVarDecl>(D);
  if (!PVD)
    return false;
  QualType QT = PVD->getType();
  QualType PT = QT->getPointeeType();
  return !PT.isNull() && isValidSubjectOfOSAttribute(PT);
}

static void handleXReturnsXRetainedAttr(Sema &S, Decl *D,
                                        const ParsedAttr &AL) {
  QualType ReturnType;
  Sema::RetainOwnershipKind K = parsedAttrToRetainOwnershipKind(AL);

  if (const auto *MD = dyn_cast<ObjCMethodDecl>(D)) {
    ReturnType = MD->getReturnType();
  } else if (S.getLangOpts().ObjCAutoRefCount && hasDeclarator(D) &&
             (AL.getKind() == ParsedAttr::AT_NSReturnsRetained)) {
    return; // ignore: was handled as a type attribute
  } else if (const auto *PD = dyn_cast<ObjCPropertyDecl>(D)) {
    ReturnType = PD->getType();
  } else if (const auto *FD = dyn_cast<FunctionDecl>(D)) {
    ReturnType = FD->getReturnType();
  } else if (const auto *Param = dyn_cast<ParmVarDecl>(D)) {
    // Attributes on parameters are used for out-parameters,
    // passed as pointers-to-pointers.
    unsigned DiagID = K == Sema::RetainOwnershipKind::CF
            ? /*pointer-to-CF-pointer*/2
            : /*pointer-to-OSObject-pointer*/3;
    ReturnType = Param->getType()->getPointeeType();
    if (ReturnType.isNull()) {
      S.Diag(D->getBeginLoc(), diag::warn_ns_attribute_wrong_parameter_type)
          << AL << DiagID << AL.getRange();
      return;
    }
  } else if (AL.isUsedAsTypeAttr()) {
    return;
  } else {
    AttributeDeclKind ExpectedDeclKind;
    switch (AL.getKind()) {
    default: llvm_unreachable("invalid ownership attribute");
    case ParsedAttr::AT_NSReturnsRetained:
    case ParsedAttr::AT_NSReturnsAutoreleased:
    case ParsedAttr::AT_NSReturnsNotRetained:
      ExpectedDeclKind = ExpectedFunctionOrMethod;
      break;

    case ParsedAttr::AT_OSReturnsRetained:
    case ParsedAttr::AT_OSReturnsNotRetained:
    case ParsedAttr::AT_CFReturnsRetained:
    case ParsedAttr::AT_CFReturnsNotRetained:
      ExpectedDeclKind = ExpectedFunctionMethodOrParameter;
      break;
    }
    S.Diag(D->getBeginLoc(), diag::warn_attribute_wrong_decl_type)
        << AL.getRange() << AL << AL.isRegularKeywordAttribute()
        << ExpectedDeclKind;
    return;
  }

  bool TypeOK;
  bool Cf;
  unsigned ParmDiagID = 2; // Pointer-to-CF-pointer
  switch (AL.getKind()) {
  default: llvm_unreachable("invalid ownership attribute");
  case ParsedAttr::AT_NSReturnsRetained:
    TypeOK = isValidSubjectOfNSReturnsRetainedAttribute(ReturnType);
    Cf = false;
    break;

  case ParsedAttr::AT_NSReturnsAutoreleased:
  case ParsedAttr::AT_NSReturnsNotRetained:
    TypeOK = isValidSubjectOfNSAttribute(ReturnType);
    Cf = false;
    break;

  case ParsedAttr::AT_CFReturnsRetained:
  case ParsedAttr::AT_CFReturnsNotRetained:
    TypeOK = isValidSubjectOfCFAttribute(ReturnType);
    Cf = true;
    break;

  case ParsedAttr::AT_OSReturnsRetained:
  case ParsedAttr::AT_OSReturnsNotRetained:
    TypeOK = isValidSubjectOfOSAttribute(ReturnType);
    Cf = true;
    ParmDiagID = 3; // Pointer-to-OSObject-pointer
    break;
  }

  if (!TypeOK) {
    if (AL.isUsedAsTypeAttr())
      return;

    if (isa<ParmVarDecl>(D)) {
      S.Diag(D->getBeginLoc(), diag::warn_ns_attribute_wrong_parameter_type)
          << AL << ParmDiagID << AL.getRange();
    } else {
      // Needs to be kept in sync with warn_ns_attribute_wrong_return_type.
      enum : unsigned {
        Function,
        Method,
        Property
      } SubjectKind = Function;
      if (isa<ObjCMethodDecl>(D))
        SubjectKind = Method;
      else if (isa<ObjCPropertyDecl>(D))
        SubjectKind = Property;
      S.Diag(D->getBeginLoc(), diag::warn_ns_attribute_wrong_return_type)
          << AL << SubjectKind << Cf << AL.getRange();
    }
    return;
  }

  switch (AL.getKind()) {
    default:
      llvm_unreachable("invalid ownership attribute");
    case ParsedAttr::AT_NSReturnsAutoreleased:
      handleSimpleAttribute<NSReturnsAutoreleasedAttr>(S, D, AL);
      return;
    case ParsedAttr::AT_CFReturnsNotRetained:
      handleSimpleAttribute<CFReturnsNotRetainedAttr>(S, D, AL);
      return;
    case ParsedAttr::AT_NSReturnsNotRetained:
      handleSimpleAttribute<NSReturnsNotRetainedAttr>(S, D, AL);
      return;
    case ParsedAttr::AT_CFReturnsRetained:
      handleSimpleAttribute<CFReturnsRetainedAttr>(S, D, AL);
      return;
    case ParsedAttr::AT_NSReturnsRetained:
      handleSimpleAttribute<NSReturnsRetainedAttr>(S, D, AL);
      return;
    case ParsedAttr::AT_OSReturnsRetained:
      handleSimpleAttribute<OSReturnsRetainedAttr>(S, D, AL);
      return;
    case ParsedAttr::AT_OSReturnsNotRetained:
      handleSimpleAttribute<OSReturnsNotRetainedAttr>(S, D, AL);
      return;
  };
}

static void handleObjCReturnsInnerPointerAttr(Sema &S, Decl *D,
                                              const ParsedAttr &Attrs) {
  const int EP_ObjCMethod = 1;
  const int EP_ObjCProperty = 2;

  SourceLocation loc = Attrs.getLoc();
  QualType resultType;
  if (isa<ObjCMethodDecl>(D))
    resultType = cast<ObjCMethodDecl>(D)->getReturnType();
  else
    resultType = cast<ObjCPropertyDecl>(D)->getType();

  if (!resultType->isReferenceType() &&
      (!resultType->isPointerType() || resultType->isObjCRetainableType())) {
    S.Diag(D->getBeginLoc(), diag::warn_ns_attribute_wrong_return_type)
        << SourceRange(loc) << Attrs
        << (isa<ObjCMethodDecl>(D) ? EP_ObjCMethod : EP_ObjCProperty)
        << /*non-retainable pointer*/ 2;

    // Drop the attribute.
    return;
  }

  D->addAttr(::new (S.Context) ObjCReturnsInnerPointerAttr(S.Context, Attrs));
}

static void handleObjCRequiresSuperAttr(Sema &S, Decl *D,
                                        const ParsedAttr &Attrs) {
  const auto *Method = cast<ObjCMethodDecl>(D);

  const DeclContext *DC = Method->getDeclContext();
  if (const auto *PDecl = dyn_cast_or_null<ObjCProtocolDecl>(DC)) {
    S.Diag(D->getBeginLoc(), diag::warn_objc_requires_super_protocol) << Attrs
                                                                      << 0;
    S.Diag(PDecl->getLocation(), diag::note_protocol_decl);
    return;
  }
  if (Method->getMethodFamily() == OMF_dealloc) {
    S.Diag(D->getBeginLoc(), diag::warn_objc_requires_super_protocol) << Attrs
                                                                      << 1;
    return;
  }

  D->addAttr(::new (S.Context) ObjCRequiresSuperAttr(S.Context, Attrs));
}

static void handleNSErrorDomain(Sema &S, Decl *D, const ParsedAttr &AL) {
  auto *E = AL.getArgAsExpr(0);
  auto Loc = E ? E->getBeginLoc() : AL.getLoc();

  auto *DRE = dyn_cast<DeclRefExpr>(AL.getArgAsExpr(0));
  if (!DRE) {
    S.Diag(Loc, diag::err_nserrordomain_invalid_decl) << 0;
    return;
  }

  auto *VD = dyn_cast<VarDecl>(DRE->getDecl());
  if (!VD) {
    S.Diag(Loc, diag::err_nserrordomain_invalid_decl) << 1 << DRE->getDecl();
    return;
  }

  if (!isNSStringType(VD->getType(), S.Context) &&
      !isCFStringType(VD->getType(), S.Context)) {
    S.Diag(Loc, diag::err_nserrordomain_wrong_type) << VD;
    return;
  }

  D->addAttr(::new (S.Context) NSErrorDomainAttr(S.Context, AL, VD));
}

static void handleObjCBridgeAttr(Sema &S, Decl *D, const ParsedAttr &AL) {
  IdentifierLoc *Parm = AL.isArgIdent(0) ? AL.getArgAsIdent(0) : nullptr;

  if (!Parm) {
    S.Diag(D->getBeginLoc(), diag::err_objc_attr_not_id) << AL << 0;
    return;
  }

  // Typedefs only allow objc_bridge(id) and have some additional checking.
  if (const auto *TD = dyn_cast<TypedefNameDecl>(D)) {
    if (!Parm->Ident->isStr("id")) {
      S.Diag(AL.getLoc(), diag::err_objc_attr_typedef_not_id) << AL;
      return;
    }

    // Only allow 'cv void *'.
    QualType T = TD->getUnderlyingType();
    if (!T->isVoidPointerType()) {
      S.Diag(AL.getLoc(), diag::err_objc_attr_typedef_not_void_pointer);
      return;
    }
  }

  D->addAttr(::new (S.Context) ObjCBridgeAttr(S.Context, AL, Parm->Ident));
}

static void handleObjCBridgeMutableAttr(Sema &S, Decl *D,
                                        const ParsedAttr &AL) {
  IdentifierLoc *Parm = AL.isArgIdent(0) ? AL.getArgAsIdent(0) : nullptr;

  if (!Parm) {
    S.Diag(D->getBeginLoc(), diag::err_objc_attr_not_id) << AL << 0;
    return;
  }

  D->addAttr(::new (S.Context)
                 ObjCBridgeMutableAttr(S.Context, AL, Parm->Ident));
}

static void handleObjCBridgeRelatedAttr(Sema &S, Decl *D,
                                        const ParsedAttr &AL) {
  IdentifierInfo *RelatedClass =
      AL.isArgIdent(0) ? AL.getArgAsIdent(0)->Ident : nullptr;
  if (!RelatedClass) {
    S.Diag(D->getBeginLoc(), diag::err_objc_attr_not_id) << AL << 0;
    return;
  }
  IdentifierInfo *ClassMethod =
    AL.getArgAsIdent(1) ? AL.getArgAsIdent(1)->Ident : nullptr;
  IdentifierInfo *InstanceMethod =
    AL.getArgAsIdent(2) ? AL.getArgAsIdent(2)->Ident : nullptr;
  D->addAttr(::new (S.Context) ObjCBridgeRelatedAttr(
      S.Context, AL, RelatedClass, ClassMethod, InstanceMethod));
}

static void handleObjCDesignatedInitializer(Sema &S, Decl *D,
                                            const ParsedAttr &AL) {
  DeclContext *Ctx = D->getDeclContext();

  // This attribute can only be applied to methods in interfaces or class
  // extensions.
  if (!isa<ObjCInterfaceDecl>(Ctx) &&
      !(isa<ObjCCategoryDecl>(Ctx) &&
        cast<ObjCCategoryDecl>(Ctx)->IsClassExtension())) {
    S.Diag(D->getLocation(), diag::err_designated_init_attr_non_init);
    return;
  }

  ObjCInterfaceDecl *IFace;
  if (auto *CatDecl = dyn_cast<ObjCCategoryDecl>(Ctx))
    IFace = CatDecl->getClassInterface();
  else
    IFace = cast<ObjCInterfaceDecl>(Ctx);

  if (!IFace)
    return;

  IFace->setHasDesignatedInitializers();
  D->addAttr(::new (S.Context) ObjCDesignatedInitializerAttr(S.Context, AL));
}

static void handleObjCRuntimeName(Sema &S, Decl *D, const ParsedAttr &AL) {
  StringRef MetaDataName;
  if (!S.checkStringLiteralArgumentAttr(AL, 0, MetaDataName))
    return;
  D->addAttr(::new (S.Context)
                 ObjCRuntimeNameAttr(S.Context, AL, MetaDataName));
}

// When a user wants to use objc_boxable with a union or struct
// but they don't have access to the declaration (legacy/third-party code)
// then they can 'enable' this feature with a typedef:
// typedef struct __attribute((objc_boxable)) legacy_struct legacy_struct;
static void handleObjCBoxable(Sema &S, Decl *D, const ParsedAttr &AL) {
  bool notify = false;

  auto *RD = dyn_cast<RecordDecl>(D);
  if (RD && RD->getDefinition()) {
    RD = RD->getDefinition();
    notify = true;
  }

  if (RD) {
    ObjCBoxableAttr *BoxableAttr =
        ::new (S.Context) ObjCBoxableAttr(S.Context, AL);
    RD->addAttr(BoxableAttr);
    if (notify) {
      // we need to notify ASTReader/ASTWriter about
      // modification of existing declaration
      if (ASTMutationListener *L = S.getASTMutationListener())
        L->AddedAttributeToRecord(BoxableAttr, RD);
    }
  }
}

static void handleObjCOwnershipAttr(Sema &S, Decl *D, const ParsedAttr &AL) {
  if (hasDeclarator(D))
    return;

  S.Diag(D->getBeginLoc(), diag::err_attribute_wrong_decl_type)
      << AL.getRange() << AL << AL.isRegularKeywordAttribute()
      << ExpectedVariable;
}

static void handleObjCPreciseLifetimeAttr(Sema &S, Decl *D,
                                          const ParsedAttr &AL) {
  const auto *VD = cast<ValueDecl>(D);
  QualType QT = VD->getType();

  if (!QT->isDependentType() &&
      !QT->isObjCLifetimeType()) {
    S.Diag(AL.getLoc(), diag::err_objc_precise_lifetime_bad_type)
      << QT;
    return;
  }

  Qualifiers::ObjCLifetime Lifetime = QT.getObjCLifetime();

  // If we have no lifetime yet, check the lifetime we're presumably
  // going to infer.
  if (Lifetime == Qualifiers::OCL_None && !QT->isDependentType())
    Lifetime = QT->getObjCARCImplicitLifetime();

  switch (Lifetime) {
  case Qualifiers::OCL_None:
    assert(QT->isDependentType() &&
           "didn't infer lifetime for non-dependent type?");
    break;

  case Qualifiers::OCL_Weak:   // meaningful
  case Qualifiers::OCL_Strong: // meaningful
    break;

  case Qualifiers::OCL_ExplicitNone:
  case Qualifiers::OCL_Autoreleasing:
    S.Diag(AL.getLoc(), diag::warn_objc_precise_lifetime_meaningless)
        << (Lifetime == Qualifiers::OCL_Autoreleasing);
    break;
  }

  D->addAttr(::new (S.Context) ObjCPreciseLifetimeAttr(S.Context, AL));
}

static void handleSwiftAttrAttr(Sema &S, Decl *D, const ParsedAttr &AL) {
  // Make sure that there is a string literal as the annotation's single
  // argument.
  StringRef Str;
  if (!S.checkStringLiteralArgumentAttr(AL, 0, Str))
    return;

  D->addAttr(::new (S.Context) SwiftAttrAttr(S.Context, AL, Str));
}

static void handleSwiftBridge(Sema &S, Decl *D, const ParsedAttr &AL) {
  // Make sure that there is a string literal as the annotation's single
  // argument.
  StringRef BT;
  if (!S.checkStringLiteralArgumentAttr(AL, 0, BT))
    return;

  // Warn about duplicate attributes if they have different arguments, but drop
  // any duplicate attributes regardless.
  if (const auto *Other = D->getAttr<SwiftBridgeAttr>()) {
    if (Other->getSwiftType() != BT)
      S.Diag(AL.getLoc(), diag::warn_duplicate_attribute) << AL;
    return;
  }

  D->addAttr(::new (S.Context) SwiftBridgeAttr(S.Context, AL, BT));
}

static bool isErrorParameter(Sema &S, QualType QT) {
  const auto *PT = QT->getAs<PointerType>();
  if (!PT)
    return false;

  QualType Pointee = PT->getPointeeType();

  // Check for NSError**.
  if (const auto *OPT = Pointee->getAs<ObjCObjectPointerType>())
    if (const auto *ID = OPT->getInterfaceDecl())
      if (ID->getIdentifier() == S.getNSErrorIdent())
        return true;

  // Check for CFError**.
  if (const auto *PT = Pointee->getAs<PointerType>())
    if (const auto *RT = PT->getPointeeType()->getAs<RecordType>())
      if (S.isCFError(RT->getDecl()))
        return true;

  return false;
}

static void handleSwiftError(Sema &S, Decl *D, const ParsedAttr &AL) {
  auto hasErrorParameter = [](Sema &S, Decl *D, const ParsedAttr &AL) -> bool {
    for (unsigned I = 0, E = getFunctionOrMethodNumParams(D); I != E; ++I) {
      if (isErrorParameter(S, getFunctionOrMethodParamType(D, I)))
        return true;
    }

    S.Diag(AL.getLoc(), diag::err_attr_swift_error_no_error_parameter)
        << AL << isa<ObjCMethodDecl>(D);
    return false;
  };

  auto hasPointerResult = [](Sema &S, Decl *D, const ParsedAttr &AL) -> bool {
    // - C, ObjC, and block pointers are definitely okay.
    // - References are definitely not okay.
    // - nullptr_t is weird, but acceptable.
    QualType RT = getFunctionOrMethodResultType(D);
    if (RT->hasPointerRepresentation() && !RT->isReferenceType())
      return true;

    S.Diag(AL.getLoc(), diag::err_attr_swift_error_return_type)
        << AL << AL.getArgAsIdent(0)->Ident->getName() << isa<ObjCMethodDecl>(D)
        << /*pointer*/ 1;
    return false;
  };

  auto hasIntegerResult = [](Sema &S, Decl *D, const ParsedAttr &AL) -> bool {
    QualType RT = getFunctionOrMethodResultType(D);
    if (RT->isIntegralType(S.Context))
      return true;

    S.Diag(AL.getLoc(), diag::err_attr_swift_error_return_type)
        << AL << AL.getArgAsIdent(0)->Ident->getName() << isa<ObjCMethodDecl>(D)
        << /*integral*/ 0;
    return false;
  };

  if (D->isInvalidDecl())
    return;

  IdentifierLoc *Loc = AL.getArgAsIdent(0);
  SwiftErrorAttr::ConventionKind Convention;
  if (!SwiftErrorAttr::ConvertStrToConventionKind(Loc->Ident->getName(),
                                                  Convention)) {
    S.Diag(AL.getLoc(), diag::warn_attribute_type_not_supported)
        << AL << Loc->Ident;
    return;
  }

  switch (Convention) {
  case SwiftErrorAttr::None:
    // No additional validation required.
    break;

  case SwiftErrorAttr::NonNullError:
    if (!hasErrorParameter(S, D, AL))
      return;
    break;

  case SwiftErrorAttr::NullResult:
    if (!hasErrorParameter(S, D, AL) || !hasPointerResult(S, D, AL))
      return;
    break;

  case SwiftErrorAttr::NonZeroResult:
  case SwiftErrorAttr::ZeroResult:
    if (!hasErrorParameter(S, D, AL) || !hasIntegerResult(S, D, AL))
      return;
    break;
  }

  D->addAttr(::new (S.Context) SwiftErrorAttr(S.Context, AL, Convention));
}

static void checkSwiftAsyncErrorBlock(Sema &S, Decl *D,
                                      const SwiftAsyncErrorAttr *ErrorAttr,
                                      const SwiftAsyncAttr *AsyncAttr) {
  if (AsyncAttr->getKind() == SwiftAsyncAttr::None) {
    if (ErrorAttr->getConvention() != SwiftAsyncErrorAttr::None) {
      S.Diag(AsyncAttr->getLocation(),
             diag::err_swift_async_error_without_swift_async)
          << AsyncAttr << isa<ObjCMethodDecl>(D);
    }
    return;
  }

  const ParmVarDecl *HandlerParam = getFunctionOrMethodParam(
      D, AsyncAttr->getCompletionHandlerIndex().getASTIndex());
  // handleSwiftAsyncAttr already verified the type is correct, so no need to
  // double-check it here.
  const auto *FuncTy = HandlerParam->getType()
                           ->castAs<BlockPointerType>()
                           ->getPointeeType()
                           ->getAs<FunctionProtoType>();
  ArrayRef<QualType> BlockParams;
  if (FuncTy)
    BlockParams = FuncTy->getParamTypes();

  switch (ErrorAttr->getConvention()) {
  case SwiftAsyncErrorAttr::ZeroArgument:
  case SwiftAsyncErrorAttr::NonZeroArgument: {
    uint32_t ParamIdx = ErrorAttr->getHandlerParamIdx();
    if (ParamIdx == 0 || ParamIdx > BlockParams.size()) {
      S.Diag(ErrorAttr->getLocation(),
             diag::err_attribute_argument_out_of_bounds) << ErrorAttr << 2;
      return;
    }
    QualType ErrorParam = BlockParams[ParamIdx - 1];
    if (!ErrorParam->isIntegralType(S.Context)) {
      StringRef ConvStr =
          ErrorAttr->getConvention() == SwiftAsyncErrorAttr::ZeroArgument
              ? "zero_argument"
              : "nonzero_argument";
      S.Diag(ErrorAttr->getLocation(), diag::err_swift_async_error_non_integral)
          << ErrorAttr << ConvStr << ParamIdx << ErrorParam;
      return;
    }
    break;
  }
  case SwiftAsyncErrorAttr::NonNullError: {
    bool AnyErrorParams = false;
    for (QualType Param : BlockParams) {
      // Check for NSError *.
      if (const auto *ObjCPtrTy = Param->getAs<ObjCObjectPointerType>()) {
        if (const auto *ID = ObjCPtrTy->getInterfaceDecl()) {
          if (ID->getIdentifier() == S.getNSErrorIdent()) {
            AnyErrorParams = true;
            break;
          }
        }
      }
      // Check for CFError *.
      if (const auto *PtrTy = Param->getAs<PointerType>()) {
        if (const auto *RT = PtrTy->getPointeeType()->getAs<RecordType>()) {
          if (S.isCFError(RT->getDecl())) {
            AnyErrorParams = true;
            break;
          }
        }
      }
    }

    if (!AnyErrorParams) {
      S.Diag(ErrorAttr->getLocation(),
             diag::err_swift_async_error_no_error_parameter)
          << ErrorAttr << isa<ObjCMethodDecl>(D);
      return;
    }
    break;
  }
  case SwiftAsyncErrorAttr::None:
    break;
  }
}

static void handleSwiftAsyncError(Sema &S, Decl *D, const ParsedAttr &AL) {
  IdentifierLoc *IDLoc = AL.getArgAsIdent(0);
  SwiftAsyncErrorAttr::ConventionKind ConvKind;
  if (!SwiftAsyncErrorAttr::ConvertStrToConventionKind(IDLoc->Ident->getName(),
                                                       ConvKind)) {
    S.Diag(AL.getLoc(), diag::warn_attribute_type_not_supported)
        << AL << IDLoc->Ident;
    return;
  }

  uint32_t ParamIdx = 0;
  switch (ConvKind) {
  case SwiftAsyncErrorAttr::ZeroArgument:
  case SwiftAsyncErrorAttr::NonZeroArgument: {
    if (!AL.checkExactlyNumArgs(S, 2))
      return;

    Expr *IdxExpr = AL.getArgAsExpr(1);
    if (!checkUInt32Argument(S, AL, IdxExpr, ParamIdx))
      return;
    break;
  }
  case SwiftAsyncErrorAttr::NonNullError:
  case SwiftAsyncErrorAttr::None: {
    if (!AL.checkExactlyNumArgs(S, 1))
      return;
    break;
  }
  }

  auto *ErrorAttr =
      ::new (S.Context) SwiftAsyncErrorAttr(S.Context, AL, ConvKind, ParamIdx);
  D->addAttr(ErrorAttr);

  if (auto *AsyncAttr = D->getAttr<SwiftAsyncAttr>())
    checkSwiftAsyncErrorBlock(S, D, ErrorAttr, AsyncAttr);
}

// For a function, this will validate a compound Swift name, e.g.
// <code>init(foo:bar:baz:)</code> or <code>controllerForName(_:)</code>, and
// the function will output the number of parameter names, and whether this is a
// single-arg initializer.
//
// For a type, enum constant, property, or variable declaration, this will
// validate either a simple identifier, or a qualified
// <code>context.identifier</code> name.
static bool
validateSwiftFunctionName(Sema &S, const ParsedAttr &AL, SourceLocation Loc,
                          StringRef Name, unsigned &SwiftParamCount,
                          bool &IsSingleParamInit) {
  SwiftParamCount = 0;
  IsSingleParamInit = false;

  // Check whether this will be mapped to a getter or setter of a property.
  bool IsGetter = false, IsSetter = false;
  if (Name.startswith("getter:")) {
    IsGetter = true;
    Name = Name.substr(7);
  } else if (Name.startswith("setter:")) {
    IsSetter = true;
    Name = Name.substr(7);
  }

  if (Name.back() != ')') {
    S.Diag(Loc, diag::warn_attr_swift_name_function) << AL;
    return false;
  }

  bool IsMember = false;
  StringRef ContextName, BaseName, Parameters;

  std::tie(BaseName, Parameters) = Name.split('(');

  // Split at the first '.', if it exists, which separates the context name
  // from the base name.
  std::tie(ContextName, BaseName) = BaseName.split('.');
  if (BaseName.empty()) {
    BaseName = ContextName;
    ContextName = StringRef();
  } else if (ContextName.empty() || !isValidAsciiIdentifier(ContextName)) {
    S.Diag(Loc, diag::warn_attr_swift_name_invalid_identifier)
        << AL << /*context*/ 1;
    return false;
  } else {
    IsMember = true;
  }

  if (!isValidAsciiIdentifier(BaseName) || BaseName == "_") {
    S.Diag(Loc, diag::warn_attr_swift_name_invalid_identifier)
        << AL << /*basename*/ 0;
    return false;
  }

  bool IsSubscript = BaseName == "subscript";
  // A subscript accessor must be a getter or setter.
  if (IsSubscript && !IsGetter && !IsSetter) {
    S.Diag(Loc, diag::warn_attr_swift_name_subscript_invalid_parameter)
        << AL << /* getter or setter */ 0;
    return false;
  }

  if (Parameters.empty()) {
    S.Diag(Loc, diag::warn_attr_swift_name_missing_parameters) << AL;
    return false;
  }

  assert(Parameters.back() == ')' && "expected ')'");
  Parameters = Parameters.drop_back(); // ')'

  if (Parameters.empty()) {
    // Setters and subscripts must have at least one parameter.
    if (IsSubscript) {
      S.Diag(Loc, diag::warn_attr_swift_name_subscript_invalid_parameter)
          << AL << /* have at least one parameter */1;
      return false;
    }

    if (IsSetter) {
      S.Diag(Loc, diag::warn_attr_swift_name_setter_parameters) << AL;
      return false;
    }

    return true;
  }

  if (Parameters.back() != ':') {
    S.Diag(Loc, diag::warn_attr_swift_name_function) << AL;
    return false;
  }

  StringRef CurrentParam;
  std::optional<unsigned> SelfLocation;
  unsigned NewValueCount = 0;
  std::optional<unsigned> NewValueLocation;
  do {
    std::tie(CurrentParam, Parameters) = Parameters.split(':');

    if (!isValidAsciiIdentifier(CurrentParam)) {
      S.Diag(Loc, diag::warn_attr_swift_name_invalid_identifier)
          << AL << /*parameter*/2;
      return false;
    }

    if (IsMember && CurrentParam == "self") {
      // "self" indicates the "self" argument for a member.

      // More than one "self"?
      if (SelfLocation) {
        S.Diag(Loc, diag::warn_attr_swift_name_multiple_selfs) << AL;
        return false;
      }

      // The "self" location is the current parameter.
      SelfLocation = SwiftParamCount;
    } else if (CurrentParam == "newValue") {
      // "newValue" indicates the "newValue" argument for a setter.

      // There should only be one 'newValue', but it's only significant for
      // subscript accessors, so don't error right away.
      ++NewValueCount;

      NewValueLocation = SwiftParamCount;
    }

    ++SwiftParamCount;
  } while (!Parameters.empty());

  // Only instance subscripts are currently supported.
  if (IsSubscript && !SelfLocation) {
    S.Diag(Loc, diag::warn_attr_swift_name_subscript_invalid_parameter)
        << AL << /*have a 'self:' parameter*/2;
    return false;
  }

  IsSingleParamInit =
        SwiftParamCount == 1 && BaseName == "init" && CurrentParam != "_";

  // Check the number of parameters for a getter/setter.
  if (IsGetter || IsSetter) {
    // Setters have one parameter for the new value.
    unsigned NumExpectedParams = IsGetter ? 0 : 1;
    unsigned ParamDiag =
        IsGetter ? diag::warn_attr_swift_name_getter_parameters
                 : diag::warn_attr_swift_name_setter_parameters;

    // Instance methods have one parameter for "self".
    if (SelfLocation)
      ++NumExpectedParams;

    // Subscripts may have additional parameters beyond the expected params for
    // the index.
    if (IsSubscript) {
      if (SwiftParamCount < NumExpectedParams) {
        S.Diag(Loc, ParamDiag) << AL;
        return false;
      }

      // A subscript setter must explicitly label its newValue parameter to
      // distinguish it from index parameters.
      if (IsSetter) {
        if (!NewValueLocation) {
          S.Diag(Loc, diag::warn_attr_swift_name_subscript_setter_no_newValue)
              << AL;
          return false;
        }
        if (NewValueCount > 1) {
          S.Diag(Loc, diag::warn_attr_swift_name_subscript_setter_multiple_newValues)
              << AL;
          return false;
        }
      } else {
        // Subscript getters should have no 'newValue:' parameter.
        if (NewValueLocation) {
          S.Diag(Loc, diag::warn_attr_swift_name_subscript_getter_newValue)
              << AL;
          return false;
        }
      }
    } else {
      // Property accessors must have exactly the number of expected params.
      if (SwiftParamCount != NumExpectedParams) {
        S.Diag(Loc, ParamDiag) << AL;
        return false;
      }
    }
  }

  return true;
}

bool Sema::DiagnoseSwiftName(Decl *D, StringRef Name, SourceLocation Loc,
                             const ParsedAttr &AL, bool IsAsync) {
  if (isa<ObjCMethodDecl>(D) || isa<FunctionDecl>(D)) {
    ArrayRef<ParmVarDecl*> Params;
    unsigned ParamCount;

    if (const auto *Method = dyn_cast<ObjCMethodDecl>(D)) {
      ParamCount = Method->getSelector().getNumArgs();
      Params = Method->parameters().slice(0, ParamCount);
    } else {
      const auto *F = cast<FunctionDecl>(D);

      ParamCount = F->getNumParams();
      Params = F->parameters();

      if (!F->hasWrittenPrototype()) {
        Diag(Loc, diag::warn_attribute_wrong_decl_type)
            << AL << AL.isRegularKeywordAttribute()
            << ExpectedFunctionWithProtoType;
        return false;
      }
    }

    // The async name drops the last callback parameter.
    if (IsAsync) {
      if (ParamCount == 0) {
        Diag(Loc, diag::warn_attr_swift_name_decl_missing_params)
            << AL << isa<ObjCMethodDecl>(D);
        return false;
      }
      ParamCount -= 1;
    }

    unsigned SwiftParamCount;
    bool IsSingleParamInit;
    if (!validateSwiftFunctionName(*this, AL, Loc, Name,
                                   SwiftParamCount, IsSingleParamInit))
      return false;

    bool ParamCountValid;
    if (SwiftParamCount == ParamCount) {
      ParamCountValid = true;
    } else if (SwiftParamCount > ParamCount) {
      ParamCountValid = IsSingleParamInit && ParamCount == 0;
    } else {
      // We have fewer Swift parameters than Objective-C parameters, but that
      // might be because we've transformed some of them. Check for potential
      // "out" parameters and err on the side of not warning.
      unsigned MaybeOutParamCount =
          llvm::count_if(Params, [](const ParmVarDecl *Param) -> bool {
            QualType ParamTy = Param->getType();
            if (ParamTy->isReferenceType() || ParamTy->isPointerType())
              return !ParamTy->getPointeeType().isConstQualified();
            return false;
          });

      ParamCountValid = SwiftParamCount + MaybeOutParamCount >= ParamCount;
    }

    if (!ParamCountValid) {
      Diag(Loc, diag::warn_attr_swift_name_num_params)
          << (SwiftParamCount > ParamCount) << AL << ParamCount
          << SwiftParamCount;
      return false;
    }
  } else if ((isa<EnumConstantDecl>(D) || isa<ObjCProtocolDecl>(D) ||
              isa<ObjCInterfaceDecl>(D) || isa<ObjCPropertyDecl>(D) ||
              isa<VarDecl>(D) || isa<TypedefNameDecl>(D) || isa<TagDecl>(D) ||
              isa<IndirectFieldDecl>(D) || isa<FieldDecl>(D)) &&
             !IsAsync) {
    StringRef ContextName, BaseName;

    std::tie(ContextName, BaseName) = Name.split('.');
    if (BaseName.empty()) {
      BaseName = ContextName;
      ContextName = StringRef();
    } else if (!isValidAsciiIdentifier(ContextName)) {
      Diag(Loc, diag::warn_attr_swift_name_invalid_identifier) << AL
          << /*context*/1;
      return false;
    }

    if (!isValidAsciiIdentifier(BaseName)) {
      Diag(Loc, diag::warn_attr_swift_name_invalid_identifier) << AL
          << /*basename*/0;
      return false;
    }
  } else {
    Diag(Loc, diag::warn_attr_swift_name_decl_kind) << AL;
    return false;
  }
  return true;
}

static void handleSwiftName(Sema &S, Decl *D, const ParsedAttr &AL) {
  StringRef Name;
  SourceLocation Loc;
  if (!S.checkStringLiteralArgumentAttr(AL, 0, Name, &Loc))
    return;

  if (!S.DiagnoseSwiftName(D, Name, Loc, AL, /*IsAsync=*/false))
    return;

  D->addAttr(::new (S.Context) SwiftNameAttr(S.Context, AL, Name));
}

static void handleSwiftAsyncName(Sema &S, Decl *D, const ParsedAttr &AL) {
  StringRef Name;
  SourceLocation Loc;
  if (!S.checkStringLiteralArgumentAttr(AL, 0, Name, &Loc))
    return;

  if (!S.DiagnoseSwiftName(D, Name, Loc, AL, /*IsAsync=*/true))
    return;

  D->addAttr(::new (S.Context) SwiftAsyncNameAttr(S.Context, AL, Name));
}

static void handleSwiftNewType(Sema &S, Decl *D, const ParsedAttr &AL) {
  // Make sure that there is an identifier as the annotation's single argument.
  if (!AL.checkExactlyNumArgs(S, 1))
    return;

  if (!AL.isArgIdent(0)) {
    S.Diag(AL.getLoc(), diag::err_attribute_argument_type)
        << AL << AANT_ArgumentIdentifier;
    return;
  }

  SwiftNewTypeAttr::NewtypeKind Kind;
  IdentifierInfo *II = AL.getArgAsIdent(0)->Ident;
  if (!SwiftNewTypeAttr::ConvertStrToNewtypeKind(II->getName(), Kind)) {
    S.Diag(AL.getLoc(), diag::warn_attribute_type_not_supported) << AL << II;
    return;
  }

  if (!isa<TypedefNameDecl>(D)) {
    S.Diag(AL.getLoc(), diag::warn_attribute_wrong_decl_type_str)
        << AL << AL.isRegularKeywordAttribute() << "typedefs";
    return;
  }

  D->addAttr(::new (S.Context) SwiftNewTypeAttr(S.Context, AL, Kind));
}

static void handleSwiftAsyncAttr(Sema &S, Decl *D, const ParsedAttr &AL) {
  if (!AL.isArgIdent(0)) {
    S.Diag(AL.getLoc(), diag::err_attribute_argument_n_type)
        << AL << 1 << AANT_ArgumentIdentifier;
    return;
  }

  SwiftAsyncAttr::Kind Kind;
  IdentifierInfo *II = AL.getArgAsIdent(0)->Ident;
  if (!SwiftAsyncAttr::ConvertStrToKind(II->getName(), Kind)) {
    S.Diag(AL.getLoc(), diag::err_swift_async_no_access) << AL << II;
    return;
  }

  ParamIdx Idx;
  if (Kind == SwiftAsyncAttr::None) {
    // If this is 'none', then there shouldn't be any additional arguments.
    if (!AL.checkExactlyNumArgs(S, 1))
      return;
  } else {
    // Non-none swift_async requires a completion handler index argument.
    if (!AL.checkExactlyNumArgs(S, 2))
      return;

    Expr *HandlerIdx = AL.getArgAsExpr(1);
    if (!checkFunctionOrMethodParameterIndex(S, D, AL, 2, HandlerIdx, Idx))
      return;

    const ParmVarDecl *CompletionBlock =
        getFunctionOrMethodParam(D, Idx.getASTIndex());
    QualType CompletionBlockType = CompletionBlock->getType();
    if (!CompletionBlockType->isBlockPointerType()) {
      S.Diag(CompletionBlock->getLocation(),
             diag::err_swift_async_bad_block_type)
          << CompletionBlock->getType();
      return;
    }
    QualType BlockTy =
        CompletionBlockType->castAs<BlockPointerType>()->getPointeeType();
    if (!BlockTy->castAs<FunctionType>()->getReturnType()->isVoidType()) {
      S.Diag(CompletionBlock->getLocation(),
             diag::err_swift_async_bad_block_type)
          << CompletionBlock->getType();
      return;
    }
  }

  auto *AsyncAttr =
      ::new (S.Context) SwiftAsyncAttr(S.Context, AL, Kind, Idx);
  D->addAttr(AsyncAttr);

  if (auto *ErrorAttr = D->getAttr<SwiftAsyncErrorAttr>())
    checkSwiftAsyncErrorBlock(S, D, ErrorAttr, AsyncAttr);
}

//===----------------------------------------------------------------------===//
// Microsoft specific attribute handlers.
//===----------------------------------------------------------------------===//

UuidAttr *Sema::mergeUuidAttr(Decl *D, const AttributeCommonInfo &CI,
                              StringRef UuidAsWritten, MSGuidDecl *GuidDecl) {
  if (const auto *UA = D->getAttr<UuidAttr>()) {
    if (declaresSameEntity(UA->getGuidDecl(), GuidDecl))
      return nullptr;
    if (!UA->getGuid().empty()) {
      Diag(UA->getLocation(), diag::err_mismatched_uuid);
      Diag(CI.getLoc(), diag::note_previous_uuid);
      D->dropAttr<UuidAttr>();
    }
  }

  return ::new (Context) UuidAttr(Context, CI, UuidAsWritten, GuidDecl);
}

static void handleUuidAttr(Sema &S, Decl *D, const ParsedAttr &AL) {
  if (!S.LangOpts.CPlusPlus) {
    S.Diag(AL.getLoc(), diag::err_attribute_not_supported_in_lang)
        << AL << AttributeLangSupport::C;
    return;
  }

  StringRef OrigStrRef;
  SourceLocation LiteralLoc;
  if (!S.checkStringLiteralArgumentAttr(AL, 0, OrigStrRef, &LiteralLoc))
    return;

  // GUID format is "XXXXXXXX-XXXX-XXXX-XXXX-XXXXXXXXXXXX" or
  // "{XXXXXXXX-XXXX-XXXX-XXXX-XXXXXXXXXXXX}", normalize to the former.
  StringRef StrRef = OrigStrRef;
  if (StrRef.size() == 38 && StrRef.front() == '{' && StrRef.back() == '}')
    StrRef = StrRef.drop_front().drop_back();

  // Validate GUID length.
  if (StrRef.size() != 36) {
    S.Diag(LiteralLoc, diag::err_attribute_uuid_malformed_guid);
    return;
  }

  for (unsigned i = 0; i < 36; ++i) {
    if (i == 8 || i == 13 || i == 18 || i == 23) {
      if (StrRef[i] != '-') {
        S.Diag(LiteralLoc, diag::err_attribute_uuid_malformed_guid);
        return;
      }
    } else if (!isHexDigit(StrRef[i])) {
      S.Diag(LiteralLoc, diag::err_attribute_uuid_malformed_guid);
      return;
    }
  }

  // Convert to our parsed format and canonicalize.
  MSGuidDecl::Parts Parsed;
  StrRef.substr(0, 8).getAsInteger(16, Parsed.Part1);
  StrRef.substr(9, 4).getAsInteger(16, Parsed.Part2);
  StrRef.substr(14, 4).getAsInteger(16, Parsed.Part3);
  for (unsigned i = 0; i != 8; ++i)
    StrRef.substr(19 + 2 * i + (i >= 2 ? 1 : 0), 2)
        .getAsInteger(16, Parsed.Part4And5[i]);
  MSGuidDecl *Guid = S.Context.getMSGuidDecl(Parsed);

  // FIXME: It'd be nice to also emit a fixit removing uuid(...) (and, if it's
  // the only thing in the [] list, the [] too), and add an insertion of
  // __declspec(uuid(...)).  But sadly, neither the SourceLocs of the commas
  // separating attributes nor of the [ and the ] are in the AST.
  // Cf "SourceLocations of attribute list delimiters - [[ ... , ... ]] etc"
  // on cfe-dev.
  if (AL.isMicrosoftAttribute()) // Check for [uuid(...)] spelling.
    S.Diag(AL.getLoc(), diag::warn_atl_uuid_deprecated);

  UuidAttr *UA = S.mergeUuidAttr(D, AL, OrigStrRef, Guid);
  if (UA)
    D->addAttr(UA);
}

static void handleHLSLNumThreadsAttr(Sema &S, Decl *D, const ParsedAttr &AL) {
  using llvm::Triple;
  Triple Target = S.Context.getTargetInfo().getTriple();
  auto Env = S.Context.getTargetInfo().getTriple().getEnvironment();
  if (!llvm::is_contained({Triple::Compute, Triple::Mesh, Triple::Amplification,
                           Triple::Library},
                          Env)) {
    uint32_t Pipeline =
        static_cast<uint32_t>(hlsl::getStageFromEnvironment(Env));
    S.Diag(AL.getLoc(), diag::err_hlsl_attr_unsupported_in_stage)
        << AL << Pipeline << "Compute, Amplification, Mesh or Library";
    return;
  }

  llvm::VersionTuple SMVersion = Target.getOSVersion();
  uint32_t ZMax = 1024;
  uint32_t ThreadMax = 1024;
  if (SMVersion.getMajor() <= 4) {
    ZMax = 1;
    ThreadMax = 768;
  } else if (SMVersion.getMajor() == 5) {
    ZMax = 64;
    ThreadMax = 1024;
  }

  uint32_t X;
  if (!checkUInt32Argument(S, AL, AL.getArgAsExpr(0), X))
    return;
  if (X > 1024) {
    S.Diag(AL.getArgAsExpr(0)->getExprLoc(),
           diag::err_hlsl_numthreads_argument_oor) << 0 << 1024;
    return;
  }
  uint32_t Y;
  if (!checkUInt32Argument(S, AL, AL.getArgAsExpr(1), Y))
    return;
  if (Y > 1024) {
    S.Diag(AL.getArgAsExpr(1)->getExprLoc(),
           diag::err_hlsl_numthreads_argument_oor) << 1 << 1024;
    return;
  }
  uint32_t Z;
  if (!checkUInt32Argument(S, AL, AL.getArgAsExpr(2), Z))
    return;
  if (Z > ZMax) {
    S.Diag(AL.getArgAsExpr(2)->getExprLoc(),
           diag::err_hlsl_numthreads_argument_oor) << 2 << ZMax;
    return;
  }

  if (X * Y * Z > ThreadMax) {
    S.Diag(AL.getLoc(), diag::err_hlsl_numthreads_invalid) << ThreadMax;
    return;
  }

  HLSLNumThreadsAttr *NewAttr = S.mergeHLSLNumThreadsAttr(D, AL, X, Y, Z);
  if (NewAttr)
    D->addAttr(NewAttr);
}

HLSLNumThreadsAttr *Sema::mergeHLSLNumThreadsAttr(Decl *D,
                                                  const AttributeCommonInfo &AL,
                                                  int X, int Y, int Z) {
  if (HLSLNumThreadsAttr *NT = D->getAttr<HLSLNumThreadsAttr>()) {
    if (NT->getX() != X || NT->getY() != Y || NT->getZ() != Z) {
      Diag(NT->getLocation(), diag::err_hlsl_attribute_param_mismatch) << AL;
      Diag(AL.getLoc(), diag::note_conflicting_attribute);
    }
    return nullptr;
  }
  return ::new (Context) HLSLNumThreadsAttr(Context, AL, X, Y, Z);
}

static void handleHLSLSVGroupIndexAttr(Sema &S, Decl *D, const ParsedAttr &AL) {
  using llvm::Triple;
  auto Env = S.Context.getTargetInfo().getTriple().getEnvironment();
  if (Env != Triple::Compute && Env != Triple::Library) {
    // FIXME: it is OK for a compute shader entry and pixel shader entry live in
    // same HLSL file. Issue https://github.com/llvm/llvm-project/issues/57880.
    ShaderStage Pipeline = hlsl::getStageFromEnvironment(Env);
    S.Diag(AL.getLoc(), diag::err_hlsl_attr_unsupported_in_stage)
        << AL << (uint32_t)Pipeline << "Compute";
    return;
  }

  D->addAttr(::new (S.Context) HLSLSV_GroupIndexAttr(S.Context, AL));
}

static bool isLegalTypeForHLSLSV_DispatchThreadID(QualType T) {
  if (!T->hasUnsignedIntegerRepresentation())
    return false;
  if (const auto *VT = T->getAs<VectorType>())
    return VT->getNumElements() <= 3;
  return true;
}

static void handleHLSLSV_DispatchThreadIDAttr(Sema &S, Decl *D,
                                              const ParsedAttr &AL) {
  using llvm::Triple;
  Triple Target = S.Context.getTargetInfo().getTriple();
  // FIXME: it is OK for a compute shader entry and pixel shader entry live in
  // same HLSL file.Issue https://github.com/llvm/llvm-project/issues/57880.
  if (Target.getEnvironment() != Triple::Compute &&
      Target.getEnvironment() != Triple::Library) {
    uint32_t Pipeline =
        (uint32_t)S.Context.getTargetInfo().getTriple().getEnvironment() -
        (uint32_t)llvm::Triple::Pixel;
    S.Diag(AL.getLoc(), diag::err_hlsl_attr_unsupported_in_stage)
        << AL << Pipeline << "Compute";
    return;
  }

  // FIXME: report warning and ignore semantic when cannot apply on the Decl.
  // See https://github.com/llvm/llvm-project/issues/57916.

  // FIXME: support semantic on field.
  // See https://github.com/llvm/llvm-project/issues/57889.
  if (isa<FieldDecl>(D)) {
    S.Diag(AL.getLoc(), diag::err_hlsl_attr_invalid_ast_node)
        << AL << "parameter";
    return;
  }

  auto *VD = cast<ValueDecl>(D);
  if (!isLegalTypeForHLSLSV_DispatchThreadID(VD->getType())) {
    S.Diag(AL.getLoc(), diag::err_hlsl_attr_invalid_type)
        << AL << "uint/uint2/uint3";
    return;
  }

  D->addAttr(::new (S.Context) HLSLSV_DispatchThreadIDAttr(S.Context, AL));
}

static void handleHLSLShaderAttr(Sema &S, Decl *D, const ParsedAttr &AL) {
  StringRef Str;
  SourceLocation ArgLoc;
  if (!S.checkStringLiteralArgumentAttr(AL, 0, Str, &ArgLoc))
    return;

  HLSLShaderAttr::ShaderType ShaderType;
  if (!HLSLShaderAttr::ConvertStrToShaderType(Str, ShaderType) ||
      // Library is added to help convert HLSLShaderAttr::ShaderType to
      // llvm::Triple::EnviromentType. It is not a legal
      // HLSLShaderAttr::ShaderType.
      ShaderType == HLSLShaderAttr::Library) {
    S.Diag(AL.getLoc(), diag::warn_attribute_type_not_supported)
        << AL << Str << ArgLoc;
    return;
  }

  // FIXME: check function match the shader stage.

  HLSLShaderAttr *NewAttr = S.mergeHLSLShaderAttr(D, AL, ShaderType);
  if (NewAttr)
    D->addAttr(NewAttr);
}

HLSLShaderAttr *
Sema::mergeHLSLShaderAttr(Decl *D, const AttributeCommonInfo &AL,
                          HLSLShaderAttr::ShaderType ShaderType) {
  if (HLSLShaderAttr *NT = D->getAttr<HLSLShaderAttr>()) {
    if (NT->getType() != ShaderType) {
      Diag(NT->getLocation(), diag::err_hlsl_attribute_param_mismatch) << AL;
      Diag(AL.getLoc(), diag::note_conflicting_attribute);
    }
    return nullptr;
  }
  return HLSLShaderAttr::Create(Context, ShaderType, AL);
}

static void handleHLSLResourceBindingAttr(Sema &S, Decl *D,
                                          const ParsedAttr &AL) {
  StringRef Space = "space0";
  StringRef Slot = "";

  if (!AL.isArgIdent(0)) {
    S.Diag(AL.getLoc(), diag::err_attribute_argument_type)
        << AL << AANT_ArgumentIdentifier;
    return;
  }

  IdentifierLoc *Loc = AL.getArgAsIdent(0);
  StringRef Str = Loc->Ident->getName();
  SourceLocation ArgLoc = Loc->Loc;

  SourceLocation SpaceArgLoc;
  if (AL.getNumArgs() == 2) {
    Slot = Str;
    if (!AL.isArgIdent(1)) {
      S.Diag(AL.getLoc(), diag::err_attribute_argument_type)
          << AL << AANT_ArgumentIdentifier;
      return;
    }

    IdentifierLoc *Loc = AL.getArgAsIdent(1);
    Space = Loc->Ident->getName();
    SpaceArgLoc = Loc->Loc;
  } else {
    Slot = Str;
  }

  // Validate.
  if (!Slot.empty()) {
    switch (Slot[0]) {
    case 'u':
    case 'b':
    case 's':
    case 't':
      break;
    default:
      S.Diag(ArgLoc, diag::err_hlsl_unsupported_register_type)
          << Slot.substr(0, 1);
      return;
    }

    StringRef SlotNum = Slot.substr(1);
    unsigned Num = 0;
    if (SlotNum.getAsInteger(10, Num)) {
      S.Diag(ArgLoc, diag::err_hlsl_unsupported_register_number);
      return;
    }
  }

  if (!Space.startswith("space")) {
    S.Diag(SpaceArgLoc, diag::err_hlsl_expected_space) << Space;
    return;
  }
  StringRef SpaceNum = Space.substr(5);
  unsigned Num = 0;
  if (SpaceNum.getAsInteger(10, Num)) {
    S.Diag(SpaceArgLoc, diag::err_hlsl_expected_space) << Space;
    return;
  }

  // FIXME: check reg type match decl. Issue
  // https://github.com/llvm/llvm-project/issues/57886.
  HLSLResourceBindingAttr *NewAttr =
      HLSLResourceBindingAttr::Create(S.getASTContext(), Slot, Space, AL);
  if (NewAttr)
    D->addAttr(NewAttr);
}

static void handleMSInheritanceAttr(Sema &S, Decl *D, const ParsedAttr &AL) {
  if (!S.LangOpts.CPlusPlus) {
    S.Diag(AL.getLoc(), diag::err_attribute_not_supported_in_lang)
        << AL << AttributeLangSupport::C;
    return;
  }
  MSInheritanceAttr *IA = S.mergeMSInheritanceAttr(
      D, AL, /*BestCase=*/true, (MSInheritanceModel)AL.getSemanticSpelling());
  if (IA) {
    D->addAttr(IA);
    S.Consumer.AssignInheritanceModel(cast<CXXRecordDecl>(D));
  }
}

static void handleDeclspecThreadAttr(Sema &S, Decl *D, const ParsedAttr &AL) {
  const auto *VD = cast<VarDecl>(D);
  if (!S.Context.getTargetInfo().isTLSSupported()) {
    S.Diag(AL.getLoc(), diag::err_thread_unsupported);
    return;
  }
  if (VD->getTSCSpec() != TSCS_unspecified) {
    S.Diag(AL.getLoc(), diag::err_declspec_thread_on_thread_variable);
    return;
  }
  if (VD->hasLocalStorage()) {
    S.Diag(AL.getLoc(), diag::err_thread_non_global) << "__declspec(thread)";
    return;
  }
  D->addAttr(::new (S.Context) ThreadAttr(S.Context, AL));
}

static void handleAbiTagAttr(Sema &S, Decl *D, const ParsedAttr &AL) {
  SmallVector<StringRef, 4> Tags;
  for (unsigned I = 0, E = AL.getNumArgs(); I != E; ++I) {
    StringRef Tag;
    if (!S.checkStringLiteralArgumentAttr(AL, I, Tag))
      return;
    Tags.push_back(Tag);
  }

  if (const auto *NS = dyn_cast<NamespaceDecl>(D)) {
    if (!NS->isInline()) {
      S.Diag(AL.getLoc(), diag::warn_attr_abi_tag_namespace) << 0;
      return;
    }
    if (NS->isAnonymousNamespace()) {
      S.Diag(AL.getLoc(), diag::warn_attr_abi_tag_namespace) << 1;
      return;
    }
    if (AL.getNumArgs() == 0)
      Tags.push_back(NS->getName());
  } else if (!AL.checkAtLeastNumArgs(S, 1))
    return;

  // Store tags sorted and without duplicates.
  llvm::sort(Tags);
  Tags.erase(std::unique(Tags.begin(), Tags.end()), Tags.end());

  D->addAttr(::new (S.Context)
                 AbiTagAttr(S.Context, AL, Tags.data(), Tags.size()));
}

static void handleARMInterruptAttr(Sema &S, Decl *D, const ParsedAttr &AL) {
  // Check the attribute arguments.
  if (AL.getNumArgs() > 1) {
    S.Diag(AL.getLoc(), diag::err_attribute_too_many_arguments) << AL << 1;
    return;
  }

  StringRef Str;
  SourceLocation ArgLoc;

  if (AL.getNumArgs() == 0)
    Str = "";
  else if (!S.checkStringLiteralArgumentAttr(AL, 0, Str, &ArgLoc))
    return;

  ARMInterruptAttr::InterruptType Kind;
  if (!ARMInterruptAttr::ConvertStrToInterruptType(Str, Kind)) {
    S.Diag(AL.getLoc(), diag::warn_attribute_type_not_supported) << AL << Str
                                                                 << ArgLoc;
    return;
  }

  D->addAttr(::new (S.Context) ARMInterruptAttr(S.Context, AL, Kind));
}

static void handleMSP430InterruptAttr(Sema &S, Decl *D, const ParsedAttr &AL) {
  // MSP430 'interrupt' attribute is applied to
  // a function with no parameters and void return type.
  if (!isFunctionOrMethod(D)) {
    S.Diag(D->getLocation(), diag::warn_attribute_wrong_decl_type)
        << AL << AL.isRegularKeywordAttribute() << ExpectedFunctionOrMethod;
    return;
  }

  if (hasFunctionProto(D) && getFunctionOrMethodNumParams(D) != 0) {
    S.Diag(D->getLocation(), diag::warn_interrupt_attribute_invalid)
        << /*MSP430*/ 1 << 0;
    return;
  }

  if (!getFunctionOrMethodResultType(D)->isVoidType()) {
    S.Diag(D->getLocation(), diag::warn_interrupt_attribute_invalid)
        << /*MSP430*/ 1 << 1;
    return;
  }

  // The attribute takes one integer argument.
  if (!AL.checkExactlyNumArgs(S, 1))
    return;

  if (!AL.isArgExpr(0)) {
    S.Diag(AL.getLoc(), diag::err_attribute_argument_type)
        << AL << AANT_ArgumentIntegerConstant;
    return;
  }

  Expr *NumParamsExpr = static_cast<Expr *>(AL.getArgAsExpr(0));
  std::optional<llvm::APSInt> NumParams = llvm::APSInt(32);
  if (!(NumParams = NumParamsExpr->getIntegerConstantExpr(S.Context))) {
    S.Diag(AL.getLoc(), diag::err_attribute_argument_type)
        << AL << AANT_ArgumentIntegerConstant
        << NumParamsExpr->getSourceRange();
    return;
  }
  // The argument should be in range 0..63.
  unsigned Num = NumParams->getLimitedValue(255);
  if (Num > 63) {
    S.Diag(AL.getLoc(), diag::err_attribute_argument_out_of_bounds)
        << AL << (int)NumParams->getSExtValue()
        << NumParamsExpr->getSourceRange();
    return;
  }

  D->addAttr(::new (S.Context) MSP430InterruptAttr(S.Context, AL, Num));
  D->addAttr(UsedAttr::CreateImplicit(S.Context));
}

static void handleMipsInterruptAttr(Sema &S, Decl *D, const ParsedAttr &AL) {
  // Only one optional argument permitted.
  if (AL.getNumArgs() > 1) {
    S.Diag(AL.getLoc(), diag::err_attribute_too_many_arguments) << AL << 1;
    return;
  }

  StringRef Str;
  SourceLocation ArgLoc;

  if (AL.getNumArgs() == 0)
    Str = "";
  else if (!S.checkStringLiteralArgumentAttr(AL, 0, Str, &ArgLoc))
    return;

  // Semantic checks for a function with the 'interrupt' attribute for MIPS:
  // a) Must be a function.
  // b) Must have no parameters.
  // c) Must have the 'void' return type.
  // d) Cannot have the 'mips16' attribute, as that instruction set
  //    lacks the 'eret' instruction.
  // e) The attribute itself must either have no argument or one of the
  //    valid interrupt types, see [MipsInterruptDocs].

  if (!isFunctionOrMethod(D)) {
    S.Diag(D->getLocation(), diag::warn_attribute_wrong_decl_type)
        << AL << AL.isRegularKeywordAttribute() << ExpectedFunctionOrMethod;
    return;
  }

  if (hasFunctionProto(D) && getFunctionOrMethodNumParams(D) != 0) {
    S.Diag(D->getLocation(), diag::warn_interrupt_attribute_invalid)
        << /*MIPS*/ 0 << 0;
    return;
  }

  if (!getFunctionOrMethodResultType(D)->isVoidType()) {
    S.Diag(D->getLocation(), diag::warn_interrupt_attribute_invalid)
        << /*MIPS*/ 0 << 1;
    return;
  }

  // We still have to do this manually because the Interrupt attributes are
  // a bit special due to sharing their spellings across targets.
  if (checkAttrMutualExclusion<Mips16Attr>(S, D, AL))
    return;

  MipsInterruptAttr::InterruptType Kind;
  if (!MipsInterruptAttr::ConvertStrToInterruptType(Str, Kind)) {
    S.Diag(AL.getLoc(), diag::warn_attribute_type_not_supported)
        << AL << "'" + std::string(Str) + "'";
    return;
  }

  D->addAttr(::new (S.Context) MipsInterruptAttr(S.Context, AL, Kind));
}

static void handleM68kInterruptAttr(Sema &S, Decl *D, const ParsedAttr &AL) {
  if (!AL.checkExactlyNumArgs(S, 1))
    return;

  if (!AL.isArgExpr(0)) {
    S.Diag(AL.getLoc(), diag::err_attribute_argument_type)
        << AL << AANT_ArgumentIntegerConstant;
    return;
  }

  // FIXME: Check for decl - it should be void ()(void).

  Expr *NumParamsExpr = static_cast<Expr *>(AL.getArgAsExpr(0));
  auto MaybeNumParams = NumParamsExpr->getIntegerConstantExpr(S.Context);
  if (!MaybeNumParams) {
    S.Diag(AL.getLoc(), diag::err_attribute_argument_type)
        << AL << AANT_ArgumentIntegerConstant
        << NumParamsExpr->getSourceRange();
    return;
  }

  unsigned Num = MaybeNumParams->getLimitedValue(255);
  if ((Num & 1) || Num > 30) {
    S.Diag(AL.getLoc(), diag::err_attribute_argument_out_of_bounds)
        << AL << (int)MaybeNumParams->getSExtValue()
        << NumParamsExpr->getSourceRange();
    return;
  }

  D->addAttr(::new (S.Context) M68kInterruptAttr(S.Context, AL, Num));
  D->addAttr(UsedAttr::CreateImplicit(S.Context));
}

static void handleMOSInterruptAttr(Sema &S, Decl *D, const ParsedAttr &AL) {
  if (!isFunctionOrMethod(D)) {
    S.Diag(D->getLocation(), diag::warn_attribute_wrong_decl_type)
        << "'interrupt'" << ExpectedFunction;
    return;
  }

  if (!AL.checkExactlyNumArgs(S, 0))
    return;

  handleSimpleAttribute<MOSInterruptAttr>(S, D, AL);
}

static void handleAnyX86InterruptAttr(Sema &S, Decl *D, const ParsedAttr &AL) {
  // Semantic checks for a function with the 'interrupt' attribute.
  // a) Must be a function.
  // b) Must have the 'void' return type.
  // c) Must take 1 or 2 arguments.
  // d) The 1st argument must be a pointer.
  // e) The 2nd argument (if any) must be an unsigned integer.
  if (!isFunctionOrMethod(D) || !hasFunctionProto(D) || isInstanceMethod(D) ||
      CXXMethodDecl::isStaticOverloadedOperator(
          cast<NamedDecl>(D)->getDeclName().getCXXOverloadedOperator())) {
    S.Diag(AL.getLoc(), diag::warn_attribute_wrong_decl_type)
        << AL << AL.isRegularKeywordAttribute()
        << ExpectedFunctionWithProtoType;
    return;
  }
  // Interrupt handler must have void return type.
  if (!getFunctionOrMethodResultType(D)->isVoidType()) {
    S.Diag(getFunctionOrMethodResultSourceRange(D).getBegin(),
           diag::err_anyx86_interrupt_attribute)
        << (S.Context.getTargetInfo().getTriple().getArch() == llvm::Triple::x86
                ? 0
                : 1)
        << 0;
    return;
  }
  // Interrupt handler must have 1 or 2 parameters.
  unsigned NumParams = getFunctionOrMethodNumParams(D);
  if (NumParams < 1 || NumParams > 2) {
    S.Diag(D->getBeginLoc(), diag::err_anyx86_interrupt_attribute)
        << (S.Context.getTargetInfo().getTriple().getArch() == llvm::Triple::x86
                ? 0
                : 1)
        << 1;
    return;
  }
  // The first argument must be a pointer.
  if (!getFunctionOrMethodParamType(D, 0)->isPointerType()) {
    S.Diag(getFunctionOrMethodParamRange(D, 0).getBegin(),
           diag::err_anyx86_interrupt_attribute)
        << (S.Context.getTargetInfo().getTriple().getArch() == llvm::Triple::x86
                ? 0
                : 1)
        << 2;
    return;
  }
  // The second argument, if present, must be an unsigned integer.
  unsigned TypeSize =
      S.Context.getTargetInfo().getTriple().getArch() == llvm::Triple::x86_64
          ? 64
          : 32;
  if (NumParams == 2 &&
      (!getFunctionOrMethodParamType(D, 1)->isUnsignedIntegerType() ||
       S.Context.getTypeSize(getFunctionOrMethodParamType(D, 1)) != TypeSize)) {
    S.Diag(getFunctionOrMethodParamRange(D, 1).getBegin(),
           diag::err_anyx86_interrupt_attribute)
        << (S.Context.getTargetInfo().getTriple().getArch() == llvm::Triple::x86
                ? 0
                : 1)
        << 3 << S.Context.getIntTypeForBitwidth(TypeSize, /*Signed=*/false);
    return;
  }
  D->addAttr(::new (S.Context) AnyX86InterruptAttr(S.Context, AL));
  D->addAttr(UsedAttr::CreateImplicit(S.Context));
}

static void handleAVRInterruptAttr(Sema &S, Decl *D, const ParsedAttr &AL) {
  if (!isFunctionOrMethod(D)) {
    S.Diag(D->getLocation(), diag::warn_attribute_wrong_decl_type)
        << AL << AL.isRegularKeywordAttribute() << ExpectedFunction;
    return;
  }

  if (!AL.checkExactlyNumArgs(S, 0))
    return;

  handleSimpleAttribute<AVRInterruptAttr>(S, D, AL);
}

static void handleAVRSignalAttr(Sema &S, Decl *D, const ParsedAttr &AL) {
  if (!isFunctionOrMethod(D)) {
    S.Diag(D->getLocation(), diag::warn_attribute_wrong_decl_type)
        << AL << AL.isRegularKeywordAttribute() << ExpectedFunction;
    return;
  }

  if (!AL.checkExactlyNumArgs(S, 0))
    return;

  handleSimpleAttribute<AVRSignalAttr>(S, D, AL);
}

static void handleBPFPreserveAIRecord(Sema &S, RecordDecl *RD) {
  // Add preserve_access_index attribute to all fields and inner records.
  for (auto *D : RD->decls()) {
    if (D->hasAttr<BPFPreserveAccessIndexAttr>())
      continue;

    D->addAttr(BPFPreserveAccessIndexAttr::CreateImplicit(S.Context));
    if (auto *Rec = dyn_cast<RecordDecl>(D))
      handleBPFPreserveAIRecord(S, Rec);
  }
}

static void handleBPFPreserveAccessIndexAttr(Sema &S, Decl *D,
    const ParsedAttr &AL) {
  auto *Rec = cast<RecordDecl>(D);
  handleBPFPreserveAIRecord(S, Rec);
  Rec->addAttr(::new (S.Context) BPFPreserveAccessIndexAttr(S.Context, AL));
}

static bool hasBTFDeclTagAttr(Decl *D, StringRef Tag) {
  for (const auto *I : D->specific_attrs<BTFDeclTagAttr>()) {
    if (I->getBTFDeclTag() == Tag)
      return true;
  }
  return false;
}

static void handleBTFDeclTagAttr(Sema &S, Decl *D, const ParsedAttr &AL) {
  StringRef Str;
  if (!S.checkStringLiteralArgumentAttr(AL, 0, Str))
    return;
  if (hasBTFDeclTagAttr(D, Str))
    return;

  D->addAttr(::new (S.Context) BTFDeclTagAttr(S.Context, AL, Str));
}

BTFDeclTagAttr *Sema::mergeBTFDeclTagAttr(Decl *D, const BTFDeclTagAttr &AL) {
  if (hasBTFDeclTagAttr(D, AL.getBTFDeclTag()))
    return nullptr;
  return ::new (Context) BTFDeclTagAttr(Context, AL, AL.getBTFDeclTag());
}

<<<<<<< HEAD
static void handleMOSInterruptNorecurseAttr(Sema &S, Decl *D, const ParsedAttr &AL) {
  if (!isFunctionOrMethod(D)) {
    S.Diag(D->getLocation(), diag::warn_attribute_wrong_decl_type)
        << "'interrupt_norecurse'" << ExpectedFunction;
    return;
  }

  if (!AL.checkExactlyNumArgs(S, 0))
    return;

  handleSimpleAttribute<MOSInterruptNorecurseAttr>(S, D, AL);
}

static void handleMOSInterruptNoISRAttr(Sema &S, Decl *D, const ParsedAttr &AL) {
  if (!isFunctionOrMethod(D)) {
    S.Diag(D->getLocation(), diag::warn_attribute_wrong_decl_type)
        << "'no_isr'" << ExpectedFunction;
    return;
  }

  if (!AL.checkExactlyNumArgs(S, 0))
    return;

  handleSimpleAttribute<MOSNoISRAttr>(S, D, AL);
}

static void handleWebAssemblyExportNameAttr(Sema &S, Decl *D, const ParsedAttr &AL) {
=======
static void handleWebAssemblyExportNameAttr(Sema &S, Decl *D,
                                            const ParsedAttr &AL) {
>>>>>>> ebb2e5eb
  if (!isFunctionOrMethod(D)) {
    S.Diag(D->getLocation(), diag::warn_attribute_wrong_decl_type)
        << AL << AL.isRegularKeywordAttribute() << ExpectedFunction;
    return;
  }

  auto *FD = cast<FunctionDecl>(D);
  if (FD->isThisDeclarationADefinition()) {
    S.Diag(D->getLocation(), diag::err_alias_is_definition) << FD << 0;
    return;
  }

  StringRef Str;
  SourceLocation ArgLoc;
  if (!S.checkStringLiteralArgumentAttr(AL, 0, Str, &ArgLoc))
    return;

  D->addAttr(::new (S.Context) WebAssemblyExportNameAttr(S.Context, AL, Str));
  D->addAttr(UsedAttr::CreateImplicit(S.Context));
}

WebAssemblyImportModuleAttr *
Sema::mergeImportModuleAttr(Decl *D, const WebAssemblyImportModuleAttr &AL) {
  auto *FD = cast<FunctionDecl>(D);

  if (const auto *ExistingAttr = FD->getAttr<WebAssemblyImportModuleAttr>()) {
    if (ExistingAttr->getImportModule() == AL.getImportModule())
      return nullptr;
    Diag(ExistingAttr->getLocation(), diag::warn_mismatched_import) << 0
      << ExistingAttr->getImportModule() << AL.getImportModule();
    Diag(AL.getLoc(), diag::note_previous_attribute);
    return nullptr;
  }
  if (FD->hasBody()) {
    Diag(AL.getLoc(), diag::warn_import_on_definition) << 0;
    return nullptr;
  }
  return ::new (Context) WebAssemblyImportModuleAttr(Context, AL,
                                                     AL.getImportModule());
}

WebAssemblyImportNameAttr *
Sema::mergeImportNameAttr(Decl *D, const WebAssemblyImportNameAttr &AL) {
  auto *FD = cast<FunctionDecl>(D);

  if (const auto *ExistingAttr = FD->getAttr<WebAssemblyImportNameAttr>()) {
    if (ExistingAttr->getImportName() == AL.getImportName())
      return nullptr;
    Diag(ExistingAttr->getLocation(), diag::warn_mismatched_import) << 1
      << ExistingAttr->getImportName() << AL.getImportName();
    Diag(AL.getLoc(), diag::note_previous_attribute);
    return nullptr;
  }
  if (FD->hasBody()) {
    Diag(AL.getLoc(), diag::warn_import_on_definition) << 1;
    return nullptr;
  }
  return ::new (Context) WebAssemblyImportNameAttr(Context, AL,
                                                   AL.getImportName());
}

static void
handleWebAssemblyImportModuleAttr(Sema &S, Decl *D, const ParsedAttr &AL) {
  auto *FD = cast<FunctionDecl>(D);

  StringRef Str;
  SourceLocation ArgLoc;
  if (!S.checkStringLiteralArgumentAttr(AL, 0, Str, &ArgLoc))
    return;
  if (FD->hasBody()) {
    S.Diag(AL.getLoc(), diag::warn_import_on_definition) << 0;
    return;
  }

  FD->addAttr(::new (S.Context)
                  WebAssemblyImportModuleAttr(S.Context, AL, Str));
}

static void
handleWebAssemblyImportNameAttr(Sema &S, Decl *D, const ParsedAttr &AL) {
  auto *FD = cast<FunctionDecl>(D);

  StringRef Str;
  SourceLocation ArgLoc;
  if (!S.checkStringLiteralArgumentAttr(AL, 0, Str, &ArgLoc))
    return;
  if (FD->hasBody()) {
    S.Diag(AL.getLoc(), diag::warn_import_on_definition) << 1;
    return;
  }

  FD->addAttr(::new (S.Context) WebAssemblyImportNameAttr(S.Context, AL, Str));
}

static void handleRISCVInterruptAttr(Sema &S, Decl *D,
                                     const ParsedAttr &AL) {
  // Warn about repeated attributes.
  if (const auto *A = D->getAttr<RISCVInterruptAttr>()) {
    S.Diag(AL.getRange().getBegin(),
      diag::warn_riscv_repeated_interrupt_attribute);
    S.Diag(A->getLocation(), diag::note_riscv_repeated_interrupt_attribute);
    return;
  }

  // Check the attribute argument. Argument is optional.
  if (!AL.checkAtMostNumArgs(S, 1))
    return;

  StringRef Str;
  SourceLocation ArgLoc;

  // 'machine'is the default interrupt mode.
  if (AL.getNumArgs() == 0)
    Str = "machine";
  else if (!S.checkStringLiteralArgumentAttr(AL, 0, Str, &ArgLoc))
    return;

  // Semantic checks for a function with the 'interrupt' attribute:
  // - Must be a function.
  // - Must have no parameters.
  // - Must have the 'void' return type.
  // - The attribute itself must either have no argument or one of the
  //   valid interrupt types, see [RISCVInterruptDocs].

  if (D->getFunctionType() == nullptr) {
    S.Diag(D->getLocation(), diag::warn_attribute_wrong_decl_type)
        << AL << AL.isRegularKeywordAttribute() << ExpectedFunction;
    return;
  }

  if (hasFunctionProto(D) && getFunctionOrMethodNumParams(D) != 0) {
    S.Diag(D->getLocation(), diag::warn_interrupt_attribute_invalid)
      << /*RISC-V*/ 2 << 0;
    return;
  }

  if (!getFunctionOrMethodResultType(D)->isVoidType()) {
    S.Diag(D->getLocation(), diag::warn_interrupt_attribute_invalid)
      << /*RISC-V*/ 2 << 1;
    return;
  }

  RISCVInterruptAttr::InterruptType Kind;
  if (!RISCVInterruptAttr::ConvertStrToInterruptType(Str, Kind)) {
    S.Diag(AL.getLoc(), diag::warn_attribute_type_not_supported) << AL << Str
                                                                 << ArgLoc;
    return;
  }

  D->addAttr(::new (S.Context) RISCVInterruptAttr(S.Context, AL, Kind));
}

static void handleInterruptAttr(Sema &S, Decl *D, const ParsedAttr &AL) {
  // Dispatch the interrupt attribute based on the current target.
  switch (S.Context.getTargetInfo().getTriple().getArch()) {
  case llvm::Triple::msp430:
    handleMSP430InterruptAttr(S, D, AL);
    break;
  case llvm::Triple::mipsel:
  case llvm::Triple::mips:
    handleMipsInterruptAttr(S, D, AL);
    break;
  case llvm::Triple::m68k:
    handleM68kInterruptAttr(S, D, AL);
    break;
  case llvm::Triple::mos:
    handleMOSInterruptAttr(S, D, AL);
    break;
  case llvm::Triple::x86:
  case llvm::Triple::x86_64:
    handleAnyX86InterruptAttr(S, D, AL);
    break;
  case llvm::Triple::avr:
    handleAVRInterruptAttr(S, D, AL);
    break;
  case llvm::Triple::riscv32:
  case llvm::Triple::riscv64:
    handleRISCVInterruptAttr(S, D, AL);
    break;
  default:
    handleARMInterruptAttr(S, D, AL);
    break;
  }
}

static bool
checkAMDGPUFlatWorkGroupSizeArguments(Sema &S, Expr *MinExpr, Expr *MaxExpr,
                                      const AMDGPUFlatWorkGroupSizeAttr &Attr) {
  // Accept template arguments for now as they depend on something else.
  // We'll get to check them when they eventually get instantiated.
  if (MinExpr->isValueDependent() || MaxExpr->isValueDependent())
    return false;

  uint32_t Min = 0;
  if (!checkUInt32Argument(S, Attr, MinExpr, Min, 0))
    return true;

  uint32_t Max = 0;
  if (!checkUInt32Argument(S, Attr, MaxExpr, Max, 1))
    return true;

  if (Min == 0 && Max != 0) {
    S.Diag(Attr.getLocation(), diag::err_attribute_argument_invalid)
        << &Attr << 0;
    return true;
  }
  if (Min > Max) {
    S.Diag(Attr.getLocation(), diag::err_attribute_argument_invalid)
        << &Attr << 1;
    return true;
  }

  return false;
}

AMDGPUFlatWorkGroupSizeAttr *
Sema::CreateAMDGPUFlatWorkGroupSizeAttr(const AttributeCommonInfo &CI,
                                        Expr *MinExpr, Expr *MaxExpr) {
  AMDGPUFlatWorkGroupSizeAttr TmpAttr(Context, CI, MinExpr, MaxExpr);

  if (checkAMDGPUFlatWorkGroupSizeArguments(*this, MinExpr, MaxExpr, TmpAttr))
    return nullptr;
  return ::new (Context)
      AMDGPUFlatWorkGroupSizeAttr(Context, CI, MinExpr, MaxExpr);
}

void Sema::addAMDGPUFlatWorkGroupSizeAttr(Decl *D,
                                          const AttributeCommonInfo &CI,
                                          Expr *MinExpr, Expr *MaxExpr) {
  if (auto *Attr = CreateAMDGPUFlatWorkGroupSizeAttr(CI, MinExpr, MaxExpr))
    D->addAttr(Attr);
}

static void handleAMDGPUFlatWorkGroupSizeAttr(Sema &S, Decl *D,
                                              const ParsedAttr &AL) {
  Expr *MinExpr = AL.getArgAsExpr(0);
  Expr *MaxExpr = AL.getArgAsExpr(1);

  S.addAMDGPUFlatWorkGroupSizeAttr(D, AL, MinExpr, MaxExpr);
}

static bool checkAMDGPUWavesPerEUArguments(Sema &S, Expr *MinExpr,
                                           Expr *MaxExpr,
                                           const AMDGPUWavesPerEUAttr &Attr) {
  if (S.DiagnoseUnexpandedParameterPack(MinExpr) ||
      (MaxExpr && S.DiagnoseUnexpandedParameterPack(MaxExpr)))
    return true;

  // Accept template arguments for now as they depend on something else.
  // We'll get to check them when they eventually get instantiated.
  if (MinExpr->isValueDependent() || (MaxExpr && MaxExpr->isValueDependent()))
    return false;

  uint32_t Min = 0;
  if (!checkUInt32Argument(S, Attr, MinExpr, Min, 0))
    return true;

  uint32_t Max = 0;
  if (MaxExpr && !checkUInt32Argument(S, Attr, MaxExpr, Max, 1))
    return true;

  if (Min == 0 && Max != 0) {
    S.Diag(Attr.getLocation(), diag::err_attribute_argument_invalid)
        << &Attr << 0;
    return true;
  }
  if (Max != 0 && Min > Max) {
    S.Diag(Attr.getLocation(), diag::err_attribute_argument_invalid)
        << &Attr << 1;
    return true;
  }

  return false;
}

AMDGPUWavesPerEUAttr *
Sema::CreateAMDGPUWavesPerEUAttr(const AttributeCommonInfo &CI, Expr *MinExpr,
                                 Expr *MaxExpr) {
  AMDGPUWavesPerEUAttr TmpAttr(Context, CI, MinExpr, MaxExpr);

  if (checkAMDGPUWavesPerEUArguments(*this, MinExpr, MaxExpr, TmpAttr))
    return nullptr;

  return ::new (Context) AMDGPUWavesPerEUAttr(Context, CI, MinExpr, MaxExpr);
}

void Sema::addAMDGPUWavesPerEUAttr(Decl *D, const AttributeCommonInfo &CI,
                                   Expr *MinExpr, Expr *MaxExpr) {
  if (auto *Attr = CreateAMDGPUWavesPerEUAttr(CI, MinExpr, MaxExpr))
    D->addAttr(Attr);
}

static void handleAMDGPUWavesPerEUAttr(Sema &S, Decl *D, const ParsedAttr &AL) {
  if (!AL.checkAtLeastNumArgs(S, 1) || !AL.checkAtMostNumArgs(S, 2))
    return;

  Expr *MinExpr = AL.getArgAsExpr(0);
  Expr *MaxExpr = (AL.getNumArgs() > 1) ? AL.getArgAsExpr(1) : nullptr;

  S.addAMDGPUWavesPerEUAttr(D, AL, MinExpr, MaxExpr);
}

static void handleAMDGPUNumSGPRAttr(Sema &S, Decl *D, const ParsedAttr &AL) {
  uint32_t NumSGPR = 0;
  Expr *NumSGPRExpr = AL.getArgAsExpr(0);
  if (!checkUInt32Argument(S, AL, NumSGPRExpr, NumSGPR))
    return;

  D->addAttr(::new (S.Context) AMDGPUNumSGPRAttr(S.Context, AL, NumSGPR));
}

static void handleAMDGPUNumVGPRAttr(Sema &S, Decl *D, const ParsedAttr &AL) {
  uint32_t NumVGPR = 0;
  Expr *NumVGPRExpr = AL.getArgAsExpr(0);
  if (!checkUInt32Argument(S, AL, NumVGPRExpr, NumVGPR))
    return;

  D->addAttr(::new (S.Context) AMDGPUNumVGPRAttr(S.Context, AL, NumVGPR));
}

static void handleX86ForceAlignArgPointerAttr(Sema &S, Decl *D,
                                              const ParsedAttr &AL) {
  // If we try to apply it to a function pointer, don't warn, but don't
  // do anything, either. It doesn't matter anyway, because there's nothing
  // special about calling a force_align_arg_pointer function.
  const auto *VD = dyn_cast<ValueDecl>(D);
  if (VD && VD->getType()->isFunctionPointerType())
    return;
  // Also don't warn on function pointer typedefs.
  const auto *TD = dyn_cast<TypedefNameDecl>(D);
  if (TD && (TD->getUnderlyingType()->isFunctionPointerType() ||
    TD->getUnderlyingType()->isFunctionType()))
    return;
  // Attribute can only be applied to function types.
  if (!isa<FunctionDecl>(D)) {
    S.Diag(AL.getLoc(), diag::warn_attribute_wrong_decl_type)
        << AL << AL.isRegularKeywordAttribute() << ExpectedFunction;
    return;
  }

  D->addAttr(::new (S.Context) X86ForceAlignArgPointerAttr(S.Context, AL));
}

static void handleLayoutVersion(Sema &S, Decl *D, const ParsedAttr &AL) {
  uint32_t Version;
  Expr *VersionExpr = static_cast<Expr *>(AL.getArgAsExpr(0));
  if (!checkUInt32Argument(S, AL, AL.getArgAsExpr(0), Version))
    return;

  // TODO: Investigate what happens with the next major version of MSVC.
  if (Version != LangOptions::MSVC2015 / 100) {
    S.Diag(AL.getLoc(), diag::err_attribute_argument_out_of_bounds)
        << AL << Version << VersionExpr->getSourceRange();
    return;
  }

  // The attribute expects a "major" version number like 19, but new versions of
  // MSVC have moved to updating the "minor", or less significant numbers, so we
  // have to multiply by 100 now.
  Version *= 100;

  D->addAttr(::new (S.Context) LayoutVersionAttr(S.Context, AL, Version));
}

DLLImportAttr *Sema::mergeDLLImportAttr(Decl *D,
                                        const AttributeCommonInfo &CI) {
  if (D->hasAttr<DLLExportAttr>()) {
    Diag(CI.getLoc(), diag::warn_attribute_ignored) << "'dllimport'";
    return nullptr;
  }

  if (D->hasAttr<DLLImportAttr>())
    return nullptr;

  return ::new (Context) DLLImportAttr(Context, CI);
}

DLLExportAttr *Sema::mergeDLLExportAttr(Decl *D,
                                        const AttributeCommonInfo &CI) {
  if (DLLImportAttr *Import = D->getAttr<DLLImportAttr>()) {
    Diag(Import->getLocation(), diag::warn_attribute_ignored) << Import;
    D->dropAttr<DLLImportAttr>();
  }

  if (D->hasAttr<DLLExportAttr>())
    return nullptr;

  return ::new (Context) DLLExportAttr(Context, CI);
}

static void handleDLLAttr(Sema &S, Decl *D, const ParsedAttr &A) {
  if (isa<ClassTemplatePartialSpecializationDecl>(D) &&
      (S.Context.getTargetInfo().shouldDLLImportComdatSymbols())) {
    S.Diag(A.getRange().getBegin(), diag::warn_attribute_ignored) << A;
    return;
  }

  if (const auto *FD = dyn_cast<FunctionDecl>(D)) {
    if (FD->isInlined() && A.getKind() == ParsedAttr::AT_DLLImport &&
        !(S.Context.getTargetInfo().shouldDLLImportComdatSymbols())) {
      // MinGW doesn't allow dllimport on inline functions.
      S.Diag(A.getRange().getBegin(), diag::warn_attribute_ignored_on_inline)
          << A;
      return;
    }
  }

  if (const auto *MD = dyn_cast<CXXMethodDecl>(D)) {
    if ((S.Context.getTargetInfo().shouldDLLImportComdatSymbols()) &&
        MD->getParent()->isLambda()) {
      S.Diag(A.getRange().getBegin(), diag::err_attribute_dll_lambda) << A;
      return;
    }
  }

  Attr *NewAttr = A.getKind() == ParsedAttr::AT_DLLExport
                      ? (Attr *)S.mergeDLLExportAttr(D, A)
                      : (Attr *)S.mergeDLLImportAttr(D, A);
  if (NewAttr)
    D->addAttr(NewAttr);
}

MSInheritanceAttr *
Sema::mergeMSInheritanceAttr(Decl *D, const AttributeCommonInfo &CI,
                             bool BestCase,
                             MSInheritanceModel Model) {
  if (MSInheritanceAttr *IA = D->getAttr<MSInheritanceAttr>()) {
    if (IA->getInheritanceModel() == Model)
      return nullptr;
    Diag(IA->getLocation(), diag::err_mismatched_ms_inheritance)
        << 1 /*previous declaration*/;
    Diag(CI.getLoc(), diag::note_previous_ms_inheritance);
    D->dropAttr<MSInheritanceAttr>();
  }

  auto *RD = cast<CXXRecordDecl>(D);
  if (RD->hasDefinition()) {
    if (checkMSInheritanceAttrOnDefinition(RD, CI.getRange(), BestCase,
                                           Model)) {
      return nullptr;
    }
  } else {
    if (isa<ClassTemplatePartialSpecializationDecl>(RD)) {
      Diag(CI.getLoc(), diag::warn_ignored_ms_inheritance)
          << 1 /*partial specialization*/;
      return nullptr;
    }
    if (RD->getDescribedClassTemplate()) {
      Diag(CI.getLoc(), diag::warn_ignored_ms_inheritance)
          << 0 /*primary template*/;
      return nullptr;
    }
  }

  return ::new (Context) MSInheritanceAttr(Context, CI, BestCase);
}

static void handleCapabilityAttr(Sema &S, Decl *D, const ParsedAttr &AL) {
  // The capability attributes take a single string parameter for the name of
  // the capability they represent. The lockable attribute does not take any
  // parameters. However, semantically, both attributes represent the same
  // concept, and so they use the same semantic attribute. Eventually, the
  // lockable attribute will be removed.
  //
  // For backward compatibility, any capability which has no specified string
  // literal will be considered a "mutex."
  StringRef N("mutex");
  SourceLocation LiteralLoc;
  if (AL.getKind() == ParsedAttr::AT_Capability &&
      !S.checkStringLiteralArgumentAttr(AL, 0, N, &LiteralLoc))
    return;

  D->addAttr(::new (S.Context) CapabilityAttr(S.Context, AL, N));
}

static void handleAssertCapabilityAttr(Sema &S, Decl *D, const ParsedAttr &AL) {
  SmallVector<Expr*, 1> Args;
  if (!checkLockFunAttrCommon(S, D, AL, Args))
    return;

  D->addAttr(::new (S.Context)
                 AssertCapabilityAttr(S.Context, AL, Args.data(), Args.size()));
}

static void handleAcquireCapabilityAttr(Sema &S, Decl *D,
                                        const ParsedAttr &AL) {
  SmallVector<Expr*, 1> Args;
  if (!checkLockFunAttrCommon(S, D, AL, Args))
    return;

  D->addAttr(::new (S.Context) AcquireCapabilityAttr(S.Context, AL, Args.data(),
                                                     Args.size()));
}

static void handleTryAcquireCapabilityAttr(Sema &S, Decl *D,
                                           const ParsedAttr &AL) {
  SmallVector<Expr*, 2> Args;
  if (!checkTryLockFunAttrCommon(S, D, AL, Args))
    return;

  D->addAttr(::new (S.Context) TryAcquireCapabilityAttr(
      S.Context, AL, AL.getArgAsExpr(0), Args.data(), Args.size()));
}

static void handleReleaseCapabilityAttr(Sema &S, Decl *D,
                                        const ParsedAttr &AL) {
  // Check that all arguments are lockable objects.
  SmallVector<Expr *, 1> Args;
  checkAttrArgsAreCapabilityObjs(S, D, AL, Args, 0, true);

  D->addAttr(::new (S.Context) ReleaseCapabilityAttr(S.Context, AL, Args.data(),
                                                     Args.size()));
}

static void handleRequiresCapabilityAttr(Sema &S, Decl *D,
                                         const ParsedAttr &AL) {
  if (!AL.checkAtLeastNumArgs(S, 1))
    return;

  // check that all arguments are lockable objects
  SmallVector<Expr*, 1> Args;
  checkAttrArgsAreCapabilityObjs(S, D, AL, Args);
  if (Args.empty())
    return;

  RequiresCapabilityAttr *RCA = ::new (S.Context)
      RequiresCapabilityAttr(S.Context, AL, Args.data(), Args.size());

  D->addAttr(RCA);
}

static void handleDeprecatedAttr(Sema &S, Decl *D, const ParsedAttr &AL) {
  if (const auto *NSD = dyn_cast<NamespaceDecl>(D)) {
    if (NSD->isAnonymousNamespace()) {
      S.Diag(AL.getLoc(), diag::warn_deprecated_anonymous_namespace);
      // Do not want to attach the attribute to the namespace because that will
      // cause confusing diagnostic reports for uses of declarations within the
      // namespace.
      return;
    }
  } else if (isa<UsingDecl, UnresolvedUsingTypenameDecl,
                 UnresolvedUsingValueDecl>(D)) {
    S.Diag(AL.getRange().getBegin(), diag::warn_deprecated_ignored_on_using)
        << AL;
    return;
  }

  // Handle the cases where the attribute has a text message.
  StringRef Str, Replacement;
  if (AL.isArgExpr(0) && AL.getArgAsExpr(0) &&
      !S.checkStringLiteralArgumentAttr(AL, 0, Str))
    return;

  // Support a single optional message only for Declspec and [[]] spellings.
  if (AL.isDeclspecAttribute() || AL.isStandardAttributeSyntax())
    AL.checkAtMostNumArgs(S, 1);
  else if (AL.isArgExpr(1) && AL.getArgAsExpr(1) &&
           !S.checkStringLiteralArgumentAttr(AL, 1, Replacement))
    return;

  if (!S.getLangOpts().CPlusPlus14 && AL.isCXX11Attribute() && !AL.isGNUScope())
    S.Diag(AL.getLoc(), diag::ext_cxx14_attr) << AL;

  D->addAttr(::new (S.Context) DeprecatedAttr(S.Context, AL, Str, Replacement));
}

static bool isGlobalVar(const Decl *D) {
  if (const auto *S = dyn_cast<VarDecl>(D))
    return S->hasGlobalStorage();
  return false;
}

static bool isSanitizerAttributeAllowedOnGlobals(StringRef Sanitizer) {
  return Sanitizer == "address" || Sanitizer == "hwaddress" ||
         Sanitizer == "memtag";
}

static void handleNoSanitizeAttr(Sema &S, Decl *D, const ParsedAttr &AL) {
  if (!AL.checkAtLeastNumArgs(S, 1))
    return;

  std::vector<StringRef> Sanitizers;

  for (unsigned I = 0, E = AL.getNumArgs(); I != E; ++I) {
    StringRef SanitizerName;
    SourceLocation LiteralLoc;

    if (!S.checkStringLiteralArgumentAttr(AL, I, SanitizerName, &LiteralLoc))
      return;

    if (parseSanitizerValue(SanitizerName, /*AllowGroups=*/true) ==
            SanitizerMask() &&
        SanitizerName != "coverage")
      S.Diag(LiteralLoc, diag::warn_unknown_sanitizer_ignored) << SanitizerName;
    else if (isGlobalVar(D) && !isSanitizerAttributeAllowedOnGlobals(SanitizerName))
      S.Diag(D->getLocation(), diag::warn_attribute_type_not_supported_global)
          << AL << SanitizerName;
    Sanitizers.push_back(SanitizerName);
  }

  D->addAttr(::new (S.Context) NoSanitizeAttr(S.Context, AL, Sanitizers.data(),
                                              Sanitizers.size()));
}

static void handleNoSanitizeSpecificAttr(Sema &S, Decl *D,
                                         const ParsedAttr &AL) {
  StringRef AttrName = AL.getAttrName()->getName();
  normalizeName(AttrName);
  StringRef SanitizerName = llvm::StringSwitch<StringRef>(AttrName)
                                .Case("no_address_safety_analysis", "address")
                                .Case("no_sanitize_address", "address")
                                .Case("no_sanitize_thread", "thread")
                                .Case("no_sanitize_memory", "memory");
  if (isGlobalVar(D) && SanitizerName != "address")
    S.Diag(D->getLocation(), diag::err_attribute_wrong_decl_type)
        << AL << AL.isRegularKeywordAttribute() << ExpectedFunction;

  // FIXME: Rather than create a NoSanitizeSpecificAttr, this creates a
  // NoSanitizeAttr object; but we need to calculate the correct spelling list
  // index rather than incorrectly assume the index for NoSanitizeSpecificAttr
  // has the same spellings as the index for NoSanitizeAttr. We don't have a
  // general way to "translate" between the two, so this hack attempts to work
  // around the issue with hard-coded indices. This is critical for calling
  // getSpelling() or prettyPrint() on the resulting semantic attribute object
  // without failing assertions.
  unsigned TranslatedSpellingIndex = 0;
  if (AL.isStandardAttributeSyntax())
    TranslatedSpellingIndex = 1;

  AttributeCommonInfo Info = AL;
  Info.setAttributeSpellingListIndex(TranslatedSpellingIndex);
  D->addAttr(::new (S.Context)
                 NoSanitizeAttr(S.Context, Info, &SanitizerName, 1));
}

static void handleInternalLinkageAttr(Sema &S, Decl *D, const ParsedAttr &AL) {
  if (InternalLinkageAttr *Internal = S.mergeInternalLinkageAttr(D, AL))
    D->addAttr(Internal);
}

static void handleOpenCLNoSVMAttr(Sema &S, Decl *D, const ParsedAttr &AL) {
  if (S.LangOpts.getOpenCLCompatibleVersion() < 200)
    S.Diag(AL.getLoc(), diag::err_attribute_requires_opencl_version)
        << AL << "2.0" << 1;
  else
    S.Diag(AL.getLoc(), diag::warn_opencl_attr_deprecated_ignored)
        << AL << S.LangOpts.getOpenCLVersionString();
}

static void handleOpenCLAccessAttr(Sema &S, Decl *D, const ParsedAttr &AL) {
  if (D->isInvalidDecl())
    return;

  // Check if there is only one access qualifier.
  if (D->hasAttr<OpenCLAccessAttr>()) {
    if (D->getAttr<OpenCLAccessAttr>()->getSemanticSpelling() ==
        AL.getSemanticSpelling()) {
      S.Diag(AL.getLoc(), diag::warn_duplicate_declspec)
          << AL.getAttrName()->getName() << AL.getRange();
    } else {
      S.Diag(AL.getLoc(), diag::err_opencl_multiple_access_qualifiers)
          << D->getSourceRange();
      D->setInvalidDecl(true);
      return;
    }
  }

  // OpenCL v2.0 s6.6 - read_write can be used for image types to specify that
  // an image object can be read and written. OpenCL v2.0 s6.13.6 - A kernel
  // cannot read from and write to the same pipe object. Using the read_write
  // (or __read_write) qualifier with the pipe qualifier is a compilation error.
  // OpenCL v3.0 s6.8 - For OpenCL C 2.0, or with the
  // __opencl_c_read_write_images feature, image objects specified as arguments
  // to a kernel can additionally be declared to be read-write.
  // C++ for OpenCL 1.0 inherits rule from OpenCL C v2.0.
  // C++ for OpenCL 2021 inherits rule from OpenCL C v3.0.
  if (const auto *PDecl = dyn_cast<ParmVarDecl>(D)) {
    const Type *DeclTy = PDecl->getType().getCanonicalType().getTypePtr();
    if (AL.getAttrName()->getName().contains("read_write")) {
      bool ReadWriteImagesUnsupported =
          (S.getLangOpts().getOpenCLCompatibleVersion() < 200) ||
          (S.getLangOpts().getOpenCLCompatibleVersion() == 300 &&
           !S.getOpenCLOptions().isSupported("__opencl_c_read_write_images",
                                             S.getLangOpts()));
      if (ReadWriteImagesUnsupported || DeclTy->isPipeType()) {
        S.Diag(AL.getLoc(), diag::err_opencl_invalid_read_write)
            << AL << PDecl->getType() << DeclTy->isImageType();
        D->setInvalidDecl(true);
        return;
      }
    }
  }

  D->addAttr(::new (S.Context) OpenCLAccessAttr(S.Context, AL));
}

static void handleZeroCallUsedRegsAttr(Sema &S, Decl *D, const ParsedAttr &AL) {
  // Check that the argument is a string literal.
  StringRef KindStr;
  SourceLocation LiteralLoc;
  if (!S.checkStringLiteralArgumentAttr(AL, 0, KindStr, &LiteralLoc))
    return;

  ZeroCallUsedRegsAttr::ZeroCallUsedRegsKind Kind;
  if (!ZeroCallUsedRegsAttr::ConvertStrToZeroCallUsedRegsKind(KindStr, Kind)) {
    S.Diag(LiteralLoc, diag::warn_attribute_type_not_supported)
        << AL << KindStr;
    return;
  }

  D->dropAttr<ZeroCallUsedRegsAttr>();
  D->addAttr(ZeroCallUsedRegsAttr::Create(S.Context, Kind, AL));
}

static void handleFunctionReturnThunksAttr(Sema &S, Decl *D,
                                           const ParsedAttr &AL) {
  StringRef KindStr;
  SourceLocation LiteralLoc;
  if (!S.checkStringLiteralArgumentAttr(AL, 0, KindStr, &LiteralLoc))
    return;

  FunctionReturnThunksAttr::Kind Kind;
  if (!FunctionReturnThunksAttr::ConvertStrToKind(KindStr, Kind)) {
    S.Diag(LiteralLoc, diag::warn_attribute_type_not_supported)
        << AL << KindStr;
    return;
  }
  // FIXME: it would be good to better handle attribute merging rather than
  // silently replacing the existing attribute, so long as it does not break
  // the expected codegen tests.
  D->dropAttr<FunctionReturnThunksAttr>();
  D->addAttr(FunctionReturnThunksAttr::Create(S.Context, Kind, AL));
}

static void handleAvailableOnlyInDefaultEvalMethod(Sema &S, Decl *D,
                                                   const ParsedAttr &AL) {
  assert(isa<TypedefNameDecl>(D) && "This attribute only applies to a typedef");
  handleSimpleAttribute<AvailableOnlyInDefaultEvalMethodAttr>(S, D, AL);
}

static void handleNoMergeAttr(Sema &S, Decl *D, const ParsedAttr &AL) {
  auto *VDecl = dyn_cast<VarDecl>(D);
  if (VDecl && !VDecl->isFunctionPointerType()) {
    S.Diag(AL.getLoc(), diag::warn_attribute_ignored_non_function_pointer)
        << AL << VDecl;
    return;
  }
  D->addAttr(NoMergeAttr::Create(S.Context, AL));
}

static void handleSYCLKernelAttr(Sema &S, Decl *D, const ParsedAttr &AL) {
  // The 'sycl_kernel' attribute applies only to function templates.
  const auto *FD = cast<FunctionDecl>(D);
  const FunctionTemplateDecl *FT = FD->getDescribedFunctionTemplate();
  assert(FT && "Function template is expected");

  // Function template must have at least two template parameters.
  const TemplateParameterList *TL = FT->getTemplateParameters();
  if (TL->size() < 2) {
    S.Diag(FT->getLocation(), diag::warn_sycl_kernel_num_of_template_params);
    return;
  }

  // Template parameters must be typenames.
  for (unsigned I = 0; I < 2; ++I) {
    const NamedDecl *TParam = TL->getParam(I);
    if (isa<NonTypeTemplateParmDecl>(TParam)) {
      S.Diag(FT->getLocation(),
             diag::warn_sycl_kernel_invalid_template_param_type);
      return;
    }
  }

  // Function must have at least one argument.
  if (getFunctionOrMethodNumParams(D) != 1) {
    S.Diag(FT->getLocation(), diag::warn_sycl_kernel_num_of_function_params);
    return;
  }

  // Function must return void.
  QualType RetTy = getFunctionOrMethodResultType(D);
  if (!RetTy->isVoidType()) {
    S.Diag(FT->getLocation(), diag::warn_sycl_kernel_return_type);
    return;
  }

  handleSimpleAttribute<SYCLKernelAttr>(S, D, AL);
}

static void handleDestroyAttr(Sema &S, Decl *D, const ParsedAttr &A) {
  if (!cast<VarDecl>(D)->hasGlobalStorage()) {
    S.Diag(D->getLocation(), diag::err_destroy_attr_on_non_static_var)
        << (A.getKind() == ParsedAttr::AT_AlwaysDestroy);
    return;
  }

  if (A.getKind() == ParsedAttr::AT_AlwaysDestroy)
    handleSimpleAttribute<AlwaysDestroyAttr>(S, D, A);
  else
    handleSimpleAttribute<NoDestroyAttr>(S, D, A);
}

static void handleUninitializedAttr(Sema &S, Decl *D, const ParsedAttr &AL) {
  assert(cast<VarDecl>(D)->getStorageDuration() == SD_Automatic &&
         "uninitialized is only valid on automatic duration variables");
  D->addAttr(::new (S.Context) UninitializedAttr(S.Context, AL));
}

static bool tryMakeVariablePseudoStrong(Sema &S, VarDecl *VD,
                                        bool DiagnoseFailure) {
  QualType Ty = VD->getType();
  if (!Ty->isObjCRetainableType()) {
    if (DiagnoseFailure) {
      S.Diag(VD->getBeginLoc(), diag::warn_ignored_objc_externally_retained)
          << 0;
    }
    return false;
  }

  Qualifiers::ObjCLifetime LifetimeQual = Ty.getQualifiers().getObjCLifetime();

  // Sema::inferObjCARCLifetime must run after processing decl attributes
  // (because __block lowers to an attribute), so if the lifetime hasn't been
  // explicitly specified, infer it locally now.
  if (LifetimeQual == Qualifiers::OCL_None)
    LifetimeQual = Ty->getObjCARCImplicitLifetime();

  // The attributes only really makes sense for __strong variables; ignore any
  // attempts to annotate a parameter with any other lifetime qualifier.
  if (LifetimeQual != Qualifiers::OCL_Strong) {
    if (DiagnoseFailure) {
      S.Diag(VD->getBeginLoc(), diag::warn_ignored_objc_externally_retained)
          << 1;
    }
    return false;
  }

  // Tampering with the type of a VarDecl here is a bit of a hack, but we need
  // to ensure that the variable is 'const' so that we can error on
  // modification, which can otherwise over-release.
  VD->setType(Ty.withConst());
  VD->setARCPseudoStrong(true);
  return true;
}

static void handleObjCExternallyRetainedAttr(Sema &S, Decl *D,
                                             const ParsedAttr &AL) {
  if (auto *VD = dyn_cast<VarDecl>(D)) {
    assert(!isa<ParmVarDecl>(VD) && "should be diagnosed automatically");
    if (!VD->hasLocalStorage()) {
      S.Diag(D->getBeginLoc(), diag::warn_ignored_objc_externally_retained)
          << 0;
      return;
    }

    if (!tryMakeVariablePseudoStrong(S, VD, /*DiagnoseFailure=*/true))
      return;

    handleSimpleAttribute<ObjCExternallyRetainedAttr>(S, D, AL);
    return;
  }

  // If D is a function-like declaration (method, block, or function), then we
  // make every parameter psuedo-strong.
  unsigned NumParams =
      hasFunctionProto(D) ? getFunctionOrMethodNumParams(D) : 0;
  for (unsigned I = 0; I != NumParams; ++I) {
    auto *PVD = const_cast<ParmVarDecl *>(getFunctionOrMethodParam(D, I));
    QualType Ty = PVD->getType();

    // If a user wrote a parameter with __strong explicitly, then assume they
    // want "real" strong semantics for that parameter. This works because if
    // the parameter was written with __strong, then the strong qualifier will
    // be non-local.
    if (Ty.getLocalUnqualifiedType().getQualifiers().getObjCLifetime() ==
        Qualifiers::OCL_Strong)
      continue;

    tryMakeVariablePseudoStrong(S, PVD, /*DiagnoseFailure=*/false);
  }
  handleSimpleAttribute<ObjCExternallyRetainedAttr>(S, D, AL);
}

static void handleMIGServerRoutineAttr(Sema &S, Decl *D, const ParsedAttr &AL) {
  // Check that the return type is a `typedef int kern_return_t` or a typedef
  // around it, because otherwise MIG convention checks make no sense.
  // BlockDecl doesn't store a return type, so it's annoying to check,
  // so let's skip it for now.
  if (!isa<BlockDecl>(D)) {
    QualType T = getFunctionOrMethodResultType(D);
    bool IsKernReturnT = false;
    while (const auto *TT = T->getAs<TypedefType>()) {
      IsKernReturnT = (TT->getDecl()->getName() == "kern_return_t");
      T = TT->desugar();
    }
    if (!IsKernReturnT || T.getCanonicalType() != S.getASTContext().IntTy) {
      S.Diag(D->getBeginLoc(),
             diag::warn_mig_server_routine_does_not_return_kern_return_t);
      return;
    }
  }

  handleSimpleAttribute<MIGServerRoutineAttr>(S, D, AL);
}

static void handleMSAllocatorAttr(Sema &S, Decl *D, const ParsedAttr &AL) {
  // Warn if the return type is not a pointer or reference type.
  if (auto *FD = dyn_cast<FunctionDecl>(D)) {
    QualType RetTy = FD->getReturnType();
    if (!RetTy->isPointerType() && !RetTy->isReferenceType()) {
      S.Diag(AL.getLoc(), diag::warn_declspec_allocator_nonpointer)
          << AL.getRange() << RetTy;
      return;
    }
  }

  handleSimpleAttribute<MSAllocatorAttr>(S, D, AL);
}

static void handleAcquireHandleAttr(Sema &S, Decl *D, const ParsedAttr &AL) {
  if (AL.isUsedAsTypeAttr())
    return;
  // Warn if the parameter is definitely not an output parameter.
  if (const auto *PVD = dyn_cast<ParmVarDecl>(D)) {
    if (PVD->getType()->isIntegerType()) {
      S.Diag(AL.getLoc(), diag::err_attribute_output_parameter)
          << AL.getRange();
      return;
    }
  }
  StringRef Argument;
  if (!S.checkStringLiteralArgumentAttr(AL, 0, Argument))
    return;
  D->addAttr(AcquireHandleAttr::Create(S.Context, Argument, AL));
}

template<typename Attr>
static void handleHandleAttr(Sema &S, Decl *D, const ParsedAttr &AL) {
  StringRef Argument;
  if (!S.checkStringLiteralArgumentAttr(AL, 0, Argument))
    return;
  D->addAttr(Attr::Create(S.Context, Argument, AL));
}

template<typename Attr>
static void handleUnsafeBufferUsage(Sema &S, Decl *D, const ParsedAttr &AL) {
  D->addAttr(Attr::Create(S.Context, AL));
}

static void handleCFGuardAttr(Sema &S, Decl *D, const ParsedAttr &AL) {
  // The guard attribute takes a single identifier argument.

  if (!AL.isArgIdent(0)) {
    S.Diag(AL.getLoc(), diag::err_attribute_argument_type)
        << AL << AANT_ArgumentIdentifier;
    return;
  }

  CFGuardAttr::GuardArg Arg;
  IdentifierInfo *II = AL.getArgAsIdent(0)->Ident;
  if (!CFGuardAttr::ConvertStrToGuardArg(II->getName(), Arg)) {
    S.Diag(AL.getLoc(), diag::warn_attribute_type_not_supported) << AL << II;
    return;
  }

  D->addAttr(::new (S.Context) CFGuardAttr(S.Context, AL, Arg));
}


template <typename AttrTy>
static const AttrTy *findEnforceTCBAttrByName(Decl *D, StringRef Name) {
  auto Attrs = D->specific_attrs<AttrTy>();
  auto I = llvm::find_if(Attrs,
                         [Name](const AttrTy *A) {
                           return A->getTCBName() == Name;
                         });
  return I == Attrs.end() ? nullptr : *I;
}

template <typename AttrTy, typename ConflictingAttrTy>
static void handleEnforceTCBAttr(Sema &S, Decl *D, const ParsedAttr &AL) {
  StringRef Argument;
  if (!S.checkStringLiteralArgumentAttr(AL, 0, Argument))
    return;

  // A function cannot be have both regular and leaf membership in the same TCB.
  if (const ConflictingAttrTy *ConflictingAttr =
      findEnforceTCBAttrByName<ConflictingAttrTy>(D, Argument)) {
    // We could attach a note to the other attribute but in this case
    // there's no need given how the two are very close to each other.
    S.Diag(AL.getLoc(), diag::err_tcb_conflicting_attributes)
      << AL.getAttrName()->getName() << ConflictingAttr->getAttrName()->getName()
      << Argument;

    // Error recovery: drop the non-leaf attribute so that to suppress
    // all future warnings caused by erroneous attributes. The leaf attribute
    // needs to be kept because it can only suppresses warnings, not cause them.
    D->dropAttr<EnforceTCBAttr>();
    return;
  }

  D->addAttr(AttrTy::Create(S.Context, Argument, AL));
}

template <typename AttrTy, typename ConflictingAttrTy>
static AttrTy *mergeEnforceTCBAttrImpl(Sema &S, Decl *D, const AttrTy &AL) {
  // Check if the new redeclaration has different leaf-ness in the same TCB.
  StringRef TCBName = AL.getTCBName();
  if (const ConflictingAttrTy *ConflictingAttr =
      findEnforceTCBAttrByName<ConflictingAttrTy>(D, TCBName)) {
    S.Diag(ConflictingAttr->getLoc(), diag::err_tcb_conflicting_attributes)
      << ConflictingAttr->getAttrName()->getName()
      << AL.getAttrName()->getName() << TCBName;

    // Add a note so that the user could easily find the conflicting attribute.
    S.Diag(AL.getLoc(), diag::note_conflicting_attribute);

    // More error recovery.
    D->dropAttr<EnforceTCBAttr>();
    return nullptr;
  }

  ASTContext &Context = S.getASTContext();
  return ::new(Context) AttrTy(Context, AL, AL.getTCBName());
}

EnforceTCBAttr *Sema::mergeEnforceTCBAttr(Decl *D, const EnforceTCBAttr &AL) {
  return mergeEnforceTCBAttrImpl<EnforceTCBAttr, EnforceTCBLeafAttr>(
      *this, D, AL);
}

EnforceTCBLeafAttr *Sema::mergeEnforceTCBLeafAttr(
    Decl *D, const EnforceTCBLeafAttr &AL) {
  return mergeEnforceTCBAttrImpl<EnforceTCBLeafAttr, EnforceTCBAttr>(
      *this, D, AL);
}

//===----------------------------------------------------------------------===//
// Top Level Sema Entry Points
//===----------------------------------------------------------------------===//

// Returns true if the attribute must delay setting its arguments until after
// template instantiation, and false otherwise.
static bool MustDelayAttributeArguments(const ParsedAttr &AL) {
  // Only attributes that accept expression parameter packs can delay arguments.
  if (!AL.acceptsExprPack())
    return false;

  bool AttrHasVariadicArg = AL.hasVariadicArg();
  unsigned AttrNumArgs = AL.getNumArgMembers();
  for (size_t I = 0; I < std::min(AL.getNumArgs(), AttrNumArgs); ++I) {
    bool IsLastAttrArg = I == (AttrNumArgs - 1);
    // If the argument is the last argument and it is variadic it can contain
    // any expression.
    if (IsLastAttrArg && AttrHasVariadicArg)
      return false;
    Expr *E = AL.getArgAsExpr(I);
    bool ArgMemberCanHoldExpr = AL.isParamExpr(I);
    // If the expression is a pack expansion then arguments must be delayed
    // unless the argument is an expression and it is the last argument of the
    // attribute.
    if (isa<PackExpansionExpr>(E))
      return !(IsLastAttrArg && ArgMemberCanHoldExpr);
    // Last case is if the expression is value dependent then it must delay
    // arguments unless the corresponding argument is able to hold the
    // expression.
    if (E->isValueDependent() && !ArgMemberCanHoldExpr)
      return true;
  }
  return false;
}


static void handleArmNewZaAttr(Sema &S, Decl *D, const ParsedAttr &AL) {
  if (auto *FPT = dyn_cast<FunctionProtoType>(D->getFunctionType())) {
    if (FPT->getAArch64SMEAttributes() &
        FunctionType::SME_PStateZASharedMask) {
      S.Diag(AL.getLoc(), diag::err_attributes_are_not_compatible)
          << AL << "'__arm_shared_za'" << true;
      AL.setInvalid();
    }
    if (FPT->getAArch64SMEAttributes() &
        FunctionType::SME_PStateZAPreservedMask) {
      S.Diag(AL.getLoc(), diag::err_attributes_are_not_compatible)
          << AL << "'__arm_preserves_za'" << true;
      AL.setInvalid();
    }
    if (AL.isInvalid())
      return;
  }

  handleSimpleAttribute<ArmNewZAAttr>(S, D, AL);
}

/// ProcessDeclAttribute - Apply the specific attribute to the specified decl if
/// the attribute applies to decls.  If the attribute is a type attribute, just
/// silently ignore it if a GNU attribute.
static void
ProcessDeclAttribute(Sema &S, Scope *scope, Decl *D, const ParsedAttr &AL,
                     const Sema::ProcessDeclAttributeOptions &Options) {
  if (AL.isInvalid() || AL.getKind() == ParsedAttr::IgnoredAttribute)
    return;

  // Ignore C++11 attributes on declarator chunks: they appertain to the type
  // instead.
  if (AL.isCXX11Attribute() && !Options.IncludeCXX11Attributes)
    return;

  // Unknown attributes are automatically warned on. Target-specific attributes
  // which do not apply to the current target architecture are treated as
  // though they were unknown attributes.
  if (AL.getKind() == ParsedAttr::UnknownAttribute ||
      !AL.existsInTarget(S.Context.getTargetInfo())) {
    S.Diag(AL.getLoc(),
           AL.isRegularKeywordAttribute()
               ? (unsigned)diag::err_keyword_not_supported_on_target
           : AL.isDeclspecAttribute()
               ? (unsigned)diag::warn_unhandled_ms_attribute_ignored
               : (unsigned)diag::warn_unknown_attribute_ignored)
        << AL << AL.getRange();
    return;
  }

  // Check if argument population must delayed to after template instantiation.
  bool MustDelayArgs = MustDelayAttributeArguments(AL);

  // Argument number check must be skipped if arguments are delayed.
  if (S.checkCommonAttributeFeatures(D, AL, MustDelayArgs))
    return;

  if (MustDelayArgs) {
    AL.handleAttrWithDelayedArgs(S, D);
    return;
  }

  switch (AL.getKind()) {
  default:
    if (AL.getInfo().handleDeclAttribute(S, D, AL) != ParsedAttrInfo::NotHandled)
      break;
    if (!AL.isStmtAttr()) {
      assert(AL.isTypeAttr() && "Non-type attribute not handled");
    }
    if (AL.isTypeAttr()) {
      if (Options.IgnoreTypeAttributes)
        break;
      if (!AL.isStandardAttributeSyntax() && !AL.isRegularKeywordAttribute()) {
        // Non-[[]] type attributes are handled in processTypeAttrs(); silently
        // move on.
        break;
      }

      // According to the C and C++ standards, we should never see a
      // [[]] type attribute on a declaration. However, we have in the past
      // allowed some type attributes to "slide" to the `DeclSpec`, so we need
      // to continue to support this legacy behavior. We only do this, however,
      // if
      // - we actually have a `DeclSpec`, i.e. if we're looking at a
      //   `DeclaratorDecl`, or
      // - we are looking at an alias-declaration, where historically we have
      //   allowed type attributes after the identifier to slide to the type.
      if (AL.slidesFromDeclToDeclSpecLegacyBehavior() &&
          isa<DeclaratorDecl, TypeAliasDecl>(D)) {
        // Suggest moving the attribute to the type instead, but only for our
        // own vendor attributes; moving other vendors' attributes might hurt
        // portability.
        if (AL.isClangScope()) {
          S.Diag(AL.getLoc(), diag::warn_type_attribute_deprecated_on_decl)
              << AL << D->getLocation();
        }

        // Allow this type attribute to be handled in processTypeAttrs();
        // silently move on.
        break;
      }

      if (AL.getKind() == ParsedAttr::AT_Regparm) {
        // `regparm` is a special case: It's a type attribute but we still want
        // to treat it as if it had been written on the declaration because that
        // way we'll be able to handle it directly in `processTypeAttr()`.
        // If we treated `regparm` it as if it had been written on the
        // `DeclSpec`, the logic in `distributeFunctionTypeAttrFromDeclSepc()`
        // would try to move it to the declarator, but that doesn't work: We
        // can't remove the attribute from the list of declaration attributes
        // because it might be needed by other declarators in the same
        // declaration.
        break;
      }

      if (AL.getKind() == ParsedAttr::AT_VectorSize) {
        // `vector_size` is a special case: It's a type attribute semantically,
        // but GCC expects the [[]] syntax to be written on the declaration (and
        // warns that the attribute has no effect if it is placed on the
        // decl-specifier-seq).
        // Silently move on and allow the attribute to be handled in
        // processTypeAttr().
        break;
      }

      if (AL.getKind() == ParsedAttr::AT_NoDeref) {
        // FIXME: `noderef` currently doesn't work correctly in [[]] syntax.
        // See https://github.com/llvm/llvm-project/issues/55790 for details.
        // We allow processTypeAttrs() to emit a warning and silently move on.
        break;
      }
    }
    // N.B., ClangAttrEmitter.cpp emits a diagnostic helper that ensures a
    // statement attribute is not written on a declaration, but this code is
    // needed for type attributes as well as statement attributes in Attr.td
    // that do not list any subjects.
    S.Diag(AL.getLoc(), diag::err_attribute_invalid_on_decl)
        << AL << AL.isRegularKeywordAttribute() << D->getLocation();
    break;
  case ParsedAttr::AT_Interrupt:
    handleInterruptAttr(S, D, AL);
    break;
  case ParsedAttr::AT_X86ForceAlignArgPointer:
    handleX86ForceAlignArgPointerAttr(S, D, AL);
    break;
  case ParsedAttr::AT_ReadOnlyPlacement:
    handleSimpleAttribute<ReadOnlyPlacementAttr>(S, D, AL);
    break;
  case ParsedAttr::AT_DLLExport:
  case ParsedAttr::AT_DLLImport:
    handleDLLAttr(S, D, AL);
    break;
  case ParsedAttr::AT_AMDGPUFlatWorkGroupSize:
    handleAMDGPUFlatWorkGroupSizeAttr(S, D, AL);
    break;
  case ParsedAttr::AT_AMDGPUWavesPerEU:
    handleAMDGPUWavesPerEUAttr(S, D, AL);
    break;
  case ParsedAttr::AT_AMDGPUNumSGPR:
    handleAMDGPUNumSGPRAttr(S, D, AL);
    break;
  case ParsedAttr::AT_AMDGPUNumVGPR:
    handleAMDGPUNumVGPRAttr(S, D, AL);
    break;
  case ParsedAttr::AT_AVRSignal:
    handleAVRSignalAttr(S, D, AL);
    break;
  case ParsedAttr::AT_BPFPreserveAccessIndex:
    handleBPFPreserveAccessIndexAttr(S, D, AL);
    break;
  case ParsedAttr::AT_BTFDeclTag:
    handleBTFDeclTagAttr(S, D, AL);
    break;
  case ParsedAttr::AT_MOSInterruptNorecurse:
    handleMOSInterruptNorecurseAttr(S, D, AL);
    break;
  case ParsedAttr::AT_MOSNoISR:
    handleMOSInterruptNoISRAttr(S, D, AL);
    break;
  case ParsedAttr::AT_WebAssemblyExportName:
    handleWebAssemblyExportNameAttr(S, D, AL);
    break;
  case ParsedAttr::AT_WebAssemblyImportModule:
    handleWebAssemblyImportModuleAttr(S, D, AL);
    break;
  case ParsedAttr::AT_WebAssemblyImportName:
    handleWebAssemblyImportNameAttr(S, D, AL);
    break;
  case ParsedAttr::AT_IBOutlet:
    handleIBOutlet(S, D, AL);
    break;
  case ParsedAttr::AT_IBOutletCollection:
    handleIBOutletCollection(S, D, AL);
    break;
  case ParsedAttr::AT_IFunc:
    handleIFuncAttr(S, D, AL);
    break;
  case ParsedAttr::AT_Alias:
    handleAliasAttr(S, D, AL);
    break;
  case ParsedAttr::AT_Aligned:
    handleAlignedAttr(S, D, AL);
    break;
  case ParsedAttr::AT_AlignValue:
    handleAlignValueAttr(S, D, AL);
    break;
  case ParsedAttr::AT_AllocSize:
    handleAllocSizeAttr(S, D, AL);
    break;
  case ParsedAttr::AT_AlwaysInline:
    handleAlwaysInlineAttr(S, D, AL);
    break;
  case ParsedAttr::AT_AnalyzerNoReturn:
    handleAnalyzerNoReturnAttr(S, D, AL);
    break;
  case ParsedAttr::AT_TLSModel:
    handleTLSModelAttr(S, D, AL);
    break;
  case ParsedAttr::AT_Annotate:
    handleAnnotateAttr(S, D, AL);
    break;
  case ParsedAttr::AT_Availability:
    handleAvailabilityAttr(S, D, AL);
    break;
  case ParsedAttr::AT_CarriesDependency:
    handleDependencyAttr(S, scope, D, AL);
    break;
  case ParsedAttr::AT_CPUDispatch:
  case ParsedAttr::AT_CPUSpecific:
    handleCPUSpecificAttr(S, D, AL);
    break;
  case ParsedAttr::AT_Common:
    handleCommonAttr(S, D, AL);
    break;
  case ParsedAttr::AT_CUDAConstant:
    handleConstantAttr(S, D, AL);
    break;
  case ParsedAttr::AT_PassObjectSize:
    handlePassObjectSizeAttr(S, D, AL);
    break;
  case ParsedAttr::AT_Constructor:
      handleConstructorAttr(S, D, AL);
    break;
  case ParsedAttr::AT_Deprecated:
    handleDeprecatedAttr(S, D, AL);
    break;
  case ParsedAttr::AT_Destructor:
      handleDestructorAttr(S, D, AL);
    break;
  case ParsedAttr::AT_EnableIf:
    handleEnableIfAttr(S, D, AL);
    break;
  case ParsedAttr::AT_Error:
    handleErrorAttr(S, D, AL);
    break;
  case ParsedAttr::AT_DiagnoseIf:
    handleDiagnoseIfAttr(S, D, AL);
    break;
  case ParsedAttr::AT_DiagnoseAsBuiltin:
    handleDiagnoseAsBuiltinAttr(S, D, AL);
    break;
  case ParsedAttr::AT_NoBuiltin:
    handleNoBuiltinAttr(S, D, AL);
    break;
  case ParsedAttr::AT_ExtVectorType:
    handleExtVectorTypeAttr(S, D, AL);
    break;
  case ParsedAttr::AT_ExternalSourceSymbol:
    handleExternalSourceSymbolAttr(S, D, AL);
    break;
  case ParsedAttr::AT_MinSize:
    handleMinSizeAttr(S, D, AL);
    break;
  case ParsedAttr::AT_OptimizeNone:
    handleOptimizeNoneAttr(S, D, AL);
    break;
  case ParsedAttr::AT_EnumExtensibility:
    handleEnumExtensibilityAttr(S, D, AL);
    break;
  case ParsedAttr::AT_SYCLKernel:
    handleSYCLKernelAttr(S, D, AL);
    break;
  case ParsedAttr::AT_SYCLSpecialClass:
    handleSimpleAttribute<SYCLSpecialClassAttr>(S, D, AL);
    break;
  case ParsedAttr::AT_Format:
    handleFormatAttr(S, D, AL);
    break;
  case ParsedAttr::AT_FormatArg:
    handleFormatArgAttr(S, D, AL);
    break;
  case ParsedAttr::AT_Callback:
    handleCallbackAttr(S, D, AL);
    break;
  case ParsedAttr::AT_CalledOnce:
    handleCalledOnceAttr(S, D, AL);
    break;
  case ParsedAttr::AT_NVPTXKernel:
  case ParsedAttr::AT_CUDAGlobal:
    handleGlobalAttr(S, D, AL);
    break;
  case ParsedAttr::AT_CUDADevice:
    handleDeviceAttr(S, D, AL);
    break;
  case ParsedAttr::AT_HIPManaged:
    handleManagedAttr(S, D, AL);
    break;
  case ParsedAttr::AT_GNUInline:
    handleGNUInlineAttr(S, D, AL);
    break;
  case ParsedAttr::AT_CUDALaunchBounds:
    handleLaunchBoundsAttr(S, D, AL);
    break;
  case ParsedAttr::AT_Restrict:
    handleRestrictAttr(S, D, AL);
    break;
  case ParsedAttr::AT_Mode:
    handleModeAttr(S, D, AL);
    break;
  case ParsedAttr::AT_NonNull:
    if (auto *PVD = dyn_cast<ParmVarDecl>(D))
      handleNonNullAttrParameter(S, PVD, AL);
    else
      handleNonNullAttr(S, D, AL);
    break;
  case ParsedAttr::AT_ReturnsNonNull:
    handleReturnsNonNullAttr(S, D, AL);
    break;
  case ParsedAttr::AT_NoEscape:
    handleNoEscapeAttr(S, D, AL);
    break;
  case ParsedAttr::AT_MaybeUndef:
    handleSimpleAttribute<MaybeUndefAttr>(S, D, AL);
    break;
  case ParsedAttr::AT_AssumeAligned:
    handleAssumeAlignedAttr(S, D, AL);
    break;
  case ParsedAttr::AT_AllocAlign:
    handleAllocAlignAttr(S, D, AL);
    break;
  case ParsedAttr::AT_Ownership:
    handleOwnershipAttr(S, D, AL);
    break;
  case ParsedAttr::AT_Naked:
    handleNakedAttr(S, D, AL);
    break;
  case ParsedAttr::AT_NoReturn:
    handleNoReturnAttr(S, D, AL);
    break;
  case ParsedAttr::AT_CXX11NoReturn:
    handleStandardNoReturnAttr(S, D, AL);
    break;
  case ParsedAttr::AT_AnyX86NoCfCheck:
    handleNoCfCheckAttr(S, D, AL);
    break;
  case ParsedAttr::AT_NoThrow:
    if (!AL.isUsedAsTypeAttr())
      handleSimpleAttribute<NoThrowAttr>(S, D, AL);
    break;
  case ParsedAttr::AT_CUDAShared:
    handleSharedAttr(S, D, AL);
    break;
  case ParsedAttr::AT_VecReturn:
    handleVecReturnAttr(S, D, AL);
    break;
  case ParsedAttr::AT_ObjCOwnership:
    handleObjCOwnershipAttr(S, D, AL);
    break;
  case ParsedAttr::AT_ObjCPreciseLifetime:
    handleObjCPreciseLifetimeAttr(S, D, AL);
    break;
  case ParsedAttr::AT_ObjCReturnsInnerPointer:
    handleObjCReturnsInnerPointerAttr(S, D, AL);
    break;
  case ParsedAttr::AT_ObjCRequiresSuper:
    handleObjCRequiresSuperAttr(S, D, AL);
    break;
  case ParsedAttr::AT_ObjCBridge:
    handleObjCBridgeAttr(S, D, AL);
    break;
  case ParsedAttr::AT_ObjCBridgeMutable:
    handleObjCBridgeMutableAttr(S, D, AL);
    break;
  case ParsedAttr::AT_ObjCBridgeRelated:
    handleObjCBridgeRelatedAttr(S, D, AL);
    break;
  case ParsedAttr::AT_ObjCDesignatedInitializer:
    handleObjCDesignatedInitializer(S, D, AL);
    break;
  case ParsedAttr::AT_ObjCRuntimeName:
    handleObjCRuntimeName(S, D, AL);
    break;
  case ParsedAttr::AT_ObjCBoxable:
    handleObjCBoxable(S, D, AL);
    break;
  case ParsedAttr::AT_NSErrorDomain:
    handleNSErrorDomain(S, D, AL);
    break;
  case ParsedAttr::AT_CFConsumed:
  case ParsedAttr::AT_NSConsumed:
  case ParsedAttr::AT_OSConsumed:
    S.AddXConsumedAttr(D, AL, parsedAttrToRetainOwnershipKind(AL),
                       /*IsTemplateInstantiation=*/false);
    break;
  case ParsedAttr::AT_OSReturnsRetainedOnZero:
    handleSimpleAttributeOrDiagnose<OSReturnsRetainedOnZeroAttr>(
        S, D, AL, isValidOSObjectOutParameter(D),
        diag::warn_ns_attribute_wrong_parameter_type,
        /*Extra Args=*/AL, /*pointer-to-OSObject-pointer*/ 3, AL.getRange());
    break;
  case ParsedAttr::AT_OSReturnsRetainedOnNonZero:
    handleSimpleAttributeOrDiagnose<OSReturnsRetainedOnNonZeroAttr>(
        S, D, AL, isValidOSObjectOutParameter(D),
        diag::warn_ns_attribute_wrong_parameter_type,
        /*Extra Args=*/AL, /*pointer-to-OSObject-poointer*/ 3, AL.getRange());
    break;
  case ParsedAttr::AT_NSReturnsAutoreleased:
  case ParsedAttr::AT_NSReturnsNotRetained:
  case ParsedAttr::AT_NSReturnsRetained:
  case ParsedAttr::AT_CFReturnsNotRetained:
  case ParsedAttr::AT_CFReturnsRetained:
  case ParsedAttr::AT_OSReturnsNotRetained:
  case ParsedAttr::AT_OSReturnsRetained:
    handleXReturnsXRetainedAttr(S, D, AL);
    break;
  case ParsedAttr::AT_WorkGroupSizeHint:
    handleWorkGroupSize<WorkGroupSizeHintAttr>(S, D, AL);
    break;
  case ParsedAttr::AT_ReqdWorkGroupSize:
    handleWorkGroupSize<ReqdWorkGroupSizeAttr>(S, D, AL);
    break;
  case ParsedAttr::AT_OpenCLIntelReqdSubGroupSize:
    handleSubGroupSize(S, D, AL);
    break;
  case ParsedAttr::AT_VecTypeHint:
    handleVecTypeHint(S, D, AL);
    break;
  case ParsedAttr::AT_InitPriority:
      handleInitPriorityAttr(S, D, AL);
    break;
  case ParsedAttr::AT_Packed:
    handlePackedAttr(S, D, AL);
    break;
  case ParsedAttr::AT_PreferredName:
    handlePreferredName(S, D, AL);
    break;
  case ParsedAttr::AT_Section:
    handleSectionAttr(S, D, AL);
    break;
  case ParsedAttr::AT_RandomizeLayout:
    handleRandomizeLayoutAttr(S, D, AL);
    break;
  case ParsedAttr::AT_NoRandomizeLayout:
    handleNoRandomizeLayoutAttr(S, D, AL);
    break;
  case ParsedAttr::AT_CodeSeg:
    handleCodeSegAttr(S, D, AL);
    break;
  case ParsedAttr::AT_Target:
    handleTargetAttr(S, D, AL);
    break;
  case ParsedAttr::AT_TargetVersion:
    handleTargetVersionAttr(S, D, AL);
    break;
  case ParsedAttr::AT_TargetClones:
    handleTargetClonesAttr(S, D, AL);
    break;
  case ParsedAttr::AT_MinVectorWidth:
    handleMinVectorWidthAttr(S, D, AL);
    break;
  case ParsedAttr::AT_Unavailable:
    handleAttrWithMessage<UnavailableAttr>(S, D, AL);
    break;
  case ParsedAttr::AT_Assumption:
    handleAssumumptionAttr(S, D, AL);
    break;
  case ParsedAttr::AT_ObjCDirect:
    handleObjCDirectAttr(S, D, AL);
    break;
  case ParsedAttr::AT_ObjCDirectMembers:
    handleObjCDirectMembersAttr(S, D, AL);
    handleSimpleAttribute<ObjCDirectMembersAttr>(S, D, AL);
    break;
  case ParsedAttr::AT_ObjCExplicitProtocolImpl:
    handleObjCSuppresProtocolAttr(S, D, AL);
    break;
  case ParsedAttr::AT_Unused:
    handleUnusedAttr(S, D, AL);
    break;
  case ParsedAttr::AT_Visibility:
    handleVisibilityAttr(S, D, AL, false);
    break;
  case ParsedAttr::AT_TypeVisibility:
    handleVisibilityAttr(S, D, AL, true);
    break;
  case ParsedAttr::AT_WarnUnusedResult:
    handleWarnUnusedResult(S, D, AL);
    break;
  case ParsedAttr::AT_WeakRef:
    handleWeakRefAttr(S, D, AL);
    break;
  case ParsedAttr::AT_WeakImport:
    handleWeakImportAttr(S, D, AL);
    break;
  case ParsedAttr::AT_TransparentUnion:
    handleTransparentUnionAttr(S, D, AL);
    break;
  case ParsedAttr::AT_ObjCMethodFamily:
    handleObjCMethodFamilyAttr(S, D, AL);
    break;
  case ParsedAttr::AT_ObjCNSObject:
    handleObjCNSObject(S, D, AL);
    break;
  case ParsedAttr::AT_ObjCIndependentClass:
    handleObjCIndependentClass(S, D, AL);
    break;
  case ParsedAttr::AT_Blocks:
    handleBlocksAttr(S, D, AL);
    break;
  case ParsedAttr::AT_Sentinel:
    handleSentinelAttr(S, D, AL);
    break;
  case ParsedAttr::AT_Cleanup:
    handleCleanupAttr(S, D, AL);
    break;
  case ParsedAttr::AT_NoDebug:
    handleNoDebugAttr(S, D, AL);
    break;
  case ParsedAttr::AT_CmseNSEntry:
    handleCmseNSEntryAttr(S, D, AL);
    break;
  case ParsedAttr::AT_StdCall:
  case ParsedAttr::AT_CDecl:
  case ParsedAttr::AT_FastCall:
  case ParsedAttr::AT_ThisCall:
  case ParsedAttr::AT_Pascal:
  case ParsedAttr::AT_RegCall:
  case ParsedAttr::AT_SwiftCall:
  case ParsedAttr::AT_SwiftAsyncCall:
  case ParsedAttr::AT_VectorCall:
  case ParsedAttr::AT_MSABI:
  case ParsedAttr::AT_SysVABI:
  case ParsedAttr::AT_Pcs:
  case ParsedAttr::AT_IntelOclBicc:
  case ParsedAttr::AT_PreserveMost:
  case ParsedAttr::AT_PreserveAll:
  case ParsedAttr::AT_AArch64VectorPcs:
  case ParsedAttr::AT_AArch64SVEPcs:
  case ParsedAttr::AT_AMDGPUKernelCall:
    handleCallConvAttr(S, D, AL);
    break;
  case ParsedAttr::AT_Suppress:
    handleSuppressAttr(S, D, AL);
    break;
  case ParsedAttr::AT_Owner:
  case ParsedAttr::AT_Pointer:
    handleLifetimeCategoryAttr(S, D, AL);
    break;
  case ParsedAttr::AT_OpenCLAccess:
    handleOpenCLAccessAttr(S, D, AL);
    break;
  case ParsedAttr::AT_OpenCLNoSVM:
    handleOpenCLNoSVMAttr(S, D, AL);
    break;
  case ParsedAttr::AT_SwiftContext:
    S.AddParameterABIAttr(D, AL, ParameterABI::SwiftContext);
    break;
  case ParsedAttr::AT_SwiftAsyncContext:
    S.AddParameterABIAttr(D, AL, ParameterABI::SwiftAsyncContext);
    break;
  case ParsedAttr::AT_SwiftErrorResult:
    S.AddParameterABIAttr(D, AL, ParameterABI::SwiftErrorResult);
    break;
  case ParsedAttr::AT_SwiftIndirectResult:
    S.AddParameterABIAttr(D, AL, ParameterABI::SwiftIndirectResult);
    break;
  case ParsedAttr::AT_InternalLinkage:
    handleInternalLinkageAttr(S, D, AL);
    break;
  case ParsedAttr::AT_ZeroCallUsedRegs:
    handleZeroCallUsedRegsAttr(S, D, AL);
    break;
  case ParsedAttr::AT_FunctionReturnThunks:
    handleFunctionReturnThunksAttr(S, D, AL);
    break;
  case ParsedAttr::AT_NoMerge:
    handleNoMergeAttr(S, D, AL);
    break;

  case ParsedAttr::AT_AvailableOnlyInDefaultEvalMethod:
    handleAvailableOnlyInDefaultEvalMethod(S, D, AL);
    break;

  // Microsoft attributes:
  case ParsedAttr::AT_LayoutVersion:
    handleLayoutVersion(S, D, AL);
    break;
  case ParsedAttr::AT_Uuid:
    handleUuidAttr(S, D, AL);
    break;
  case ParsedAttr::AT_MSInheritance:
    handleMSInheritanceAttr(S, D, AL);
    break;
  case ParsedAttr::AT_Thread:
    handleDeclspecThreadAttr(S, D, AL);
    break;

  // HLSL attributes:
  case ParsedAttr::AT_HLSLNumThreads:
    handleHLSLNumThreadsAttr(S, D, AL);
    break;
  case ParsedAttr::AT_HLSLSV_GroupIndex:
    handleHLSLSVGroupIndexAttr(S, D, AL);
    break;
  case ParsedAttr::AT_HLSLSV_DispatchThreadID:
    handleHLSLSV_DispatchThreadIDAttr(S, D, AL);
    break;
  case ParsedAttr::AT_HLSLShader:
    handleHLSLShaderAttr(S, D, AL);
    break;
  case ParsedAttr::AT_HLSLResourceBinding:
    handleHLSLResourceBindingAttr(S, D, AL);
    break;

  case ParsedAttr::AT_AbiTag:
    handleAbiTagAttr(S, D, AL);
    break;
  case ParsedAttr::AT_CFGuard:
    handleCFGuardAttr(S, D, AL);
    break;

  // Thread safety attributes:
  case ParsedAttr::AT_AssertExclusiveLock:
    handleAssertExclusiveLockAttr(S, D, AL);
    break;
  case ParsedAttr::AT_AssertSharedLock:
    handleAssertSharedLockAttr(S, D, AL);
    break;
  case ParsedAttr::AT_PtGuardedVar:
    handlePtGuardedVarAttr(S, D, AL);
    break;
  case ParsedAttr::AT_NoSanitize:
    handleNoSanitizeAttr(S, D, AL);
    break;
  case ParsedAttr::AT_NoSanitizeSpecific:
    handleNoSanitizeSpecificAttr(S, D, AL);
    break;
  case ParsedAttr::AT_GuardedBy:
    handleGuardedByAttr(S, D, AL);
    break;
  case ParsedAttr::AT_PtGuardedBy:
    handlePtGuardedByAttr(S, D, AL);
    break;
  case ParsedAttr::AT_ExclusiveTrylockFunction:
    handleExclusiveTrylockFunctionAttr(S, D, AL);
    break;
  case ParsedAttr::AT_LockReturned:
    handleLockReturnedAttr(S, D, AL);
    break;
  case ParsedAttr::AT_LocksExcluded:
    handleLocksExcludedAttr(S, D, AL);
    break;
  case ParsedAttr::AT_SharedTrylockFunction:
    handleSharedTrylockFunctionAttr(S, D, AL);
    break;
  case ParsedAttr::AT_AcquiredBefore:
    handleAcquiredBeforeAttr(S, D, AL);
    break;
  case ParsedAttr::AT_AcquiredAfter:
    handleAcquiredAfterAttr(S, D, AL);
    break;

  // Capability analysis attributes.
  case ParsedAttr::AT_Capability:
  case ParsedAttr::AT_Lockable:
    handleCapabilityAttr(S, D, AL);
    break;
  case ParsedAttr::AT_RequiresCapability:
    handleRequiresCapabilityAttr(S, D, AL);
    break;

  case ParsedAttr::AT_AssertCapability:
    handleAssertCapabilityAttr(S, D, AL);
    break;
  case ParsedAttr::AT_AcquireCapability:
    handleAcquireCapabilityAttr(S, D, AL);
    break;
  case ParsedAttr::AT_ReleaseCapability:
    handleReleaseCapabilityAttr(S, D, AL);
    break;
  case ParsedAttr::AT_TryAcquireCapability:
    handleTryAcquireCapabilityAttr(S, D, AL);
    break;

  // Consumed analysis attributes.
  case ParsedAttr::AT_Consumable:
    handleConsumableAttr(S, D, AL);
    break;
  case ParsedAttr::AT_CallableWhen:
    handleCallableWhenAttr(S, D, AL);
    break;
  case ParsedAttr::AT_ParamTypestate:
    handleParamTypestateAttr(S, D, AL);
    break;
  case ParsedAttr::AT_ReturnTypestate:
    handleReturnTypestateAttr(S, D, AL);
    break;
  case ParsedAttr::AT_SetTypestate:
    handleSetTypestateAttr(S, D, AL);
    break;
  case ParsedAttr::AT_TestTypestate:
    handleTestTypestateAttr(S, D, AL);
    break;

  // Type safety attributes.
  case ParsedAttr::AT_ArgumentWithTypeTag:
    handleArgumentWithTypeTagAttr(S, D, AL);
    break;
  case ParsedAttr::AT_TypeTagForDatatype:
    handleTypeTagForDatatypeAttr(S, D, AL);
    break;

  // Swift attributes.
  case ParsedAttr::AT_SwiftAsyncName:
    handleSwiftAsyncName(S, D, AL);
    break;
  case ParsedAttr::AT_SwiftAttr:
    handleSwiftAttrAttr(S, D, AL);
    break;
  case ParsedAttr::AT_SwiftBridge:
    handleSwiftBridge(S, D, AL);
    break;
  case ParsedAttr::AT_SwiftError:
    handleSwiftError(S, D, AL);
    break;
  case ParsedAttr::AT_SwiftName:
    handleSwiftName(S, D, AL);
    break;
  case ParsedAttr::AT_SwiftNewType:
    handleSwiftNewType(S, D, AL);
    break;
  case ParsedAttr::AT_SwiftAsync:
    handleSwiftAsyncAttr(S, D, AL);
    break;
  case ParsedAttr::AT_SwiftAsyncError:
    handleSwiftAsyncError(S, D, AL);
    break;

  // XRay attributes.
  case ParsedAttr::AT_XRayLogArgs:
    handleXRayLogArgsAttr(S, D, AL);
    break;

  case ParsedAttr::AT_PatchableFunctionEntry:
    handlePatchableFunctionEntryAttr(S, D, AL);
    break;

  case ParsedAttr::AT_AlwaysDestroy:
  case ParsedAttr::AT_NoDestroy:
    handleDestroyAttr(S, D, AL);
    break;

  case ParsedAttr::AT_Uninitialized:
    handleUninitializedAttr(S, D, AL);
    break;

  case ParsedAttr::AT_ObjCExternallyRetained:
    handleObjCExternallyRetainedAttr(S, D, AL);
    break;

  case ParsedAttr::AT_MIGServerRoutine:
    handleMIGServerRoutineAttr(S, D, AL);
    break;

  case ParsedAttr::AT_MSAllocator:
    handleMSAllocatorAttr(S, D, AL);
    break;

  case ParsedAttr::AT_ArmBuiltinAlias:
    handleArmBuiltinAliasAttr(S, D, AL);
    break;

  case ParsedAttr::AT_ArmLocallyStreaming:
    handleSimpleAttribute<ArmLocallyStreamingAttr>(S, D, AL);
    break;

  case ParsedAttr::AT_ArmNewZA:
    handleArmNewZaAttr(S, D, AL);
    break;

  case ParsedAttr::AT_AcquireHandle:
    handleAcquireHandleAttr(S, D, AL);
    break;

  case ParsedAttr::AT_ReleaseHandle:
    handleHandleAttr<ReleaseHandleAttr>(S, D, AL);
    break;

  case ParsedAttr::AT_UnsafeBufferUsage:
    handleUnsafeBufferUsage<UnsafeBufferUsageAttr>(S, D, AL);
    break;

  case ParsedAttr::AT_UseHandle:
    handleHandleAttr<UseHandleAttr>(S, D, AL);
    break;

  case ParsedAttr::AT_EnforceTCB:
    handleEnforceTCBAttr<EnforceTCBAttr, EnforceTCBLeafAttr>(S, D, AL);
    break;

  case ParsedAttr::AT_EnforceTCBLeaf:
    handleEnforceTCBAttr<EnforceTCBLeafAttr, EnforceTCBAttr>(S, D, AL);
    break;

  case ParsedAttr::AT_BuiltinAlias:
    handleBuiltinAliasAttr(S, D, AL);
    break;

  case ParsedAttr::AT_UsingIfExists:
    handleSimpleAttribute<UsingIfExistsAttr>(S, D, AL);
    break;

  case ParsedAttr::AT_Reentrant:
    handleReentrantAttr(S, D, AL);
    break;
  case ParsedAttr::AT_NonReentrant:
    handleNonReentrantAttr(S, D, AL);
    break;
  }
}

/// ProcessDeclAttributeList - Apply all the decl attributes in the specified
/// attribute list to the specified decl, ignoring any type attributes.
void Sema::ProcessDeclAttributeList(
    Scope *S, Decl *D, const ParsedAttributesView &AttrList,
    const ProcessDeclAttributeOptions &Options) {
  if (AttrList.empty())
    return;

  for (const ParsedAttr &AL : AttrList)
    ProcessDeclAttribute(*this, S, D, AL, Options);

  // FIXME: We should be able to handle these cases in TableGen.
  // GCC accepts
  // static int a9 __attribute__((weakref));
  // but that looks really pointless. We reject it.
  if (D->hasAttr<WeakRefAttr>() && !D->hasAttr<AliasAttr>()) {
    Diag(AttrList.begin()->getLoc(), diag::err_attribute_weakref_without_alias)
        << cast<NamedDecl>(D);
    D->dropAttr<WeakRefAttr>();
    return;
  }

  // FIXME: We should be able to handle this in TableGen as well. It would be
  // good to have a way to specify "these attributes must appear as a group",
  // for these. Additionally, it would be good to have a way to specify "these
  // attribute must never appear as a group" for attributes like cold and hot.
  if (!D->hasAttr<OpenCLKernelAttr>()) {
    // These attributes cannot be applied to a non-kernel function.
    if (const auto *A = D->getAttr<ReqdWorkGroupSizeAttr>()) {
      // FIXME: This emits a different error message than
      // diag::err_attribute_wrong_decl_type + ExpectedKernelFunction.
      Diag(D->getLocation(), diag::err_opencl_kernel_attr) << A;
      D->setInvalidDecl();
    } else if (const auto *A = D->getAttr<WorkGroupSizeHintAttr>()) {
      Diag(D->getLocation(), diag::err_opencl_kernel_attr) << A;
      D->setInvalidDecl();
    } else if (const auto *A = D->getAttr<VecTypeHintAttr>()) {
      Diag(D->getLocation(), diag::err_opencl_kernel_attr) << A;
      D->setInvalidDecl();
    } else if (const auto *A = D->getAttr<OpenCLIntelReqdSubGroupSizeAttr>()) {
      Diag(D->getLocation(), diag::err_opencl_kernel_attr) << A;
      D->setInvalidDecl();
    } else if (!D->hasAttr<CUDAGlobalAttr>()) {
      if (const auto *A = D->getAttr<AMDGPUFlatWorkGroupSizeAttr>()) {
        Diag(D->getLocation(), diag::err_attribute_wrong_decl_type)
            << A << A->isRegularKeywordAttribute() << ExpectedKernelFunction;
        D->setInvalidDecl();
      } else if (const auto *A = D->getAttr<AMDGPUWavesPerEUAttr>()) {
        Diag(D->getLocation(), diag::err_attribute_wrong_decl_type)
            << A << A->isRegularKeywordAttribute() << ExpectedKernelFunction;
        D->setInvalidDecl();
      } else if (const auto *A = D->getAttr<AMDGPUNumSGPRAttr>()) {
        Diag(D->getLocation(), diag::err_attribute_wrong_decl_type)
            << A << A->isRegularKeywordAttribute() << ExpectedKernelFunction;
        D->setInvalidDecl();
      } else if (const auto *A = D->getAttr<AMDGPUNumVGPRAttr>()) {
        Diag(D->getLocation(), diag::err_attribute_wrong_decl_type)
            << A << A->isRegularKeywordAttribute() << ExpectedKernelFunction;
        D->setInvalidDecl();
      }
    }
  }

  // Do this check after processing D's attributes because the attribute
  // objc_method_family can change whether the given method is in the init
  // family, and it can be applied after objc_designated_initializer. This is a
  // bit of a hack, but we need it to be compatible with versions of clang that
  // processed the attribute list in the wrong order.
  if (D->hasAttr<ObjCDesignatedInitializerAttr>() &&
      cast<ObjCMethodDecl>(D)->getMethodFamily() != OMF_init) {
    Diag(D->getLocation(), diag::err_designated_init_attr_non_init);
    D->dropAttr<ObjCDesignatedInitializerAttr>();
  }
}

// Helper for delayed processing TransparentUnion or BPFPreserveAccessIndexAttr
// attribute.
void Sema::ProcessDeclAttributeDelayed(Decl *D,
                                       const ParsedAttributesView &AttrList) {
  for (const ParsedAttr &AL : AttrList)
    if (AL.getKind() == ParsedAttr::AT_TransparentUnion) {
      handleTransparentUnionAttr(*this, D, AL);
      break;
    }

  // For BPFPreserveAccessIndexAttr, we want to populate the attributes
  // to fields and inner records as well.
  if (D && D->hasAttr<BPFPreserveAccessIndexAttr>())
    handleBPFPreserveAIRecord(*this, cast<RecordDecl>(D));
}

// Annotation attributes are the only attributes allowed after an access
// specifier.
bool Sema::ProcessAccessDeclAttributeList(
    AccessSpecDecl *ASDecl, const ParsedAttributesView &AttrList) {
  for (const ParsedAttr &AL : AttrList) {
    if (AL.getKind() == ParsedAttr::AT_Annotate) {
      ProcessDeclAttribute(*this, nullptr, ASDecl, AL,
                           ProcessDeclAttributeOptions());
    } else {
      Diag(AL.getLoc(), diag::err_only_annotate_after_access_spec);
      return true;
    }
  }
  return false;
}

/// checkUnusedDeclAttributes - Check a list of attributes to see if it
/// contains any decl attributes that we should warn about.
static void checkUnusedDeclAttributes(Sema &S, const ParsedAttributesView &A) {
  for (const ParsedAttr &AL : A) {
    // Only warn if the attribute is an unignored, non-type attribute.
    if (AL.isUsedAsTypeAttr() || AL.isInvalid())
      continue;
    if (AL.getKind() == ParsedAttr::IgnoredAttribute)
      continue;

    if (AL.getKind() == ParsedAttr::UnknownAttribute) {
      S.Diag(AL.getLoc(), diag::warn_unknown_attribute_ignored)
          << AL << AL.getRange();
    } else {
      S.Diag(AL.getLoc(), diag::warn_attribute_not_on_decl) << AL
                                                            << AL.getRange();
    }
  }
}

/// checkUnusedDeclAttributes - Given a declarator which is not being
/// used to build a declaration, complain about any decl attributes
/// which might be lying around on it.
void Sema::checkUnusedDeclAttributes(Declarator &D) {
  ::checkUnusedDeclAttributes(*this, D.getDeclarationAttributes());
  ::checkUnusedDeclAttributes(*this, D.getDeclSpec().getAttributes());
  ::checkUnusedDeclAttributes(*this, D.getAttributes());
  for (unsigned i = 0, e = D.getNumTypeObjects(); i != e; ++i)
    ::checkUnusedDeclAttributes(*this, D.getTypeObject(i).getAttrs());
}

/// DeclClonePragmaWeak - clone existing decl (maybe definition),
/// \#pragma weak needs a non-definition decl and source may not have one.
NamedDecl *Sema::DeclClonePragmaWeak(NamedDecl *ND, const IdentifierInfo *II,
                                     SourceLocation Loc) {
  assert(isa<FunctionDecl>(ND) || isa<VarDecl>(ND));
  NamedDecl *NewD = nullptr;
  if (auto *FD = dyn_cast<FunctionDecl>(ND)) {
    FunctionDecl *NewFD;
    // FIXME: Missing call to CheckFunctionDeclaration().
    // FIXME: Mangling?
    // FIXME: Is the qualifier info correct?
    // FIXME: Is the DeclContext correct?
    NewFD = FunctionDecl::Create(
        FD->getASTContext(), FD->getDeclContext(), Loc, Loc,
        DeclarationName(II), FD->getType(), FD->getTypeSourceInfo(), SC_None,
        getCurFPFeatures().isFPConstrained(), false /*isInlineSpecified*/,
        FD->hasPrototype(), ConstexprSpecKind::Unspecified,
        FD->getTrailingRequiresClause());
    NewD = NewFD;

    if (FD->getQualifier())
      NewFD->setQualifierInfo(FD->getQualifierLoc());

    // Fake up parameter variables; they are declared as if this were
    // a typedef.
    QualType FDTy = FD->getType();
    if (const auto *FT = FDTy->getAs<FunctionProtoType>()) {
      SmallVector<ParmVarDecl*, 16> Params;
      for (const auto &AI : FT->param_types()) {
        ParmVarDecl *Param = BuildParmVarDeclForTypedef(NewFD, Loc, AI);
        Param->setScopeInfo(0, Params.size());
        Params.push_back(Param);
      }
      NewFD->setParams(Params);
    }
  } else if (auto *VD = dyn_cast<VarDecl>(ND)) {
    NewD = VarDecl::Create(VD->getASTContext(), VD->getDeclContext(),
                           VD->getInnerLocStart(), VD->getLocation(), II,
                           VD->getType(), VD->getTypeSourceInfo(),
                           VD->getStorageClass());
    if (VD->getQualifier())
      cast<VarDecl>(NewD)->setQualifierInfo(VD->getQualifierLoc());
  }
  return NewD;
}

/// DeclApplyPragmaWeak - A declaration (maybe definition) needs \#pragma weak
/// applied to it, possibly with an alias.
void Sema::DeclApplyPragmaWeak(Scope *S, NamedDecl *ND, const WeakInfo &W) {
  if (W.getAlias()) { // clone decl, impersonate __attribute(weak,alias(...))
    IdentifierInfo *NDId = ND->getIdentifier();
    NamedDecl *NewD = DeclClonePragmaWeak(ND, W.getAlias(), W.getLocation());
    NewD->addAttr(
        AliasAttr::CreateImplicit(Context, NDId->getName(), W.getLocation()));
    NewD->addAttr(WeakAttr::CreateImplicit(Context, W.getLocation()));
    WeakTopLevelDecl.push_back(NewD);
    // FIXME: "hideous" code from Sema::LazilyCreateBuiltin
    // to insert Decl at TU scope, sorry.
    DeclContext *SavedContext = CurContext;
    CurContext = Context.getTranslationUnitDecl();
    NewD->setDeclContext(CurContext);
    NewD->setLexicalDeclContext(CurContext);
    PushOnScopeChains(NewD, S);
    CurContext = SavedContext;
  } else { // just add weak to existing
    ND->addAttr(WeakAttr::CreateImplicit(Context, W.getLocation()));
  }
}

void Sema::ProcessPragmaWeak(Scope *S, Decl *D) {
  // It's valid to "forward-declare" #pragma weak, in which case we
  // have to do this.
  LoadExternalWeakUndeclaredIdentifiers();
  if (WeakUndeclaredIdentifiers.empty())
    return;
  NamedDecl *ND = nullptr;
  if (auto *VD = dyn_cast<VarDecl>(D))
    if (VD->isExternC())
      ND = VD;
  if (auto *FD = dyn_cast<FunctionDecl>(D))
    if (FD->isExternC())
      ND = FD;
  if (!ND)
    return;
  if (IdentifierInfo *Id = ND->getIdentifier()) {
    auto I = WeakUndeclaredIdentifiers.find(Id);
    if (I != WeakUndeclaredIdentifiers.end()) {
      auto &WeakInfos = I->second;
      for (const auto &W : WeakInfos)
        DeclApplyPragmaWeak(S, ND, W);
      std::remove_reference_t<decltype(WeakInfos)> EmptyWeakInfos;
      WeakInfos.swap(EmptyWeakInfos);
    }
  }
}

/// ProcessDeclAttributes - Given a declarator (PD) with attributes indicated in
/// it, apply them to D.  This is a bit tricky because PD can have attributes
/// specified in many different places, and we need to find and apply them all.
void Sema::ProcessDeclAttributes(Scope *S, Decl *D, const Declarator &PD) {
  // Ordering of attributes can be important, so we take care to process
  // attributes in the order in which they appeared in the source code.

  // First, process attributes that appeared on the declaration itself (but
  // only if they don't have the legacy behavior of "sliding" to the DeclSepc).
  ParsedAttributesView NonSlidingAttrs;
  for (ParsedAttr &AL : PD.getDeclarationAttributes()) {
    if (AL.slidesFromDeclToDeclSpecLegacyBehavior()) {
      // Skip processing the attribute, but do check if it appertains to the
      // declaration. This is needed for the `MatrixType` attribute, which,
      // despite being a type attribute, defines a `SubjectList` that only
      // allows it to be used on typedef declarations.
      AL.diagnoseAppertainsTo(*this, D);
    } else {
      NonSlidingAttrs.addAtEnd(&AL);
    }
  }
  ProcessDeclAttributeList(S, D, NonSlidingAttrs);

  // Apply decl attributes from the DeclSpec if present.
  if (!PD.getDeclSpec().getAttributes().empty()) {
    ProcessDeclAttributeList(S, D, PD.getDeclSpec().getAttributes(),
                             ProcessDeclAttributeOptions()
                                 .WithIncludeCXX11Attributes(false)
                                 .WithIgnoreTypeAttributes(true));
  }

  // Walk the declarator structure, applying decl attributes that were in a type
  // position to the decl itself.  This handles cases like:
  //   int *__attr__(x)** D;
  // when X is a decl attribute.
  for (unsigned i = 0, e = PD.getNumTypeObjects(); i != e; ++i) {
    ProcessDeclAttributeList(S, D, PD.getTypeObject(i).getAttrs(),
                             ProcessDeclAttributeOptions()
                                 .WithIncludeCXX11Attributes(false)
                                 .WithIgnoreTypeAttributes(true));
  }

  // Finally, apply any attributes on the decl itself.
  ProcessDeclAttributeList(S, D, PD.getAttributes());

  // Apply additional attributes specified by '#pragma clang attribute'.
  AddPragmaAttributes(S, D);
}

/// Is the given declaration allowed to use a forbidden type?
/// If so, it'll still be annotated with an attribute that makes it
/// illegal to actually use.
static bool isForbiddenTypeAllowed(Sema &S, Decl *D,
                                   const DelayedDiagnostic &diag,
                                   UnavailableAttr::ImplicitReason &reason) {
  // Private ivars are always okay.  Unfortunately, people don't
  // always properly make their ivars private, even in system headers.
  // Plus we need to make fields okay, too.
  if (!isa<FieldDecl>(D) && !isa<ObjCPropertyDecl>(D) &&
      !isa<FunctionDecl>(D))
    return false;

  // Silently accept unsupported uses of __weak in both user and system
  // declarations when it's been disabled, for ease of integration with
  // -fno-objc-arc files.  We do have to take some care against attempts
  // to define such things;  for now, we've only done that for ivars
  // and properties.
  if ((isa<ObjCIvarDecl>(D) || isa<ObjCPropertyDecl>(D))) {
    if (diag.getForbiddenTypeDiagnostic() == diag::err_arc_weak_disabled ||
        diag.getForbiddenTypeDiagnostic() == diag::err_arc_weak_no_runtime) {
      reason = UnavailableAttr::IR_ForbiddenWeak;
      return true;
    }
  }

  // Allow all sorts of things in system headers.
  if (S.Context.getSourceManager().isInSystemHeader(D->getLocation())) {
    // Currently, all the failures dealt with this way are due to ARC
    // restrictions.
    reason = UnavailableAttr::IR_ARCForbiddenType;
    return true;
  }

  return false;
}

/// Handle a delayed forbidden-type diagnostic.
static void handleDelayedForbiddenType(Sema &S, DelayedDiagnostic &DD,
                                       Decl *D) {
  auto Reason = UnavailableAttr::IR_None;
  if (D && isForbiddenTypeAllowed(S, D, DD, Reason)) {
    assert(Reason && "didn't set reason?");
    D->addAttr(UnavailableAttr::CreateImplicit(S.Context, "", Reason, DD.Loc));
    return;
  }
  if (S.getLangOpts().ObjCAutoRefCount)
    if (const auto *FD = dyn_cast<FunctionDecl>(D)) {
      // FIXME: we may want to suppress diagnostics for all
      // kind of forbidden type messages on unavailable functions.
      if (FD->hasAttr<UnavailableAttr>() &&
          DD.getForbiddenTypeDiagnostic() ==
              diag::err_arc_array_param_no_ownership) {
        DD.Triggered = true;
        return;
      }
    }

  S.Diag(DD.Loc, DD.getForbiddenTypeDiagnostic())
      << DD.getForbiddenTypeOperand() << DD.getForbiddenTypeArgument();
  DD.Triggered = true;
}


void Sema::PopParsingDeclaration(ParsingDeclState state, Decl *decl) {
  assert(DelayedDiagnostics.getCurrentPool());
  DelayedDiagnosticPool &poppedPool = *DelayedDiagnostics.getCurrentPool();
  DelayedDiagnostics.popWithoutEmitting(state);

  // When delaying diagnostics to run in the context of a parsed
  // declaration, we only want to actually emit anything if parsing
  // succeeds.
  if (!decl) return;

  // We emit all the active diagnostics in this pool or any of its
  // parents.  In general, we'll get one pool for the decl spec
  // and a child pool for each declarator; in a decl group like:
  //   deprecated_typedef foo, *bar, baz();
  // only the declarator pops will be passed decls.  This is correct;
  // we really do need to consider delayed diagnostics from the decl spec
  // for each of the different declarations.
  const DelayedDiagnosticPool *pool = &poppedPool;
  do {
    bool AnyAccessFailures = false;
    for (DelayedDiagnosticPool::pool_iterator
           i = pool->pool_begin(), e = pool->pool_end(); i != e; ++i) {
      // This const_cast is a bit lame.  Really, Triggered should be mutable.
      DelayedDiagnostic &diag = const_cast<DelayedDiagnostic&>(*i);
      if (diag.Triggered)
        continue;

      switch (diag.Kind) {
      case DelayedDiagnostic::Availability:
        // Don't bother giving deprecation/unavailable diagnostics if
        // the decl is invalid.
        if (!decl->isInvalidDecl())
          handleDelayedAvailabilityCheck(diag, decl);
        break;

      case DelayedDiagnostic::Access:
        // Only produce one access control diagnostic for a structured binding
        // declaration: we don't need to tell the user that all the fields are
        // inaccessible one at a time.
        if (AnyAccessFailures && isa<DecompositionDecl>(decl))
          continue;
        HandleDelayedAccessCheck(diag, decl);
        if (diag.Triggered)
          AnyAccessFailures = true;
        break;

      case DelayedDiagnostic::ForbiddenType:
        handleDelayedForbiddenType(*this, diag, decl);
        break;
      }
    }
  } while ((pool = pool->getParent()));
}

/// Given a set of delayed diagnostics, re-emit them as if they had
/// been delayed in the current context instead of in the given pool.
/// Essentially, this just moves them to the current pool.
void Sema::redelayDiagnostics(DelayedDiagnosticPool &pool) {
  DelayedDiagnosticPool *curPool = DelayedDiagnostics.getCurrentPool();
  assert(curPool && "re-emitting in undelayed context not supported");
  curPool->steal(pool);
}<|MERGE_RESOLUTION|>--- conflicted
+++ resolved
@@ -7715,7 +7715,6 @@
   return ::new (Context) BTFDeclTagAttr(Context, AL, AL.getBTFDeclTag());
 }
 
-<<<<<<< HEAD
 static void handleMOSInterruptNorecurseAttr(Sema &S, Decl *D, const ParsedAttr &AL) {
   if (!isFunctionOrMethod(D)) {
     S.Diag(D->getLocation(), diag::warn_attribute_wrong_decl_type)
@@ -7742,11 +7741,8 @@
   handleSimpleAttribute<MOSNoISRAttr>(S, D, AL);
 }
 
-static void handleWebAssemblyExportNameAttr(Sema &S, Decl *D, const ParsedAttr &AL) {
-=======
 static void handleWebAssemblyExportNameAttr(Sema &S, Decl *D,
                                             const ParsedAttr &AL) {
->>>>>>> ebb2e5eb
   if (!isFunctionOrMethod(D)) {
     S.Diag(D->getLocation(), diag::warn_attribute_wrong_decl_type)
         << AL << AL.isRegularKeywordAttribute() << ExpectedFunction;
