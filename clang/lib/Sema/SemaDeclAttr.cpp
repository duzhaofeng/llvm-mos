//===--- SemaDeclAttr.cpp - Declaration Attribute Handling ----------------===//
//
// Part of the LLVM Project, under the Apache License v2.0 with LLVM Exceptions.
// See https://llvm.org/LICENSE.txt for license information.
// SPDX-License-Identifier: Apache-2.0 WITH LLVM-exception
//
//===----------------------------------------------------------------------===//
//
//  This file implements decl-related attribute processing.
//
//===----------------------------------------------------------------------===//

#include "clang/AST/ASTConsumer.h"
#include "clang/AST/ASTContext.h"
#include "clang/AST/ASTMutationListener.h"
#include "clang/AST/CXXInheritance.h"
#include "clang/AST/DeclCXX.h"
#include "clang/AST/DeclObjC.h"
#include "clang/AST/DeclTemplate.h"
#include "clang/AST/Expr.h"
#include "clang/AST/ExprCXX.h"
#include "clang/AST/Mangle.h"
#include "clang/AST/RecursiveASTVisitor.h"
#include "clang/AST/Type.h"
#include "clang/Basic/CharInfo.h"
#include "clang/Basic/Cuda.h"
#include "clang/Basic/DarwinSDKInfo.h"
#include "clang/Basic/HLSLRuntime.h"
#include "clang/Basic/IdentifierTable.h"
#include "clang/Basic/LangOptions.h"
#include "clang/Basic/SourceLocation.h"
#include "clang/Basic/SourceManager.h"
#include "clang/Basic/TargetBuiltins.h"
#include "clang/Basic/TargetInfo.h"
#include "clang/Lex/Preprocessor.h"
#include "clang/Sema/Attr.h"
#include "clang/Sema/DeclSpec.h"
#include "clang/Sema/DelayedDiagnostic.h"
#include "clang/Sema/Initialization.h"
#include "clang/Sema/Lookup.h"
#include "clang/Sema/ParsedAttr.h"
#include "clang/Sema/Scope.h"
#include "clang/Sema/ScopeInfo.h"
#include "clang/Sema/SemaAMDGPU.h"
#include "clang/Sema/SemaARM.h"
#include "clang/Sema/SemaAVR.h"
#include "clang/Sema/SemaBPF.h"
#include "clang/Sema/SemaCUDA.h"
#include "clang/Sema/SemaHLSL.h"
#include "clang/Sema/SemaInternal.h"
#include "clang/Sema/SemaM68k.h"
#include "clang/Sema/SemaMIPS.h"
#include "clang/Sema/SemaMSP430.h"
#include "clang/Sema/SemaObjC.h"
#include "clang/Sema/SemaOpenCL.h"
#include "clang/Sema/SemaOpenMP.h"
#include "clang/Sema/SemaRISCV.h"
#include "clang/Sema/SemaSYCL.h"
#include "clang/Sema/SemaSwift.h"
#include "clang/Sema/SemaWasm.h"
#include "clang/Sema/SemaX86.h"
#include "llvm/ADT/STLExtras.h"
#include "llvm/ADT/STLForwardCompat.h"
#include "llvm/ADT/StringExtras.h"
#include "llvm/Demangle/Demangle.h"
#include "llvm/IR/Assumptions.h"
#include "llvm/MC/MCSectionMachO.h"
#include "llvm/Support/Error.h"
#include "llvm/Support/MathExtras.h"
#include "llvm/Support/raw_ostream.h"
#include "llvm/TargetParser/Triple.h"
#include <optional>

using namespace clang;
using namespace sema;

namespace AttributeLangSupport {
  enum LANG {
    C,
    Cpp,
    ObjC
  };
} // end namespace AttributeLangSupport

static unsigned getNumAttributeArgs(const ParsedAttr &AL) {
  // FIXME: Include the type in the argument list.
  return AL.getNumArgs() + AL.hasParsedType();
}

SourceLocation Sema::getAttrLoc(const ParsedAttr &AL) { return AL.getLoc(); }

/// Wrapper around checkUInt32Argument, with an extra check to be sure
/// that the result will fit into a regular (signed) int. All args have the same
/// purpose as they do in checkUInt32Argument.
template <typename AttrInfo>
static bool checkPositiveIntArgument(Sema &S, const AttrInfo &AI, const Expr *Expr,
                                     int &Val, unsigned Idx = UINT_MAX) {
  uint32_t UVal;
  if (!S.checkUInt32Argument(AI, Expr, UVal, Idx))
    return false;

  if (UVal > (uint32_t)std::numeric_limits<int>::max()) {
    llvm::APSInt I(32); // for toString
    I = UVal;
    S.Diag(Expr->getExprLoc(), diag::err_ice_too_large)
        << toString(I, 10, false) << 32 << /* Unsigned */ 0;
    return false;
  }

  Val = UVal;
  return true;
}

/// Check if the argument \p E is a ASCII string literal. If not emit an error
/// and return false, otherwise set \p Str to the value of the string literal
/// and return true.
bool Sema::checkStringLiteralArgumentAttr(const AttributeCommonInfo &CI,
                                          const Expr *E, StringRef &Str,
                                          SourceLocation *ArgLocation) {
  const auto *Literal = dyn_cast<StringLiteral>(E->IgnoreParenCasts());
  if (ArgLocation)
    *ArgLocation = E->getBeginLoc();

  if (!Literal || (!Literal->isUnevaluated() && !Literal->isOrdinary())) {
    Diag(E->getBeginLoc(), diag::err_attribute_argument_type)
        << CI << AANT_ArgumentString;
    return false;
  }

  Str = Literal->getString();
  return true;
}

/// Check if the argument \p ArgNum of \p Attr is a ASCII string literal.
/// If not emit an error and return false. If the argument is an identifier it
/// will emit an error with a fixit hint and treat it as if it was a string
/// literal.
bool Sema::checkStringLiteralArgumentAttr(const ParsedAttr &AL, unsigned ArgNum,
                                          StringRef &Str,
                                          SourceLocation *ArgLocation) {
  // Look for identifiers. If we have one emit a hint to fix it to a literal.
  if (AL.isArgIdent(ArgNum)) {
    IdentifierLoc *Loc = AL.getArgAsIdent(ArgNum);
    Diag(Loc->Loc, diag::err_attribute_argument_type)
        << AL << AANT_ArgumentString
        << FixItHint::CreateInsertion(Loc->Loc, "\"")
        << FixItHint::CreateInsertion(getLocForEndOfToken(Loc->Loc), "\"");
    Str = Loc->Ident->getName();
    if (ArgLocation)
      *ArgLocation = Loc->Loc;
    return true;
  }

  // Now check for an actual string literal.
  Expr *ArgExpr = AL.getArgAsExpr(ArgNum);
  const auto *Literal = dyn_cast<StringLiteral>(ArgExpr->IgnoreParenCasts());
  if (ArgLocation)
    *ArgLocation = ArgExpr->getBeginLoc();

  if (!Literal || (!Literal->isUnevaluated() && !Literal->isOrdinary())) {
    Diag(ArgExpr->getBeginLoc(), diag::err_attribute_argument_type)
        << AL << AANT_ArgumentString;
    return false;
  }
  Str = Literal->getString();
  return checkStringLiteralArgumentAttr(AL, ArgExpr, Str, ArgLocation);
}

/// Check if the passed-in expression is of type int or bool.
static bool isIntOrBool(Expr *Exp) {
  QualType QT = Exp->getType();
  return QT->isBooleanType() || QT->isIntegerType();
}


// Check to see if the type is a smart pointer of some kind.  We assume
// it's a smart pointer if it defines both operator-> and operator*.
static bool threadSafetyCheckIsSmartPointer(Sema &S, const RecordType* RT) {
  auto IsOverloadedOperatorPresent = [&S](const RecordDecl *Record,
                                          OverloadedOperatorKind Op) {
    DeclContextLookupResult Result =
        Record->lookup(S.Context.DeclarationNames.getCXXOperatorName(Op));
    return !Result.empty();
  };

  const RecordDecl *Record = RT->getDecl();
  bool foundStarOperator = IsOverloadedOperatorPresent(Record, OO_Star);
  bool foundArrowOperator = IsOverloadedOperatorPresent(Record, OO_Arrow);
  if (foundStarOperator && foundArrowOperator)
    return true;

  const CXXRecordDecl *CXXRecord = dyn_cast<CXXRecordDecl>(Record);
  if (!CXXRecord)
    return false;

  for (const auto &BaseSpecifier : CXXRecord->bases()) {
    if (!foundStarOperator)
      foundStarOperator = IsOverloadedOperatorPresent(
          BaseSpecifier.getType()->getAsRecordDecl(), OO_Star);
    if (!foundArrowOperator)
      foundArrowOperator = IsOverloadedOperatorPresent(
          BaseSpecifier.getType()->getAsRecordDecl(), OO_Arrow);
  }

  if (foundStarOperator && foundArrowOperator)
    return true;

  return false;
}

/// Check if passed in Decl is a pointer type.
/// Note that this function may produce an error message.
/// \return true if the Decl is a pointer type; false otherwise
static bool threadSafetyCheckIsPointer(Sema &S, const Decl *D,
                                       const ParsedAttr &AL) {
  const auto *VD = cast<ValueDecl>(D);
  QualType QT = VD->getType();
  if (QT->isAnyPointerType())
    return true;

  if (const auto *RT = QT->getAs<RecordType>()) {
    // If it's an incomplete type, it could be a smart pointer; skip it.
    // (We don't want to force template instantiation if we can avoid it,
    // since that would alter the order in which templates are instantiated.)
    if (RT->isIncompleteType())
      return true;

    if (threadSafetyCheckIsSmartPointer(S, RT))
      return true;
  }

  S.Diag(AL.getLoc(), diag::warn_thread_attribute_decl_not_pointer) << AL << QT;
  return false;
}

/// Checks that the passed in QualType either is of RecordType or points
/// to RecordType. Returns the relevant RecordType, null if it does not exit.
static const RecordType *getRecordType(QualType QT) {
  if (const auto *RT = QT->getAs<RecordType>())
    return RT;

  // Now check if we point to record type.
  if (const auto *PT = QT->getAs<PointerType>())
    return PT->getPointeeType()->getAs<RecordType>();

  return nullptr;
}

template <typename AttrType>
static bool checkRecordDeclForAttr(const RecordDecl *RD) {
  // Check if the record itself has the attribute.
  if (RD->hasAttr<AttrType>())
    return true;

  // Else check if any base classes have the attribute.
  if (const auto *CRD = dyn_cast<CXXRecordDecl>(RD)) {
    if (!CRD->forallBases([](const CXXRecordDecl *Base) {
          return !Base->hasAttr<AttrType>();
        }))
      return true;
  }
  return false;
}

static bool checkRecordTypeForCapability(Sema &S, QualType Ty) {
  const RecordType *RT = getRecordType(Ty);

  if (!RT)
    return false;

  // Don't check for the capability if the class hasn't been defined yet.
  if (RT->isIncompleteType())
    return true;

  // Allow smart pointers to be used as capability objects.
  // FIXME -- Check the type that the smart pointer points to.
  if (threadSafetyCheckIsSmartPointer(S, RT))
    return true;

  return checkRecordDeclForAttr<CapabilityAttr>(RT->getDecl());
}

static bool checkTypedefTypeForCapability(QualType Ty) {
  const auto *TD = Ty->getAs<TypedefType>();
  if (!TD)
    return false;

  TypedefNameDecl *TN = TD->getDecl();
  if (!TN)
    return false;

  return TN->hasAttr<CapabilityAttr>();
}

static bool typeHasCapability(Sema &S, QualType Ty) {
  if (checkTypedefTypeForCapability(Ty))
    return true;

  if (checkRecordTypeForCapability(S, Ty))
    return true;

  return false;
}

static bool isCapabilityExpr(Sema &S, const Expr *Ex) {
  // Capability expressions are simple expressions involving the boolean logic
  // operators &&, || or !, a simple DeclRefExpr, CastExpr or a ParenExpr. Once
  // a DeclRefExpr is found, its type should be checked to determine whether it
  // is a capability or not.

  if (const auto *E = dyn_cast<CastExpr>(Ex))
    return isCapabilityExpr(S, E->getSubExpr());
  else if (const auto *E = dyn_cast<ParenExpr>(Ex))
    return isCapabilityExpr(S, E->getSubExpr());
  else if (const auto *E = dyn_cast<UnaryOperator>(Ex)) {
    if (E->getOpcode() == UO_LNot || E->getOpcode() == UO_AddrOf ||
        E->getOpcode() == UO_Deref)
      return isCapabilityExpr(S, E->getSubExpr());
    return false;
  } else if (const auto *E = dyn_cast<BinaryOperator>(Ex)) {
    if (E->getOpcode() == BO_LAnd || E->getOpcode() == BO_LOr)
      return isCapabilityExpr(S, E->getLHS()) &&
             isCapabilityExpr(S, E->getRHS());
    return false;
  }

  return typeHasCapability(S, Ex->getType());
}

/// Checks that all attribute arguments, starting from Sidx, resolve to
/// a capability object.
/// \param Sidx The attribute argument index to start checking with.
/// \param ParamIdxOk Whether an argument can be indexing into a function
/// parameter list.
static void checkAttrArgsAreCapabilityObjs(Sema &S, Decl *D,
                                           const ParsedAttr &AL,
                                           SmallVectorImpl<Expr *> &Args,
                                           unsigned Sidx = 0,
                                           bool ParamIdxOk = false) {
  if (Sidx == AL.getNumArgs()) {
    // If we don't have any capability arguments, the attribute implicitly
    // refers to 'this'. So we need to make sure that 'this' exists, i.e. we're
    // a non-static method, and that the class is a (scoped) capability.
    const auto *MD = dyn_cast<const CXXMethodDecl>(D);
    if (MD && !MD->isStatic()) {
      const CXXRecordDecl *RD = MD->getParent();
      // FIXME -- need to check this again on template instantiation
      if (!checkRecordDeclForAttr<CapabilityAttr>(RD) &&
          !checkRecordDeclForAttr<ScopedLockableAttr>(RD))
        S.Diag(AL.getLoc(),
               diag::warn_thread_attribute_not_on_capability_member)
            << AL << MD->getParent();
    } else {
      S.Diag(AL.getLoc(), diag::warn_thread_attribute_not_on_non_static_member)
          << AL;
    }
  }

  for (unsigned Idx = Sidx; Idx < AL.getNumArgs(); ++Idx) {
    Expr *ArgExp = AL.getArgAsExpr(Idx);

    if (ArgExp->isTypeDependent()) {
      // FIXME -- need to check this again on template instantiation
      Args.push_back(ArgExp);
      continue;
    }

    if (const auto *StrLit = dyn_cast<StringLiteral>(ArgExp)) {
      if (StrLit->getLength() == 0 ||
          (StrLit->isOrdinary() && StrLit->getString() == "*")) {
        // Pass empty strings to the analyzer without warnings.
        // Treat "*" as the universal lock.
        Args.push_back(ArgExp);
        continue;
      }

      // We allow constant strings to be used as a placeholder for expressions
      // that are not valid C++ syntax, but warn that they are ignored.
      S.Diag(AL.getLoc(), diag::warn_thread_attribute_ignored) << AL;
      Args.push_back(ArgExp);
      continue;
    }

    QualType ArgTy = ArgExp->getType();

    // A pointer to member expression of the form  &MyClass::mu is treated
    // specially -- we need to look at the type of the member.
    if (const auto *UOp = dyn_cast<UnaryOperator>(ArgExp))
      if (UOp->getOpcode() == UO_AddrOf)
        if (const auto *DRE = dyn_cast<DeclRefExpr>(UOp->getSubExpr()))
          if (DRE->getDecl()->isCXXInstanceMember())
            ArgTy = DRE->getDecl()->getType();

    // First see if we can just cast to record type, or pointer to record type.
    const RecordType *RT = getRecordType(ArgTy);

    // Now check if we index into a record type function param.
    if(!RT && ParamIdxOk) {
      const auto *FD = dyn_cast<FunctionDecl>(D);
      const auto *IL = dyn_cast<IntegerLiteral>(ArgExp);
      if(FD && IL) {
        unsigned int NumParams = FD->getNumParams();
        llvm::APInt ArgValue = IL->getValue();
        uint64_t ParamIdxFromOne = ArgValue.getZExtValue();
        uint64_t ParamIdxFromZero = ParamIdxFromOne - 1;
        if (!ArgValue.isStrictlyPositive() || ParamIdxFromOne > NumParams) {
          S.Diag(AL.getLoc(),
                 diag::err_attribute_argument_out_of_bounds_extra_info)
              << AL << Idx + 1 << NumParams;
          continue;
        }
        ArgTy = FD->getParamDecl(ParamIdxFromZero)->getType();
      }
    }

    // If the type does not have a capability, see if the components of the
    // expression have capabilities. This allows for writing C code where the
    // capability may be on the type, and the expression is a capability
    // boolean logic expression. Eg) requires_capability(A || B && !C)
    if (!typeHasCapability(S, ArgTy) && !isCapabilityExpr(S, ArgExp))
      S.Diag(AL.getLoc(), diag::warn_thread_attribute_argument_not_lockable)
          << AL << ArgTy;

    Args.push_back(ArgExp);
  }
}

//===----------------------------------------------------------------------===//
// Attribute Implementations
//===----------------------------------------------------------------------===//

static void handlePtGuardedVarAttr(Sema &S, Decl *D, const ParsedAttr &AL) {
  if (!threadSafetyCheckIsPointer(S, D, AL))
    return;

  D->addAttr(::new (S.Context) PtGuardedVarAttr(S.Context, AL));
}

static bool checkGuardedByAttrCommon(Sema &S, Decl *D, const ParsedAttr &AL,
                                     Expr *&Arg) {
  SmallVector<Expr *, 1> Args;
  // check that all arguments are lockable objects
  checkAttrArgsAreCapabilityObjs(S, D, AL, Args);
  unsigned Size = Args.size();
  if (Size != 1)
    return false;

  Arg = Args[0];

  return true;
}

static void handleGuardedByAttr(Sema &S, Decl *D, const ParsedAttr &AL) {
  Expr *Arg = nullptr;
  if (!checkGuardedByAttrCommon(S, D, AL, Arg))
    return;

  D->addAttr(::new (S.Context) GuardedByAttr(S.Context, AL, Arg));
}

static void handlePtGuardedByAttr(Sema &S, Decl *D, const ParsedAttr &AL) {
  Expr *Arg = nullptr;
  if (!checkGuardedByAttrCommon(S, D, AL, Arg))
    return;

  if (!threadSafetyCheckIsPointer(S, D, AL))
    return;

  D->addAttr(::new (S.Context) PtGuardedByAttr(S.Context, AL, Arg));
}

static bool checkAcquireOrderAttrCommon(Sema &S, Decl *D, const ParsedAttr &AL,
                                        SmallVectorImpl<Expr *> &Args) {
  if (!AL.checkAtLeastNumArgs(S, 1))
    return false;

  // Check that this attribute only applies to lockable types.
  QualType QT = cast<ValueDecl>(D)->getType();
  if (!QT->isDependentType() && !typeHasCapability(S, QT)) {
    S.Diag(AL.getLoc(), diag::warn_thread_attribute_decl_not_lockable) << AL;
    return false;
  }

  // Check that all arguments are lockable objects.
  checkAttrArgsAreCapabilityObjs(S, D, AL, Args);
  if (Args.empty())
    return false;

  return true;
}

static void handleAcquiredAfterAttr(Sema &S, Decl *D, const ParsedAttr &AL) {
  SmallVector<Expr *, 1> Args;
  if (!checkAcquireOrderAttrCommon(S, D, AL, Args))
    return;

  Expr **StartArg = &Args[0];
  D->addAttr(::new (S.Context)
                 AcquiredAfterAttr(S.Context, AL, StartArg, Args.size()));
}

static void handleAcquiredBeforeAttr(Sema &S, Decl *D, const ParsedAttr &AL) {
  SmallVector<Expr *, 1> Args;
  if (!checkAcquireOrderAttrCommon(S, D, AL, Args))
    return;

  Expr **StartArg = &Args[0];
  D->addAttr(::new (S.Context)
                 AcquiredBeforeAttr(S.Context, AL, StartArg, Args.size()));
}

static bool checkLockFunAttrCommon(Sema &S, Decl *D, const ParsedAttr &AL,
                                   SmallVectorImpl<Expr *> &Args) {
  // zero or more arguments ok
  // check that all arguments are lockable objects
  checkAttrArgsAreCapabilityObjs(S, D, AL, Args, 0, /*ParamIdxOk=*/true);

  return true;
}

static void handleAssertSharedLockAttr(Sema &S, Decl *D, const ParsedAttr &AL) {
  SmallVector<Expr *, 1> Args;
  if (!checkLockFunAttrCommon(S, D, AL, Args))
    return;

  unsigned Size = Args.size();
  Expr **StartArg = Size == 0 ? nullptr : &Args[0];
  D->addAttr(::new (S.Context)
                 AssertSharedLockAttr(S.Context, AL, StartArg, Size));
}

static void handleAssertExclusiveLockAttr(Sema &S, Decl *D,
                                          const ParsedAttr &AL) {
  SmallVector<Expr *, 1> Args;
  if (!checkLockFunAttrCommon(S, D, AL, Args))
    return;

  unsigned Size = Args.size();
  Expr **StartArg = Size == 0 ? nullptr : &Args[0];
  D->addAttr(::new (S.Context)
                 AssertExclusiveLockAttr(S.Context, AL, StartArg, Size));
}

/// Checks to be sure that the given parameter number is in bounds, and
/// is an integral type. Will emit appropriate diagnostics if this returns
/// false.
///
/// AttrArgNo is used to actually retrieve the argument, so it's base-0.
template <typename AttrInfo>
static bool checkParamIsIntegerType(Sema &S, const Decl *D, const AttrInfo &AI,
                                    unsigned AttrArgNo) {
  assert(AI.isArgExpr(AttrArgNo) && "Expected expression argument");
  Expr *AttrArg = AI.getArgAsExpr(AttrArgNo);
  ParamIdx Idx;
  if (!S.checkFunctionOrMethodParameterIndex(D, AI, AttrArgNo + 1, AttrArg,
                                             Idx))
    return false;

  QualType ParamTy = getFunctionOrMethodParamType(D, Idx.getASTIndex());
  if (!ParamTy->isIntegerType() && !ParamTy->isCharType()) {
    SourceLocation SrcLoc = AttrArg->getBeginLoc();
    S.Diag(SrcLoc, diag::err_attribute_integers_only)
        << AI << getFunctionOrMethodParamRange(D, Idx.getASTIndex());
    return false;
  }
  return true;
}

static void handleAllocSizeAttr(Sema &S, Decl *D, const ParsedAttr &AL) {
  if (!AL.checkAtLeastNumArgs(S, 1) || !AL.checkAtMostNumArgs(S, 2))
    return;

  assert(isFuncOrMethodForAttrSubject(D) && hasFunctionProto(D));

  QualType RetTy = getFunctionOrMethodResultType(D);
  if (!RetTy->isPointerType()) {
    S.Diag(AL.getLoc(), diag::warn_attribute_return_pointers_only) << AL;
    return;
  }

  const Expr *SizeExpr = AL.getArgAsExpr(0);
  int SizeArgNoVal;
  // Parameter indices are 1-indexed, hence Index=1
  if (!checkPositiveIntArgument(S, AL, SizeExpr, SizeArgNoVal, /*Idx=*/1))
    return;
  if (!checkParamIsIntegerType(S, D, AL, /*AttrArgNo=*/0))
    return;
  ParamIdx SizeArgNo(SizeArgNoVal, D);

  ParamIdx NumberArgNo;
  if (AL.getNumArgs() == 2) {
    const Expr *NumberExpr = AL.getArgAsExpr(1);
    int Val;
    // Parameter indices are 1-based, hence Index=2
    if (!checkPositiveIntArgument(S, AL, NumberExpr, Val, /*Idx=*/2))
      return;
    if (!checkParamIsIntegerType(S, D, AL, /*AttrArgNo=*/1))
      return;
    NumberArgNo = ParamIdx(Val, D);
  }

  D->addAttr(::new (S.Context)
                 AllocSizeAttr(S.Context, AL, SizeArgNo, NumberArgNo));
}

static bool checkTryLockFunAttrCommon(Sema &S, Decl *D, const ParsedAttr &AL,
                                      SmallVectorImpl<Expr *> &Args) {
  if (!AL.checkAtLeastNumArgs(S, 1))
    return false;

  if (!isIntOrBool(AL.getArgAsExpr(0))) {
    S.Diag(AL.getLoc(), diag::err_attribute_argument_n_type)
        << AL << 1 << AANT_ArgumentIntOrBool;
    return false;
  }

  // check that all arguments are lockable objects
  checkAttrArgsAreCapabilityObjs(S, D, AL, Args, 1);

  return true;
}

static void handleSharedTrylockFunctionAttr(Sema &S, Decl *D,
                                            const ParsedAttr &AL) {
  SmallVector<Expr*, 2> Args;
  if (!checkTryLockFunAttrCommon(S, D, AL, Args))
    return;

  D->addAttr(::new (S.Context) SharedTrylockFunctionAttr(
      S.Context, AL, AL.getArgAsExpr(0), Args.data(), Args.size()));
}

static void handleExclusiveTrylockFunctionAttr(Sema &S, Decl *D,
                                               const ParsedAttr &AL) {
  SmallVector<Expr*, 2> Args;
  if (!checkTryLockFunAttrCommon(S, D, AL, Args))
    return;

  D->addAttr(::new (S.Context) ExclusiveTrylockFunctionAttr(
      S.Context, AL, AL.getArgAsExpr(0), Args.data(), Args.size()));
}

static void handleLockReturnedAttr(Sema &S, Decl *D, const ParsedAttr &AL) {
  // check that the argument is lockable object
  SmallVector<Expr*, 1> Args;
  checkAttrArgsAreCapabilityObjs(S, D, AL, Args);
  unsigned Size = Args.size();
  if (Size == 0)
    return;

  D->addAttr(::new (S.Context) LockReturnedAttr(S.Context, AL, Args[0]));
}

static void handleLocksExcludedAttr(Sema &S, Decl *D, const ParsedAttr &AL) {
  if (!AL.checkAtLeastNumArgs(S, 1))
    return;

  // check that all arguments are lockable objects
  SmallVector<Expr*, 1> Args;
  checkAttrArgsAreCapabilityObjs(S, D, AL, Args);
  unsigned Size = Args.size();
  if (Size == 0)
    return;
  Expr **StartArg = &Args[0];

  D->addAttr(::new (S.Context)
                 LocksExcludedAttr(S.Context, AL, StartArg, Size));
}

static bool checkFunctionConditionAttr(Sema &S, Decl *D, const ParsedAttr &AL,
                                       Expr *&Cond, StringRef &Msg) {
  Cond = AL.getArgAsExpr(0);
  if (!Cond->isTypeDependent()) {
    ExprResult Converted = S.PerformContextuallyConvertToBool(Cond);
    if (Converted.isInvalid())
      return false;
    Cond = Converted.get();
  }

  if (!S.checkStringLiteralArgumentAttr(AL, 1, Msg))
    return false;

  if (Msg.empty())
    Msg = "<no message provided>";

  SmallVector<PartialDiagnosticAt, 8> Diags;
  if (isa<FunctionDecl>(D) && !Cond->isValueDependent() &&
      !Expr::isPotentialConstantExprUnevaluated(Cond, cast<FunctionDecl>(D),
                                                Diags)) {
    S.Diag(AL.getLoc(), diag::err_attr_cond_never_constant_expr) << AL;
    for (const PartialDiagnosticAt &PDiag : Diags)
      S.Diag(PDiag.first, PDiag.second);
    return false;
  }
  return true;
}

static void handleEnableIfAttr(Sema &S, Decl *D, const ParsedAttr &AL) {
  S.Diag(AL.getLoc(), diag::ext_clang_enable_if);

  Expr *Cond;
  StringRef Msg;
  if (checkFunctionConditionAttr(S, D, AL, Cond, Msg))
    D->addAttr(::new (S.Context) EnableIfAttr(S.Context, AL, Cond, Msg));
}

static void handleErrorAttr(Sema &S, Decl *D, const ParsedAttr &AL) {
  StringRef NewUserDiagnostic;
  if (!S.checkStringLiteralArgumentAttr(AL, 0, NewUserDiagnostic))
    return;
  if (ErrorAttr *EA = S.mergeErrorAttr(D, AL, NewUserDiagnostic))
    D->addAttr(EA);
}

static void handleExcludeFromExplicitInstantiationAttr(Sema &S, Decl *D,
                                                       const ParsedAttr &AL) {
  const auto *PD = isa<CXXRecordDecl>(D)
                       ? cast<DeclContext>(D)
                       : D->getDeclContext()->getRedeclContext();
  if (const auto *RD = dyn_cast<CXXRecordDecl>(PD); RD && RD->isLocalClass()) {
    S.Diag(AL.getLoc(),
           diag::warn_attribute_exclude_from_explicit_instantiation_local_class)
        << AL << /*IsMember=*/!isa<CXXRecordDecl>(D);
    return;
  }
  D->addAttr(::new (S.Context)
                 ExcludeFromExplicitInstantiationAttr(S.Context, AL));
}

namespace {
/// Determines if a given Expr references any of the given function's
/// ParmVarDecls, or the function's implicit `this` parameter (if applicable).
class ArgumentDependenceChecker
    : public RecursiveASTVisitor<ArgumentDependenceChecker> {
#ifndef NDEBUG
  const CXXRecordDecl *ClassType;
#endif
  llvm::SmallPtrSet<const ParmVarDecl *, 16> Parms;
  bool Result;

public:
  ArgumentDependenceChecker(const FunctionDecl *FD) {
#ifndef NDEBUG
    if (const auto *MD = dyn_cast<CXXMethodDecl>(FD))
      ClassType = MD->getParent();
    else
      ClassType = nullptr;
#endif
    Parms.insert(FD->param_begin(), FD->param_end());
  }

  bool referencesArgs(Expr *E) {
    Result = false;
    TraverseStmt(E);
    return Result;
  }

  bool VisitCXXThisExpr(CXXThisExpr *E) {
    assert(E->getType()->getPointeeCXXRecordDecl() == ClassType &&
           "`this` doesn't refer to the enclosing class?");
    Result = true;
    return false;
  }

  bool VisitDeclRefExpr(DeclRefExpr *DRE) {
    if (const auto *PVD = dyn_cast<ParmVarDecl>(DRE->getDecl()))
      if (Parms.count(PVD)) {
        Result = true;
        return false;
      }
    return true;
  }
};
}

static void handleDiagnoseAsBuiltinAttr(Sema &S, Decl *D,
                                        const ParsedAttr &AL) {
  const auto *DeclFD = cast<FunctionDecl>(D);

  if (const auto *MethodDecl = dyn_cast<CXXMethodDecl>(DeclFD))
    if (!MethodDecl->isStatic()) {
      S.Diag(AL.getLoc(), diag::err_attribute_no_member_function) << AL;
      return;
    }

  auto DiagnoseType = [&](unsigned Index, AttributeArgumentNType T) {
    SourceLocation Loc = [&]() {
      auto Union = AL.getArg(Index - 1);
      if (Union.is<Expr *>())
        return Union.get<Expr *>()->getBeginLoc();
      return Union.get<IdentifierLoc *>()->Loc;
    }();

    S.Diag(Loc, diag::err_attribute_argument_n_type) << AL << Index << T;
  };

  FunctionDecl *AttrFD = [&]() -> FunctionDecl * {
    if (!AL.isArgExpr(0))
      return nullptr;
    auto *F = dyn_cast_if_present<DeclRefExpr>(AL.getArgAsExpr(0));
    if (!F)
      return nullptr;
    return dyn_cast_if_present<FunctionDecl>(F->getFoundDecl());
  }();

  if (!AttrFD || !AttrFD->getBuiltinID(true)) {
    DiagnoseType(1, AANT_ArgumentBuiltinFunction);
    return;
  }

  if (AttrFD->getNumParams() != AL.getNumArgs() - 1) {
    S.Diag(AL.getLoc(), diag::err_attribute_wrong_number_arguments_for)
        << AL << AttrFD << AttrFD->getNumParams();
    return;
  }

  SmallVector<unsigned, 8> Indices;

  for (unsigned I = 1; I < AL.getNumArgs(); ++I) {
    if (!AL.isArgExpr(I)) {
      DiagnoseType(I + 1, AANT_ArgumentIntegerConstant);
      return;
    }

    const Expr *IndexExpr = AL.getArgAsExpr(I);
    uint32_t Index;

    if (!S.checkUInt32Argument(AL, IndexExpr, Index, I + 1, false))
      return;

    if (Index > DeclFD->getNumParams()) {
      S.Diag(AL.getLoc(), diag::err_attribute_bounds_for_function)
          << AL << Index << DeclFD << DeclFD->getNumParams();
      return;
    }

    QualType T1 = AttrFD->getParamDecl(I - 1)->getType();
    QualType T2 = DeclFD->getParamDecl(Index - 1)->getType();

    if (T1.getCanonicalType().getUnqualifiedType() !=
        T2.getCanonicalType().getUnqualifiedType()) {
      S.Diag(IndexExpr->getBeginLoc(), diag::err_attribute_parameter_types)
          << AL << Index << DeclFD << T2 << I << AttrFD << T1;
      return;
    }

    Indices.push_back(Index - 1);
  }

  D->addAttr(::new (S.Context) DiagnoseAsBuiltinAttr(
      S.Context, AL, AttrFD, Indices.data(), Indices.size()));
}

static void handleDiagnoseIfAttr(Sema &S, Decl *D, const ParsedAttr &AL) {
  S.Diag(AL.getLoc(), diag::ext_clang_diagnose_if);

  Expr *Cond;
  StringRef Msg;
  if (!checkFunctionConditionAttr(S, D, AL, Cond, Msg))
    return;

  StringRef DiagTypeStr;
  if (!S.checkStringLiteralArgumentAttr(AL, 2, DiagTypeStr))
    return;

  DiagnoseIfAttr::DiagnosticType DiagType;
  if (!DiagnoseIfAttr::ConvertStrToDiagnosticType(DiagTypeStr, DiagType)) {
    S.Diag(AL.getArgAsExpr(2)->getBeginLoc(),
           diag::err_diagnose_if_invalid_diagnostic_type);
    return;
  }

  bool ArgDependent = false;
  if (const auto *FD = dyn_cast<FunctionDecl>(D))
    ArgDependent = ArgumentDependenceChecker(FD).referencesArgs(Cond);
  D->addAttr(::new (S.Context) DiagnoseIfAttr(
      S.Context, AL, Cond, Msg, DiagType, ArgDependent, cast<NamedDecl>(D)));
}

static void handleNoBuiltinAttr(Sema &S, Decl *D, const ParsedAttr &AL) {
  static constexpr const StringRef kWildcard = "*";

  llvm::SmallVector<StringRef, 16> Names;
  bool HasWildcard = false;

  const auto AddBuiltinName = [&Names, &HasWildcard](StringRef Name) {
    if (Name == kWildcard)
      HasWildcard = true;
    Names.push_back(Name);
  };

  // Add previously defined attributes.
  if (const auto *NBA = D->getAttr<NoBuiltinAttr>())
    for (StringRef BuiltinName : NBA->builtinNames())
      AddBuiltinName(BuiltinName);

  // Add current attributes.
  if (AL.getNumArgs() == 0)
    AddBuiltinName(kWildcard);
  else
    for (unsigned I = 0, E = AL.getNumArgs(); I != E; ++I) {
      StringRef BuiltinName;
      SourceLocation LiteralLoc;
      if (!S.checkStringLiteralArgumentAttr(AL, I, BuiltinName, &LiteralLoc))
        return;

      if (Builtin::Context::isBuiltinFunc(BuiltinName))
        AddBuiltinName(BuiltinName);
      else
        S.Diag(LiteralLoc, diag::warn_attribute_no_builtin_invalid_builtin_name)
            << BuiltinName << AL;
    }

  // Repeating the same attribute is fine.
  llvm::sort(Names);
  Names.erase(std::unique(Names.begin(), Names.end()), Names.end());

  // Empty no_builtin must be on its own.
  if (HasWildcard && Names.size() > 1)
    S.Diag(D->getLocation(),
           diag::err_attribute_no_builtin_wildcard_or_builtin_name)
        << AL;

  if (D->hasAttr<NoBuiltinAttr>())
    D->dropAttr<NoBuiltinAttr>();
  D->addAttr(::new (S.Context)
                 NoBuiltinAttr(S.Context, AL, Names.data(), Names.size()));
}

static void handlePassObjectSizeAttr(Sema &S, Decl *D, const ParsedAttr &AL) {
  if (D->hasAttr<PassObjectSizeAttr>()) {
    S.Diag(D->getBeginLoc(), diag::err_attribute_only_once_per_parameter) << AL;
    return;
  }

  Expr *E = AL.getArgAsExpr(0);
  uint32_t Type;
  if (!S.checkUInt32Argument(AL, E, Type, /*Idx=*/1))
    return;

  // pass_object_size's argument is passed in as the second argument of
  // __builtin_object_size. So, it has the same constraints as that second
  // argument; namely, it must be in the range [0, 3].
  if (Type > 3) {
    S.Diag(E->getBeginLoc(), diag::err_attribute_argument_out_of_range)
        << AL << 0 << 3 << E->getSourceRange();
    return;
  }

  // pass_object_size is only supported on constant pointer parameters; as a
  // kindness to users, we allow the parameter to be non-const for declarations.
  // At this point, we have no clue if `D` belongs to a function declaration or
  // definition, so we defer the constness check until later.
  if (!cast<ParmVarDecl>(D)->getType()->isPointerType()) {
    S.Diag(D->getBeginLoc(), diag::err_attribute_pointers_only) << AL << 1;
    return;
  }

  D->addAttr(::new (S.Context) PassObjectSizeAttr(S.Context, AL, (int)Type));
}

static void handleConsumableAttr(Sema &S, Decl *D, const ParsedAttr &AL) {
  ConsumableAttr::ConsumedState DefaultState;

  if (AL.isArgIdent(0)) {
    IdentifierLoc *IL = AL.getArgAsIdent(0);
    if (!ConsumableAttr::ConvertStrToConsumedState(IL->Ident->getName(),
                                                   DefaultState)) {
      S.Diag(IL->Loc, diag::warn_attribute_type_not_supported) << AL
                                                               << IL->Ident;
      return;
    }
  } else {
    S.Diag(AL.getLoc(), diag::err_attribute_argument_type)
        << AL << AANT_ArgumentIdentifier;
    return;
  }

  D->addAttr(::new (S.Context) ConsumableAttr(S.Context, AL, DefaultState));
}

static bool checkForConsumableClass(Sema &S, const CXXMethodDecl *MD,
                                    const ParsedAttr &AL) {
  QualType ThisType = MD->getFunctionObjectParameterType();

  if (const CXXRecordDecl *RD = ThisType->getAsCXXRecordDecl()) {
    if (!RD->hasAttr<ConsumableAttr>()) {
      S.Diag(AL.getLoc(), diag::warn_attr_on_unconsumable_class) << RD;

      return false;
    }
  }

  return true;
}

static void handleCallableWhenAttr(Sema &S, Decl *D, const ParsedAttr &AL) {
  if (!AL.checkAtLeastNumArgs(S, 1))
    return;

  if (!checkForConsumableClass(S, cast<CXXMethodDecl>(D), AL))
    return;

  SmallVector<CallableWhenAttr::ConsumedState, 3> States;
  for (unsigned ArgIndex = 0; ArgIndex < AL.getNumArgs(); ++ArgIndex) {
    CallableWhenAttr::ConsumedState CallableState;

    StringRef StateString;
    SourceLocation Loc;
    if (AL.isArgIdent(ArgIndex)) {
      IdentifierLoc *Ident = AL.getArgAsIdent(ArgIndex);
      StateString = Ident->Ident->getName();
      Loc = Ident->Loc;
    } else {
      if (!S.checkStringLiteralArgumentAttr(AL, ArgIndex, StateString, &Loc))
        return;
    }

    if (!CallableWhenAttr::ConvertStrToConsumedState(StateString,
                                                     CallableState)) {
      S.Diag(Loc, diag::warn_attribute_type_not_supported) << AL << StateString;
      return;
    }

    States.push_back(CallableState);
  }

  D->addAttr(::new (S.Context)
                 CallableWhenAttr(S.Context, AL, States.data(), States.size()));
}

static void handleParamTypestateAttr(Sema &S, Decl *D, const ParsedAttr &AL) {
  ParamTypestateAttr::ConsumedState ParamState;

  if (AL.isArgIdent(0)) {
    IdentifierLoc *Ident = AL.getArgAsIdent(0);
    StringRef StateString = Ident->Ident->getName();

    if (!ParamTypestateAttr::ConvertStrToConsumedState(StateString,
                                                       ParamState)) {
      S.Diag(Ident->Loc, diag::warn_attribute_type_not_supported)
          << AL << StateString;
      return;
    }
  } else {
    S.Diag(AL.getLoc(), diag::err_attribute_argument_type)
        << AL << AANT_ArgumentIdentifier;
    return;
  }

  // FIXME: This check is currently being done in the analysis.  It can be
  //        enabled here only after the parser propagates attributes at
  //        template specialization definition, not declaration.
  //QualType ReturnType = cast<ParmVarDecl>(D)->getType();
  //const CXXRecordDecl *RD = ReturnType->getAsCXXRecordDecl();
  //
  //if (!RD || !RD->hasAttr<ConsumableAttr>()) {
  //    S.Diag(AL.getLoc(), diag::warn_return_state_for_unconsumable_type) <<
  //      ReturnType.getAsString();
  //    return;
  //}

  D->addAttr(::new (S.Context) ParamTypestateAttr(S.Context, AL, ParamState));
}

static void handleReturnTypestateAttr(Sema &S, Decl *D, const ParsedAttr &AL) {
  ReturnTypestateAttr::ConsumedState ReturnState;

  if (AL.isArgIdent(0)) {
    IdentifierLoc *IL = AL.getArgAsIdent(0);
    if (!ReturnTypestateAttr::ConvertStrToConsumedState(IL->Ident->getName(),
                                                        ReturnState)) {
      S.Diag(IL->Loc, diag::warn_attribute_type_not_supported) << AL
                                                               << IL->Ident;
      return;
    }
  } else {
    S.Diag(AL.getLoc(), diag::err_attribute_argument_type)
        << AL << AANT_ArgumentIdentifier;
    return;
  }

  // FIXME: This check is currently being done in the analysis.  It can be
  //        enabled here only after the parser propagates attributes at
  //        template specialization definition, not declaration.
  // QualType ReturnType;
  //
  // if (const ParmVarDecl *Param = dyn_cast<ParmVarDecl>(D)) {
  //  ReturnType = Param->getType();
  //
  //} else if (const CXXConstructorDecl *Constructor =
  //             dyn_cast<CXXConstructorDecl>(D)) {
  //  ReturnType = Constructor->getFunctionObjectParameterType();
  //
  //} else {
  //
  //  ReturnType = cast<FunctionDecl>(D)->getCallResultType();
  //}
  //
  // const CXXRecordDecl *RD = ReturnType->getAsCXXRecordDecl();
  //
  // if (!RD || !RD->hasAttr<ConsumableAttr>()) {
  //    S.Diag(Attr.getLoc(), diag::warn_return_state_for_unconsumable_type) <<
  //      ReturnType.getAsString();
  //    return;
  //}

  D->addAttr(::new (S.Context) ReturnTypestateAttr(S.Context, AL, ReturnState));
}

static void handleSetTypestateAttr(Sema &S, Decl *D, const ParsedAttr &AL) {
  if (!checkForConsumableClass(S, cast<CXXMethodDecl>(D), AL))
    return;

  SetTypestateAttr::ConsumedState NewState;
  if (AL.isArgIdent(0)) {
    IdentifierLoc *Ident = AL.getArgAsIdent(0);
    StringRef Param = Ident->Ident->getName();
    if (!SetTypestateAttr::ConvertStrToConsumedState(Param, NewState)) {
      S.Diag(Ident->Loc, diag::warn_attribute_type_not_supported) << AL
                                                                  << Param;
      return;
    }
  } else {
    S.Diag(AL.getLoc(), diag::err_attribute_argument_type)
        << AL << AANT_ArgumentIdentifier;
    return;
  }

  D->addAttr(::new (S.Context) SetTypestateAttr(S.Context, AL, NewState));
}

static void handleTestTypestateAttr(Sema &S, Decl *D, const ParsedAttr &AL) {
  if (!checkForConsumableClass(S, cast<CXXMethodDecl>(D), AL))
    return;

  TestTypestateAttr::ConsumedState TestState;
  if (AL.isArgIdent(0)) {
    IdentifierLoc *Ident = AL.getArgAsIdent(0);
    StringRef Param = Ident->Ident->getName();
    if (!TestTypestateAttr::ConvertStrToConsumedState(Param, TestState)) {
      S.Diag(Ident->Loc, diag::warn_attribute_type_not_supported) << AL
                                                                  << Param;
      return;
    }
  } else {
    S.Diag(AL.getLoc(), diag::err_attribute_argument_type)
        << AL << AANT_ArgumentIdentifier;
    return;
  }

  D->addAttr(::new (S.Context) TestTypestateAttr(S.Context, AL, TestState));
}

static void handleExtVectorTypeAttr(Sema &S, Decl *D, const ParsedAttr &AL) {
  // Remember this typedef decl, we will need it later for diagnostics.
  S.ExtVectorDecls.push_back(cast<TypedefNameDecl>(D));
}

static void handlePackedAttr(Sema &S, Decl *D, const ParsedAttr &AL) {
  if (auto *TD = dyn_cast<TagDecl>(D))
    TD->addAttr(::new (S.Context) PackedAttr(S.Context, AL));
  else if (auto *FD = dyn_cast<FieldDecl>(D)) {
    bool BitfieldByteAligned = (!FD->getType()->isDependentType() &&
                                !FD->getType()->isIncompleteType() &&
                                FD->isBitField() &&
                                S.Context.getTypeAlign(FD->getType()) <= 8);

    if (S.getASTContext().getTargetInfo().getTriple().isPS()) {
      if (BitfieldByteAligned)
        // The PS4/PS5 targets need to maintain ABI backwards compatibility.
        S.Diag(AL.getLoc(), diag::warn_attribute_ignored_for_field_of_type)
            << AL << FD->getType();
      else
        FD->addAttr(::new (S.Context) PackedAttr(S.Context, AL));
    } else {
      // Report warning about changed offset in the newer compiler versions.
      if (BitfieldByteAligned)
        S.Diag(AL.getLoc(), diag::warn_attribute_packed_for_bitfield);

      FD->addAttr(::new (S.Context) PackedAttr(S.Context, AL));
    }

  } else
    S.Diag(AL.getLoc(), diag::warn_attribute_ignored) << AL;
}

static void handlePreferredName(Sema &S, Decl *D, const ParsedAttr &AL) {
  auto *RD = cast<CXXRecordDecl>(D);
  ClassTemplateDecl *CTD = RD->getDescribedClassTemplate();
  assert(CTD && "attribute does not appertain to this declaration");

  ParsedType PT = AL.getTypeArg();
  TypeSourceInfo *TSI = nullptr;
  QualType T = S.GetTypeFromParser(PT, &TSI);
  if (!TSI)
    TSI = S.Context.getTrivialTypeSourceInfo(T, AL.getLoc());

  if (!T.hasQualifiers() && T->isTypedefNameType()) {
    // Find the template name, if this type names a template specialization.
    const TemplateDecl *Template = nullptr;
    if (const auto *CTSD = dyn_cast_if_present<ClassTemplateSpecializationDecl>(
            T->getAsCXXRecordDecl())) {
      Template = CTSD->getSpecializedTemplate();
    } else if (const auto *TST = T->getAs<TemplateSpecializationType>()) {
      while (TST && TST->isTypeAlias())
        TST = TST->getAliasedType()->getAs<TemplateSpecializationType>();
      if (TST)
        Template = TST->getTemplateName().getAsTemplateDecl();
    }

    if (Template && declaresSameEntity(Template, CTD)) {
      D->addAttr(::new (S.Context) PreferredNameAttr(S.Context, AL, TSI));
      return;
    }
  }

  S.Diag(AL.getLoc(), diag::err_attribute_preferred_name_arg_invalid)
      << T << CTD;
  if (const auto *TT = T->getAs<TypedefType>())
    S.Diag(TT->getDecl()->getLocation(), diag::note_entity_declared_at)
        << TT->getDecl();
}

bool Sema::isValidPointerAttrType(QualType T, bool RefOkay) {
  if (RefOkay) {
    if (T->isReferenceType())
      return true;
  } else {
    T = T.getNonReferenceType();
  }

  // The nonnull attribute, and other similar attributes, can be applied to a
  // transparent union that contains a pointer type.
  if (const RecordType *UT = T->getAsUnionType()) {
    if (UT && UT->getDecl()->hasAttr<TransparentUnionAttr>()) {
      RecordDecl *UD = UT->getDecl();
      for (const auto *I : UD->fields()) {
        QualType QT = I->getType();
        if (QT->isAnyPointerType() || QT->isBlockPointerType())
          return true;
      }
    }
  }

  return T->isAnyPointerType() || T->isBlockPointerType();
}

static bool attrNonNullArgCheck(Sema &S, QualType T, const ParsedAttr &AL,
                                SourceRange AttrParmRange,
                                SourceRange TypeRange,
                                bool isReturnValue = false) {
  if (!S.isValidPointerAttrType(T)) {
    if (isReturnValue)
      S.Diag(AL.getLoc(), diag::warn_attribute_return_pointers_only)
          << AL << AttrParmRange << TypeRange;
    else
      S.Diag(AL.getLoc(), diag::warn_attribute_pointers_only)
          << AL << AttrParmRange << TypeRange << 0;
    return false;
  }
  return true;
}

static void handleNonNullAttr(Sema &S, Decl *D, const ParsedAttr &AL) {
  SmallVector<ParamIdx, 8> NonNullArgs;
  for (unsigned I = 0; I < AL.getNumArgs(); ++I) {
    Expr *Ex = AL.getArgAsExpr(I);
    ParamIdx Idx;
    if (!S.checkFunctionOrMethodParameterIndex(D, AL, I + 1, Ex, Idx))
      return;

    // Is the function argument a pointer type?
    if (Idx.getASTIndex() < getFunctionOrMethodNumParams(D) &&
        !attrNonNullArgCheck(
            S, getFunctionOrMethodParamType(D, Idx.getASTIndex()), AL,
            Ex->getSourceRange(),
            getFunctionOrMethodParamRange(D, Idx.getASTIndex())))
      continue;

    NonNullArgs.push_back(Idx);
  }

  // If no arguments were specified to __attribute__((nonnull)) then all pointer
  // arguments have a nonnull attribute; warn if there aren't any. Skip this
  // check if the attribute came from a macro expansion or a template
  // instantiation.
  if (NonNullArgs.empty() && AL.getLoc().isFileID() &&
      !S.inTemplateInstantiation()) {
    bool AnyPointers = isFunctionOrMethodVariadic(D);
    for (unsigned I = 0, E = getFunctionOrMethodNumParams(D);
         I != E && !AnyPointers; ++I) {
      QualType T = getFunctionOrMethodParamType(D, I);
      if (T->isDependentType() || S.isValidPointerAttrType(T))
        AnyPointers = true;
    }

    if (!AnyPointers)
      S.Diag(AL.getLoc(), diag::warn_attribute_nonnull_no_pointers);
  }

  ParamIdx *Start = NonNullArgs.data();
  unsigned Size = NonNullArgs.size();
  llvm::array_pod_sort(Start, Start + Size);
  D->addAttr(::new (S.Context) NonNullAttr(S.Context, AL, Start, Size));
}

static void handleNonNullAttrParameter(Sema &S, ParmVarDecl *D,
                                       const ParsedAttr &AL) {
  if (AL.getNumArgs() > 0) {
    if (D->getFunctionType()) {
      handleNonNullAttr(S, D, AL);
    } else {
      S.Diag(AL.getLoc(), diag::warn_attribute_nonnull_parm_no_args)
        << D->getSourceRange();
    }
    return;
  }

  // Is the argument a pointer type?
  if (!attrNonNullArgCheck(S, D->getType(), AL, SourceRange(),
                           D->getSourceRange()))
    return;

  D->addAttr(::new (S.Context) NonNullAttr(S.Context, AL, nullptr, 0));
}

static void handleReturnsNonNullAttr(Sema &S, Decl *D, const ParsedAttr &AL) {
  QualType ResultType = getFunctionOrMethodResultType(D);
  SourceRange SR = getFunctionOrMethodResultSourceRange(D);
  if (!attrNonNullArgCheck(S, ResultType, AL, SourceRange(), SR,
                           /* isReturnValue */ true))
    return;

  D->addAttr(::new (S.Context) ReturnsNonNullAttr(S.Context, AL));
}

static void handleNoEscapeAttr(Sema &S, Decl *D, const ParsedAttr &AL) {
  if (D->isInvalidDecl())
    return;

  // noescape only applies to pointer types.
  QualType T = cast<ParmVarDecl>(D)->getType();
  if (!S.isValidPointerAttrType(T, /* RefOkay */ true)) {
    S.Diag(AL.getLoc(), diag::warn_attribute_pointers_only)
        << AL << AL.getRange() << 0;
    return;
  }

  D->addAttr(::new (S.Context) NoEscapeAttr(S.Context, AL));
}

static void handleAssumeAlignedAttr(Sema &S, Decl *D, const ParsedAttr &AL) {
  Expr *E = AL.getArgAsExpr(0),
       *OE = AL.getNumArgs() > 1 ? AL.getArgAsExpr(1) : nullptr;
  S.AddAssumeAlignedAttr(D, AL, E, OE);
}

static void handleAllocAlignAttr(Sema &S, Decl *D, const ParsedAttr &AL) {
  S.AddAllocAlignAttr(D, AL, AL.getArgAsExpr(0));
}

void Sema::AddAssumeAlignedAttr(Decl *D, const AttributeCommonInfo &CI, Expr *E,
                                Expr *OE) {
  QualType ResultType = getFunctionOrMethodResultType(D);
  SourceRange SR = getFunctionOrMethodResultSourceRange(D);

  AssumeAlignedAttr TmpAttr(Context, CI, E, OE);
  SourceLocation AttrLoc = TmpAttr.getLocation();

  if (!isValidPointerAttrType(ResultType, /* RefOkay */ true)) {
    Diag(AttrLoc, diag::warn_attribute_return_pointers_refs_only)
        << &TmpAttr << TmpAttr.getRange() << SR;
    return;
  }

  if (!E->isValueDependent()) {
    std::optional<llvm::APSInt> I = llvm::APSInt(64);
    if (!(I = E->getIntegerConstantExpr(Context))) {
      if (OE)
        Diag(AttrLoc, diag::err_attribute_argument_n_type)
          << &TmpAttr << 1 << AANT_ArgumentIntegerConstant
          << E->getSourceRange();
      else
        Diag(AttrLoc, diag::err_attribute_argument_type)
          << &TmpAttr << AANT_ArgumentIntegerConstant
          << E->getSourceRange();
      return;
    }

    if (!I->isPowerOf2()) {
      Diag(AttrLoc, diag::err_alignment_not_power_of_two)
        << E->getSourceRange();
      return;
    }

    if (*I > Sema::MaximumAlignment)
      Diag(CI.getLoc(), diag::warn_assume_aligned_too_great)
          << CI.getRange() << Sema::MaximumAlignment;
  }

  if (OE && !OE->isValueDependent() && !OE->isIntegerConstantExpr(Context)) {
    Diag(AttrLoc, diag::err_attribute_argument_n_type)
        << &TmpAttr << 2 << AANT_ArgumentIntegerConstant
        << OE->getSourceRange();
    return;
  }

  D->addAttr(::new (Context) AssumeAlignedAttr(Context, CI, E, OE));
}

void Sema::AddAllocAlignAttr(Decl *D, const AttributeCommonInfo &CI,
                             Expr *ParamExpr) {
  QualType ResultType = getFunctionOrMethodResultType(D);

  AllocAlignAttr TmpAttr(Context, CI, ParamIdx());
  SourceLocation AttrLoc = CI.getLoc();

  if (!ResultType->isDependentType() &&
      !isValidPointerAttrType(ResultType, /* RefOkay */ true)) {
    Diag(AttrLoc, diag::warn_attribute_return_pointers_refs_only)
        << &TmpAttr << CI.getRange() << getFunctionOrMethodResultSourceRange(D);
    return;
  }

  ParamIdx Idx;
  const auto *FuncDecl = cast<FunctionDecl>(D);
  if (!checkFunctionOrMethodParameterIndex(FuncDecl, TmpAttr,
                                           /*AttrArgNum=*/1, ParamExpr, Idx))
    return;

  QualType Ty = getFunctionOrMethodParamType(D, Idx.getASTIndex());
  if (!Ty->isDependentType() && !Ty->isIntegralType(Context) &&
      !Ty->isAlignValT()) {
    Diag(ParamExpr->getBeginLoc(), diag::err_attribute_integers_only)
        << &TmpAttr
        << FuncDecl->getParamDecl(Idx.getASTIndex())->getSourceRange();
    return;
  }

  D->addAttr(::new (Context) AllocAlignAttr(Context, CI, Idx));
}

/// Normalize the attribute, __foo__ becomes foo.
/// Returns true if normalization was applied.
static bool normalizeName(StringRef &AttrName) {
  if (AttrName.size() > 4 && AttrName.starts_with("__") &&
      AttrName.ends_with("__")) {
    AttrName = AttrName.drop_front(2).drop_back(2);
    return true;
  }
  return false;
}

static void handleOwnershipAttr(Sema &S, Decl *D, const ParsedAttr &AL) {
  // This attribute must be applied to a function declaration. The first
  // argument to the attribute must be an identifier, the name of the resource,
  // for example: malloc. The following arguments must be argument indexes, the
  // arguments must be of integer type for Returns, otherwise of pointer type.
  // The difference between Holds and Takes is that a pointer may still be used
  // after being held. free() should be __attribute((ownership_takes)), whereas
  // a list append function may well be __attribute((ownership_holds)).

  if (!AL.isArgIdent(0)) {
    S.Diag(AL.getLoc(), diag::err_attribute_argument_n_type)
        << AL << 1 << AANT_ArgumentIdentifier;
    return;
  }

  // Figure out our Kind.
  OwnershipAttr::OwnershipKind K =
      OwnershipAttr(S.Context, AL, nullptr, nullptr, 0).getOwnKind();

  // Check arguments.
  switch (K) {
  case OwnershipAttr::Takes:
  case OwnershipAttr::Holds:
    if (AL.getNumArgs() < 2) {
      S.Diag(AL.getLoc(), diag::err_attribute_too_few_arguments) << AL << 2;
      return;
    }
    break;
  case OwnershipAttr::Returns:
    if (AL.getNumArgs() > 2) {
      S.Diag(AL.getLoc(), diag::err_attribute_too_many_arguments) << AL << 1;
      return;
    }
    break;
  }

  IdentifierInfo *Module = AL.getArgAsIdent(0)->Ident;

  StringRef ModuleName = Module->getName();
  if (normalizeName(ModuleName)) {
    Module = &S.PP.getIdentifierTable().get(ModuleName);
  }

  SmallVector<ParamIdx, 8> OwnershipArgs;
  for (unsigned i = 1; i < AL.getNumArgs(); ++i) {
    Expr *Ex = AL.getArgAsExpr(i);
    ParamIdx Idx;
    if (!S.checkFunctionOrMethodParameterIndex(D, AL, i, Ex, Idx))
      return;

    // Is the function argument a pointer type?
    QualType T = getFunctionOrMethodParamType(D, Idx.getASTIndex());
    int Err = -1;  // No error
    switch (K) {
      case OwnershipAttr::Takes:
      case OwnershipAttr::Holds:
        if (!T->isAnyPointerType() && !T->isBlockPointerType())
          Err = 0;
        break;
      case OwnershipAttr::Returns:
        if (!T->isIntegerType())
          Err = 1;
        break;
    }
    if (-1 != Err) {
      S.Diag(AL.getLoc(), diag::err_ownership_type) << AL << Err
                                                    << Ex->getSourceRange();
      return;
    }

    // Check we don't have a conflict with another ownership attribute.
    for (const auto *I : D->specific_attrs<OwnershipAttr>()) {
      // Cannot have two ownership attributes of different kinds for the same
      // index.
      if (I->getOwnKind() != K && llvm::is_contained(I->args(), Idx)) {
          S.Diag(AL.getLoc(), diag::err_attributes_are_not_compatible)
              << AL << I
              << (AL.isRegularKeywordAttribute() ||
                  I->isRegularKeywordAttribute());
          return;
      } else if (K == OwnershipAttr::Returns &&
                 I->getOwnKind() == OwnershipAttr::Returns) {
        // A returns attribute conflicts with any other returns attribute using
        // a different index.
        if (!llvm::is_contained(I->args(), Idx)) {
          S.Diag(I->getLocation(), diag::err_ownership_returns_index_mismatch)
              << I->args_begin()->getSourceIndex();
          if (I->args_size())
            S.Diag(AL.getLoc(), diag::note_ownership_returns_index_mismatch)
                << Idx.getSourceIndex() << Ex->getSourceRange();
          return;
        }
      }
    }
    OwnershipArgs.push_back(Idx);
  }

  ParamIdx *Start = OwnershipArgs.data();
  unsigned Size = OwnershipArgs.size();
  llvm::array_pod_sort(Start, Start + Size);
  D->addAttr(::new (S.Context)
                 OwnershipAttr(S.Context, AL, Module, Start, Size));
}

static void handleWeakRefAttr(Sema &S, Decl *D, const ParsedAttr &AL) {
  // Check the attribute arguments.
  if (AL.getNumArgs() > 1) {
    S.Diag(AL.getLoc(), diag::err_attribute_wrong_number_arguments) << AL << 1;
    return;
  }

  // gcc rejects
  // class c {
  //   static int a __attribute__((weakref ("v2")));
  //   static int b() __attribute__((weakref ("f3")));
  // };
  // and ignores the attributes of
  // void f(void) {
  //   static int a __attribute__((weakref ("v2")));
  // }
  // we reject them
  const DeclContext *Ctx = D->getDeclContext()->getRedeclContext();
  if (!Ctx->isFileContext()) {
    S.Diag(AL.getLoc(), diag::err_attribute_weakref_not_global_context)
        << cast<NamedDecl>(D);
    return;
  }

  // The GCC manual says
  //
  // At present, a declaration to which `weakref' is attached can only
  // be `static'.
  //
  // It also says
  //
  // Without a TARGET,
  // given as an argument to `weakref' or to `alias', `weakref' is
  // equivalent to `weak'.
  //
  // gcc 4.4.1 will accept
  // int a7 __attribute__((weakref));
  // as
  // int a7 __attribute__((weak));
  // This looks like a bug in gcc. We reject that for now. We should revisit
  // it if this behaviour is actually used.

  // GCC rejects
  // static ((alias ("y"), weakref)).
  // Should we? How to check that weakref is before or after alias?

  // FIXME: it would be good for us to keep the WeakRefAttr as-written instead
  // of transforming it into an AliasAttr.  The WeakRefAttr never uses the
  // StringRef parameter it was given anyway.
  StringRef Str;
  if (AL.getNumArgs() && S.checkStringLiteralArgumentAttr(AL, 0, Str))
    // GCC will accept anything as the argument of weakref. Should we
    // check for an existing decl?
    D->addAttr(::new (S.Context) AliasAttr(S.Context, AL, Str));

  D->addAttr(::new (S.Context) WeakRefAttr(S.Context, AL));
}

// Mark alias/ifunc target as used. Due to name mangling, we look up the
// demangled name ignoring parameters (not supported by microsoftDemangle
// https://github.com/llvm/llvm-project/issues/88825). This should handle the
// majority of use cases while leaving namespace scope names unmarked.
static void markUsedForAliasOrIfunc(Sema &S, Decl *D, const ParsedAttr &AL,
                                    StringRef Str) {
  std::unique_ptr<char, llvm::FreeDeleter> Demangled;
  if (S.getASTContext().getCXXABIKind() != TargetCXXABI::Microsoft)
    Demangled.reset(llvm::itaniumDemangle(Str, /*ParseParams=*/false));
  std::unique_ptr<MangleContext> MC(S.Context.createMangleContext());
  SmallString<256> Name;

  const DeclarationNameInfo Target(
      &S.Context.Idents.get(Demangled ? Demangled.get() : Str), AL.getLoc());
  LookupResult LR(S, Target, Sema::LookupOrdinaryName);
  if (S.LookupName(LR, S.TUScope)) {
    for (NamedDecl *ND : LR) {
      if (!isa<FunctionDecl>(ND) && !isa<VarDecl>(ND))
        continue;
      if (MC->shouldMangleDeclName(ND)) {
        llvm::raw_svector_ostream Out(Name);
        Name.clear();
        MC->mangleName(GlobalDecl(ND), Out);
      } else {
        Name = ND->getIdentifier()->getName();
      }
      if (Name == Str)
        ND->markUsed(S.Context);
    }
  }
}

static void handleIFuncAttr(Sema &S, Decl *D, const ParsedAttr &AL) {
  StringRef Str;
  if (!S.checkStringLiteralArgumentAttr(AL, 0, Str))
    return;

  // Aliases should be on declarations, not definitions.
  const auto *FD = cast<FunctionDecl>(D);
  if (FD->isThisDeclarationADefinition()) {
    S.Diag(AL.getLoc(), diag::err_alias_is_definition) << FD << 1;
    return;
  }

  markUsedForAliasOrIfunc(S, D, AL, Str);
  D->addAttr(::new (S.Context) IFuncAttr(S.Context, AL, Str));
}

static void handleAliasAttr(Sema &S, Decl *D, const ParsedAttr &AL) {
  StringRef Str;
  if (!S.checkStringLiteralArgumentAttr(AL, 0, Str))
    return;

  if (S.Context.getTargetInfo().getTriple().isOSDarwin()) {
    S.Diag(AL.getLoc(), diag::err_alias_not_supported_on_darwin);
    return;
  }

  if (S.Context.getTargetInfo().getTriple().isNVPTX()) {
    CudaVersion Version =
        ToCudaVersion(S.Context.getTargetInfo().getSDKVersion());
    if (Version != CudaVersion::UNKNOWN && Version < CudaVersion::CUDA_100)
      S.Diag(AL.getLoc(), diag::err_alias_not_supported_on_nvptx);
  }

  // Aliases should be on declarations, not definitions.
  if (const auto *FD = dyn_cast<FunctionDecl>(D)) {
    if (FD->isThisDeclarationADefinition()) {
      S.Diag(AL.getLoc(), diag::err_alias_is_definition) << FD << 0;
      return;
    }
  } else {
    const auto *VD = cast<VarDecl>(D);
    if (VD->isThisDeclarationADefinition() && VD->isExternallyVisible()) {
      S.Diag(AL.getLoc(), diag::err_alias_is_definition) << VD << 0;
      return;
    }
  }

  markUsedForAliasOrIfunc(S, D, AL, Str);
  D->addAttr(::new (S.Context) AliasAttr(S.Context, AL, Str));
}

static void handleTLSModelAttr(Sema &S, Decl *D, const ParsedAttr &AL) {
  StringRef Model;
  SourceLocation LiteralLoc;
  // Check that it is a string.
  if (!S.checkStringLiteralArgumentAttr(AL, 0, Model, &LiteralLoc))
    return;

  // Check that the value.
  if (Model != "global-dynamic" && Model != "local-dynamic"
      && Model != "initial-exec" && Model != "local-exec") {
    S.Diag(LiteralLoc, diag::err_attr_tlsmodel_arg);
    return;
  }

  D->addAttr(::new (S.Context) TLSModelAttr(S.Context, AL, Model));
}

static void handleRestrictAttr(Sema &S, Decl *D, const ParsedAttr &AL) {
  QualType ResultType = getFunctionOrMethodResultType(D);
  if (ResultType->isAnyPointerType() || ResultType->isBlockPointerType()) {
    D->addAttr(::new (S.Context) RestrictAttr(S.Context, AL));
    return;
  }

  S.Diag(AL.getLoc(), diag::warn_attribute_return_pointers_only)
      << AL << getFunctionOrMethodResultSourceRange(D);
}

static void handleCPUSpecificAttr(Sema &S, Decl *D, const ParsedAttr &AL) {
  // Ensure we don't combine these with themselves, since that causes some
  // confusing behavior.
  if (AL.getParsedKind() == ParsedAttr::AT_CPUDispatch) {
    if (checkAttrMutualExclusion<CPUSpecificAttr>(S, D, AL))
      return;

    if (const auto *Other = D->getAttr<CPUDispatchAttr>()) {
      S.Diag(AL.getLoc(), diag::err_disallowed_duplicate_attribute) << AL;
      S.Diag(Other->getLocation(), diag::note_conflicting_attribute);
      return;
    }
  } else if (AL.getParsedKind() == ParsedAttr::AT_CPUSpecific) {
    if (checkAttrMutualExclusion<CPUDispatchAttr>(S, D, AL))
      return;

    if (const auto *Other = D->getAttr<CPUSpecificAttr>()) {
      S.Diag(AL.getLoc(), diag::err_disallowed_duplicate_attribute) << AL;
      S.Diag(Other->getLocation(), diag::note_conflicting_attribute);
      return;
    }
  }

  FunctionDecl *FD = cast<FunctionDecl>(D);

  if (const auto *MD = dyn_cast<CXXMethodDecl>(D)) {
    if (MD->getParent()->isLambda()) {
      S.Diag(AL.getLoc(), diag::err_attribute_dll_lambda) << AL;
      return;
    }
  }

  if (!AL.checkAtLeastNumArgs(S, 1))
    return;

  SmallVector<IdentifierInfo *, 8> CPUs;
  for (unsigned ArgNo = 0; ArgNo < getNumAttributeArgs(AL); ++ArgNo) {
    if (!AL.isArgIdent(ArgNo)) {
      S.Diag(AL.getLoc(), diag::err_attribute_argument_type)
          << AL << AANT_ArgumentIdentifier;
      return;
    }

    IdentifierLoc *CPUArg = AL.getArgAsIdent(ArgNo);
    StringRef CPUName = CPUArg->Ident->getName().trim();

    if (!S.Context.getTargetInfo().validateCPUSpecificCPUDispatch(CPUName)) {
      S.Diag(CPUArg->Loc, diag::err_invalid_cpu_specific_dispatch_value)
          << CPUName << (AL.getKind() == ParsedAttr::AT_CPUDispatch);
      return;
    }

    const TargetInfo &Target = S.Context.getTargetInfo();
    if (llvm::any_of(CPUs, [CPUName, &Target](const IdentifierInfo *Cur) {
          return Target.CPUSpecificManglingCharacter(CPUName) ==
                 Target.CPUSpecificManglingCharacter(Cur->getName());
        })) {
      S.Diag(AL.getLoc(), diag::warn_multiversion_duplicate_entries);
      return;
    }
    CPUs.push_back(CPUArg->Ident);
  }

  FD->setIsMultiVersion(true);
  if (AL.getKind() == ParsedAttr::AT_CPUSpecific)
    D->addAttr(::new (S.Context)
                   CPUSpecificAttr(S.Context, AL, CPUs.data(), CPUs.size()));
  else
    D->addAttr(::new (S.Context)
                   CPUDispatchAttr(S.Context, AL, CPUs.data(), CPUs.size()));
}

static void handleCommonAttr(Sema &S, Decl *D, const ParsedAttr &AL) {
  if (S.LangOpts.CPlusPlus) {
    S.Diag(AL.getLoc(), diag::err_attribute_not_supported_in_lang)
        << AL << AttributeLangSupport::Cpp;
    return;
  }

  D->addAttr(::new (S.Context) CommonAttr(S.Context, AL));
}

static void handleNakedAttr(Sema &S, Decl *D, const ParsedAttr &AL) {
  if (AL.isDeclspecAttribute()) {
    const auto &Triple = S.getASTContext().getTargetInfo().getTriple();
    const auto &Arch = Triple.getArch();
    if (Arch != llvm::Triple::x86 &&
        (Arch != llvm::Triple::arm && Arch != llvm::Triple::thumb)) {
      S.Diag(AL.getLoc(), diag::err_attribute_not_supported_on_arch)
          << AL << Triple.getArchName();
      return;
    }

    // This form is not allowed to be written on a member function (static or
    // nonstatic) when in Microsoft compatibility mode.
    if (S.getLangOpts().MSVCCompat && isa<CXXMethodDecl>(D)) {
      S.Diag(AL.getLoc(), diag::err_attribute_wrong_decl_type_str)
          << AL << AL.isRegularKeywordAttribute() << "non-member functions";
      return;
    }
  }

  D->addAttr(::new (S.Context) NakedAttr(S.Context, AL));
}

static void handleNoReturnAttr(Sema &S, Decl *D, const ParsedAttr &Attrs) {
  if (hasDeclarator(D)) return;

  if (!isa<ObjCMethodDecl>(D)) {
    S.Diag(Attrs.getLoc(), diag::warn_attribute_wrong_decl_type)
        << Attrs << Attrs.isRegularKeywordAttribute()
        << ExpectedFunctionOrMethod;
    return;
  }

  D->addAttr(::new (S.Context) NoReturnAttr(S.Context, Attrs));
}

static void handleStandardNoReturnAttr(Sema &S, Decl *D, const ParsedAttr &A) {
  // The [[_Noreturn]] spelling is deprecated in C23, so if that was used,
  // issue an appropriate diagnostic. However, don't issue a diagnostic if the
  // attribute name comes from a macro expansion. We don't want to punish users
  // who write [[noreturn]] after including <stdnoreturn.h> (where 'noreturn'
  // is defined as a macro which expands to '_Noreturn').
  if (!S.getLangOpts().CPlusPlus &&
      A.getSemanticSpelling() == CXX11NoReturnAttr::C23_Noreturn &&
      !(A.getLoc().isMacroID() &&
        S.getSourceManager().isInSystemMacro(A.getLoc())))
    S.Diag(A.getLoc(), diag::warn_deprecated_noreturn_spelling) << A.getRange();

  D->addAttr(::new (S.Context) CXX11NoReturnAttr(S.Context, A));
}

static void handleNoCfCheckAttr(Sema &S, Decl *D, const ParsedAttr &Attrs) {
  if (!S.getLangOpts().CFProtectionBranch)
    S.Diag(Attrs.getLoc(), diag::warn_nocf_check_attribute_ignored);
  else
    handleSimpleAttribute<AnyX86NoCfCheckAttr>(S, D, Attrs);
}

bool Sema::CheckAttrNoArgs(const ParsedAttr &Attrs) {
  if (!Attrs.checkExactlyNumArgs(*this, 0)) {
    Attrs.setInvalid();
    return true;
  }

  return false;
}

bool Sema::CheckAttrTarget(const ParsedAttr &AL) {
  // Check whether the attribute is valid on the current target.
  if (!AL.existsInTarget(Context.getTargetInfo())) {
    Diag(AL.getLoc(), AL.isRegularKeywordAttribute()
                          ? diag::err_keyword_not_supported_on_target
                          : diag::warn_unknown_attribute_ignored)
        << AL << AL.getRange();
    AL.setInvalid();
    return true;
  }

  return false;
}

static void handleAnalyzerNoReturnAttr(Sema &S, Decl *D, const ParsedAttr &AL) {

  // The checking path for 'noreturn' and 'analyzer_noreturn' are different
  // because 'analyzer_noreturn' does not impact the type.
  if (!isFunctionOrMethodOrBlockForAttrSubject(D)) {
    ValueDecl *VD = dyn_cast<ValueDecl>(D);
    if (!VD || (!VD->getType()->isBlockPointerType() &&
                !VD->getType()->isFunctionPointerType())) {
      S.Diag(AL.getLoc(), AL.isStandardAttributeSyntax()
                              ? diag::err_attribute_wrong_decl_type
                              : diag::warn_attribute_wrong_decl_type)
          << AL << AL.isRegularKeywordAttribute()
          << ExpectedFunctionMethodOrBlock;
      return;
    }
  }

  D->addAttr(::new (S.Context) AnalyzerNoReturnAttr(S.Context, AL));
}

// PS3 PPU-specific.
static void handleVecReturnAttr(Sema &S, Decl *D, const ParsedAttr &AL) {
  /*
    Returning a Vector Class in Registers

    According to the PPU ABI specifications, a class with a single member of
    vector type is returned in memory when used as the return value of a
    function.
    This results in inefficient code when implementing vector classes. To return
    the value in a single vector register, add the vecreturn attribute to the
    class definition. This attribute is also applicable to struct types.

    Example:

    struct Vector
    {
      __vector float xyzw;
    } __attribute__((vecreturn));

    Vector Add(Vector lhs, Vector rhs)
    {
      Vector result;
      result.xyzw = vec_add(lhs.xyzw, rhs.xyzw);
      return result; // This will be returned in a register
    }
  */
  if (VecReturnAttr *A = D->getAttr<VecReturnAttr>()) {
    S.Diag(AL.getLoc(), diag::err_repeat_attribute) << A;
    return;
  }

  const auto *R = cast<RecordDecl>(D);
  int count = 0;

  if (!isa<CXXRecordDecl>(R)) {
    S.Diag(AL.getLoc(), diag::err_attribute_vecreturn_only_vector_member);
    return;
  }

  if (!cast<CXXRecordDecl>(R)->isPOD()) {
    S.Diag(AL.getLoc(), diag::err_attribute_vecreturn_only_pod_record);
    return;
  }

  for (const auto *I : R->fields()) {
    if ((count == 1) || !I->getType()->isVectorType()) {
      S.Diag(AL.getLoc(), diag::err_attribute_vecreturn_only_vector_member);
      return;
    }
    count++;
  }

  D->addAttr(::new (S.Context) VecReturnAttr(S.Context, AL));
}

static void handleDependencyAttr(Sema &S, Scope *Scope, Decl *D,
                                 const ParsedAttr &AL) {
  if (isa<ParmVarDecl>(D)) {
    // [[carries_dependency]] can only be applied to a parameter if it is a
    // parameter of a function declaration or lambda.
    if (!(Scope->getFlags() & clang::Scope::FunctionDeclarationScope)) {
      S.Diag(AL.getLoc(),
             diag::err_carries_dependency_param_not_function_decl);
      return;
    }
  }

  D->addAttr(::new (S.Context) CarriesDependencyAttr(S.Context, AL));
}

static void handleUnusedAttr(Sema &S, Decl *D, const ParsedAttr &AL) {
  bool IsCXX17Attr = AL.isCXX11Attribute() && !AL.getScopeName();

  // If this is spelled as the standard C++17 attribute, but not in C++17, warn
  // about using it as an extension.
  if (!S.getLangOpts().CPlusPlus17 && IsCXX17Attr)
    S.Diag(AL.getLoc(), diag::ext_cxx17_attr) << AL;

  D->addAttr(::new (S.Context) UnusedAttr(S.Context, AL));
}

static void handleConstructorAttr(Sema &S, Decl *D, const ParsedAttr &AL) {
  uint32_t priority = ConstructorAttr::DefaultPriority;
  if (S.getLangOpts().HLSL && AL.getNumArgs()) {
    S.Diag(AL.getLoc(), diag::err_hlsl_init_priority_unsupported);
    return;
  }
  if (AL.getNumArgs() &&
      !S.checkUInt32Argument(AL, AL.getArgAsExpr(0), priority))
    return;

  D->addAttr(::new (S.Context) ConstructorAttr(S.Context, AL, priority));
}

static void handleDestructorAttr(Sema &S, Decl *D, const ParsedAttr &AL) {
  uint32_t priority = DestructorAttr::DefaultPriority;
  if (AL.getNumArgs() &&
      !S.checkUInt32Argument(AL, AL.getArgAsExpr(0), priority))
    return;

  D->addAttr(::new (S.Context) DestructorAttr(S.Context, AL, priority));
}

template <typename AttrTy>
static void handleAttrWithMessage(Sema &S, Decl *D, const ParsedAttr &AL) {
  // Handle the case where the attribute has a text message.
  StringRef Str;
  if (AL.getNumArgs() == 1 && !S.checkStringLiteralArgumentAttr(AL, 0, Str))
    return;

  D->addAttr(::new (S.Context) AttrTy(S.Context, AL, Str));
}

static bool checkAvailabilityAttr(Sema &S, SourceRange Range,
                                  IdentifierInfo *Platform,
                                  VersionTuple Introduced,
                                  VersionTuple Deprecated,
                                  VersionTuple Obsoleted) {
  StringRef PlatformName
    = AvailabilityAttr::getPrettyPlatformName(Platform->getName());
  if (PlatformName.empty())
    PlatformName = Platform->getName();

  // Ensure that Introduced <= Deprecated <= Obsoleted (although not all
  // of these steps are needed).
  if (!Introduced.empty() && !Deprecated.empty() &&
      !(Introduced <= Deprecated)) {
    S.Diag(Range.getBegin(), diag::warn_availability_version_ordering)
      << 1 << PlatformName << Deprecated.getAsString()
      << 0 << Introduced.getAsString();
    return true;
  }

  if (!Introduced.empty() && !Obsoleted.empty() &&
      !(Introduced <= Obsoleted)) {
    S.Diag(Range.getBegin(), diag::warn_availability_version_ordering)
      << 2 << PlatformName << Obsoleted.getAsString()
      << 0 << Introduced.getAsString();
    return true;
  }

  if (!Deprecated.empty() && !Obsoleted.empty() &&
      !(Deprecated <= Obsoleted)) {
    S.Diag(Range.getBegin(), diag::warn_availability_version_ordering)
      << 2 << PlatformName << Obsoleted.getAsString()
      << 1 << Deprecated.getAsString();
    return true;
  }

  return false;
}

/// Check whether the two versions match.
///
/// If either version tuple is empty, then they are assumed to match. If
/// \p BeforeIsOkay is true, then \p X can be less than or equal to \p Y.
static bool versionsMatch(const VersionTuple &X, const VersionTuple &Y,
                          bool BeforeIsOkay) {
  if (X.empty() || Y.empty())
    return true;

  if (X == Y)
    return true;

  if (BeforeIsOkay && X < Y)
    return true;

  return false;
}

AvailabilityAttr *Sema::mergeAvailabilityAttr(
    NamedDecl *D, const AttributeCommonInfo &CI, IdentifierInfo *Platform,
    bool Implicit, VersionTuple Introduced, VersionTuple Deprecated,
    VersionTuple Obsoleted, bool IsUnavailable, StringRef Message,
    bool IsStrict, StringRef Replacement, AvailabilityMergeKind AMK,
    int Priority, IdentifierInfo *Environment) {
  VersionTuple MergedIntroduced = Introduced;
  VersionTuple MergedDeprecated = Deprecated;
  VersionTuple MergedObsoleted = Obsoleted;
  bool FoundAny = false;
  bool OverrideOrImpl = false;
  switch (AMK) {
  case AMK_None:
  case AMK_Redeclaration:
    OverrideOrImpl = false;
    break;

  case AMK_Override:
  case AMK_ProtocolImplementation:
  case AMK_OptionalProtocolImplementation:
    OverrideOrImpl = true;
    break;
  }

  if (D->hasAttrs()) {
    AttrVec &Attrs = D->getAttrs();
    for (unsigned i = 0, e = Attrs.size(); i != e;) {
      const auto *OldAA = dyn_cast<AvailabilityAttr>(Attrs[i]);
      if (!OldAA) {
        ++i;
        continue;
      }

      IdentifierInfo *OldPlatform = OldAA->getPlatform();
      if (OldPlatform != Platform) {
        ++i;
        continue;
      }

      IdentifierInfo *OldEnvironment = OldAA->getEnvironment();
      if (OldEnvironment != Environment) {
        ++i;
        continue;
      }

      // If there is an existing availability attribute for this platform that
      // has a lower priority use the existing one and discard the new
      // attribute.
      if (OldAA->getPriority() < Priority)
        return nullptr;

      // If there is an existing attribute for this platform that has a higher
      // priority than the new attribute then erase the old one and continue
      // processing the attributes.
      if (OldAA->getPriority() > Priority) {
        Attrs.erase(Attrs.begin() + i);
        --e;
        continue;
      }

      FoundAny = true;
      VersionTuple OldIntroduced = OldAA->getIntroduced();
      VersionTuple OldDeprecated = OldAA->getDeprecated();
      VersionTuple OldObsoleted = OldAA->getObsoleted();
      bool OldIsUnavailable = OldAA->getUnavailable();

      if (!versionsMatch(OldIntroduced, Introduced, OverrideOrImpl) ||
          !versionsMatch(Deprecated, OldDeprecated, OverrideOrImpl) ||
          !versionsMatch(Obsoleted, OldObsoleted, OverrideOrImpl) ||
          !(OldIsUnavailable == IsUnavailable ||
            (OverrideOrImpl && !OldIsUnavailable && IsUnavailable))) {
        if (OverrideOrImpl) {
          int Which = -1;
          VersionTuple FirstVersion;
          VersionTuple SecondVersion;
          if (!versionsMatch(OldIntroduced, Introduced, OverrideOrImpl)) {
            Which = 0;
            FirstVersion = OldIntroduced;
            SecondVersion = Introduced;
          } else if (!versionsMatch(Deprecated, OldDeprecated, OverrideOrImpl)) {
            Which = 1;
            FirstVersion = Deprecated;
            SecondVersion = OldDeprecated;
          } else if (!versionsMatch(Obsoleted, OldObsoleted, OverrideOrImpl)) {
            Which = 2;
            FirstVersion = Obsoleted;
            SecondVersion = OldObsoleted;
          }

          if (Which == -1) {
            Diag(OldAA->getLocation(),
                 diag::warn_mismatched_availability_override_unavail)
              << AvailabilityAttr::getPrettyPlatformName(Platform->getName())
              << (AMK == AMK_Override);
          } else if (Which != 1 && AMK == AMK_OptionalProtocolImplementation) {
            // Allow different 'introduced' / 'obsoleted' availability versions
            // on a method that implements an optional protocol requirement. It
            // makes less sense to allow this for 'deprecated' as the user can't
            // see if the method is 'deprecated' as 'respondsToSelector' will
            // still return true when the method is deprecated.
            ++i;
            continue;
          } else {
            Diag(OldAA->getLocation(),
                 diag::warn_mismatched_availability_override)
              << Which
              << AvailabilityAttr::getPrettyPlatformName(Platform->getName())
              << FirstVersion.getAsString() << SecondVersion.getAsString()
              << (AMK == AMK_Override);
          }
          if (AMK == AMK_Override)
            Diag(CI.getLoc(), diag::note_overridden_method);
          else
            Diag(CI.getLoc(), diag::note_protocol_method);
        } else {
          Diag(OldAA->getLocation(), diag::warn_mismatched_availability);
          Diag(CI.getLoc(), diag::note_previous_attribute);
        }

        Attrs.erase(Attrs.begin() + i);
        --e;
        continue;
      }

      VersionTuple MergedIntroduced2 = MergedIntroduced;
      VersionTuple MergedDeprecated2 = MergedDeprecated;
      VersionTuple MergedObsoleted2 = MergedObsoleted;

      if (MergedIntroduced2.empty())
        MergedIntroduced2 = OldIntroduced;
      if (MergedDeprecated2.empty())
        MergedDeprecated2 = OldDeprecated;
      if (MergedObsoleted2.empty())
        MergedObsoleted2 = OldObsoleted;

      if (checkAvailabilityAttr(*this, OldAA->getRange(), Platform,
                                MergedIntroduced2, MergedDeprecated2,
                                MergedObsoleted2)) {
        Attrs.erase(Attrs.begin() + i);
        --e;
        continue;
      }

      MergedIntroduced = MergedIntroduced2;
      MergedDeprecated = MergedDeprecated2;
      MergedObsoleted = MergedObsoleted2;
      ++i;
    }
  }

  if (FoundAny &&
      MergedIntroduced == Introduced &&
      MergedDeprecated == Deprecated &&
      MergedObsoleted == Obsoleted)
    return nullptr;

  // Only create a new attribute if !OverrideOrImpl, but we want to do
  // the checking.
  if (!checkAvailabilityAttr(*this, CI.getRange(), Platform, MergedIntroduced,
                             MergedDeprecated, MergedObsoleted) &&
      !OverrideOrImpl) {
    auto *Avail = ::new (Context) AvailabilityAttr(
        Context, CI, Platform, Introduced, Deprecated, Obsoleted, IsUnavailable,
        Message, IsStrict, Replacement, Priority, Environment);
    Avail->setImplicit(Implicit);
    return Avail;
  }
  return nullptr;
}

static void handleAvailabilityAttr(Sema &S, Decl *D, const ParsedAttr &AL) {
  if (isa<UsingDecl, UnresolvedUsingTypenameDecl, UnresolvedUsingValueDecl>(
          D)) {
    S.Diag(AL.getRange().getBegin(), diag::warn_deprecated_ignored_on_using)
        << AL;
    return;
  }

  if (!AL.checkExactlyNumArgs(S, 1))
    return;
  IdentifierLoc *Platform = AL.getArgAsIdent(0);

  IdentifierInfo *II = Platform->Ident;
  if (AvailabilityAttr::getPrettyPlatformName(II->getName()).empty())
    S.Diag(Platform->Loc, diag::warn_availability_unknown_platform)
      << Platform->Ident;

  auto *ND = dyn_cast<NamedDecl>(D);
  if (!ND) // We warned about this already, so just return.
    return;

  AvailabilityChange Introduced = AL.getAvailabilityIntroduced();
  AvailabilityChange Deprecated = AL.getAvailabilityDeprecated();
  AvailabilityChange Obsoleted = AL.getAvailabilityObsoleted();
  bool IsUnavailable = AL.getUnavailableLoc().isValid();
  bool IsStrict = AL.getStrictLoc().isValid();
  StringRef Str;
  if (const auto *SE = dyn_cast_if_present<StringLiteral>(AL.getMessageExpr()))
    Str = SE->getString();
  StringRef Replacement;
  if (const auto *SE =
          dyn_cast_if_present<StringLiteral>(AL.getReplacementExpr()))
    Replacement = SE->getString();

  if (II->isStr("swift")) {
    if (Introduced.isValid() || Obsoleted.isValid() ||
        (!IsUnavailable && !Deprecated.isValid())) {
      S.Diag(AL.getLoc(),
             diag::warn_availability_swift_unavailable_deprecated_only);
      return;
    }
  }

  if (II->isStr("fuchsia")) {
    std::optional<unsigned> Min, Sub;
    if ((Min = Introduced.Version.getMinor()) ||
        (Sub = Introduced.Version.getSubminor())) {
      S.Diag(AL.getLoc(), diag::warn_availability_fuchsia_unavailable_minor);
      return;
    }
  }

  if (S.getLangOpts().HLSL && IsStrict)
    S.Diag(AL.getStrictLoc(), diag::err_availability_unexpected_parameter)
        << "strict" << /* HLSL */ 0;

  int PriorityModifier = AL.isPragmaClangAttribute()
                             ? Sema::AP_PragmaClangAttribute
                             : Sema::AP_Explicit;

  const IdentifierLoc *EnvironmentLoc = AL.getEnvironment();
  IdentifierInfo *IIEnvironment = nullptr;
  if (EnvironmentLoc) {
    if (S.getLangOpts().HLSL) {
      IIEnvironment = EnvironmentLoc->Ident;
      if (AvailabilityAttr::getEnvironmentType(
              EnvironmentLoc->Ident->getName()) ==
          llvm::Triple::EnvironmentType::UnknownEnvironment)
        S.Diag(EnvironmentLoc->Loc, diag::warn_availability_unknown_environment)
            << EnvironmentLoc->Ident;
    } else {
      S.Diag(EnvironmentLoc->Loc, diag::err_availability_unexpected_parameter)
          << "environment" << /* C/C++ */ 1;
    }
  }

  AvailabilityAttr *NewAttr = S.mergeAvailabilityAttr(
      ND, AL, II, false /*Implicit*/, Introduced.Version, Deprecated.Version,
      Obsoleted.Version, IsUnavailable, Str, IsStrict, Replacement,
      Sema::AMK_None, PriorityModifier, IIEnvironment);
  if (NewAttr)
    D->addAttr(NewAttr);

  // Transcribe "ios" to "watchos" (and add a new attribute) if the versioning
  // matches before the start of the watchOS platform.
  if (S.Context.getTargetInfo().getTriple().isWatchOS()) {
    IdentifierInfo *NewII = nullptr;
    if (II->getName() == "ios")
      NewII = &S.Context.Idents.get("watchos");
    else if (II->getName() == "ios_app_extension")
      NewII = &S.Context.Idents.get("watchos_app_extension");

    if (NewII) {
      const auto *SDKInfo = S.getDarwinSDKInfoForAvailabilityChecking();
      const auto *IOSToWatchOSMapping =
          SDKInfo ? SDKInfo->getVersionMapping(
                        DarwinSDKInfo::OSEnvPair::iOStoWatchOSPair())
                  : nullptr;

      auto adjustWatchOSVersion =
          [IOSToWatchOSMapping](VersionTuple Version) -> VersionTuple {
        if (Version.empty())
          return Version;
        auto MinimumWatchOSVersion = VersionTuple(2, 0);

        if (IOSToWatchOSMapping) {
          if (auto MappedVersion = IOSToWatchOSMapping->map(
                  Version, MinimumWatchOSVersion, std::nullopt)) {
            return *MappedVersion;
          }
        }

        auto Major = Version.getMajor();
        auto NewMajor = Major >= 9 ? Major - 7 : 0;
        if (NewMajor >= 2) {
          if (Version.getMinor()) {
            if (Version.getSubminor())
              return VersionTuple(NewMajor, *Version.getMinor(),
                                  *Version.getSubminor());
            else
              return VersionTuple(NewMajor, *Version.getMinor());
          }
          return VersionTuple(NewMajor);
        }

        return MinimumWatchOSVersion;
      };

      auto NewIntroduced = adjustWatchOSVersion(Introduced.Version);
      auto NewDeprecated = adjustWatchOSVersion(Deprecated.Version);
      auto NewObsoleted = adjustWatchOSVersion(Obsoleted.Version);

      AvailabilityAttr *NewAttr = S.mergeAvailabilityAttr(
          ND, AL, NewII, true /*Implicit*/, NewIntroduced, NewDeprecated,
          NewObsoleted, IsUnavailable, Str, IsStrict, Replacement,
          Sema::AMK_None, PriorityModifier + Sema::AP_InferredFromOtherPlatform,
          IIEnvironment);
      if (NewAttr)
        D->addAttr(NewAttr);
    }
  } else if (S.Context.getTargetInfo().getTriple().isTvOS()) {
    // Transcribe "ios" to "tvos" (and add a new attribute) if the versioning
    // matches before the start of the tvOS platform.
    IdentifierInfo *NewII = nullptr;
    if (II->getName() == "ios")
      NewII = &S.Context.Idents.get("tvos");
    else if (II->getName() == "ios_app_extension")
      NewII = &S.Context.Idents.get("tvos_app_extension");

    if (NewII) {
      const auto *SDKInfo = S.getDarwinSDKInfoForAvailabilityChecking();
      const auto *IOSToTvOSMapping =
          SDKInfo ? SDKInfo->getVersionMapping(
                        DarwinSDKInfo::OSEnvPair::iOStoTvOSPair())
                  : nullptr;

      auto AdjustTvOSVersion =
          [IOSToTvOSMapping](VersionTuple Version) -> VersionTuple {
        if (Version.empty())
          return Version;

        if (IOSToTvOSMapping) {
          if (auto MappedVersion = IOSToTvOSMapping->map(
                  Version, VersionTuple(0, 0), std::nullopt)) {
            return *MappedVersion;
          }
        }
        return Version;
      };

      auto NewIntroduced = AdjustTvOSVersion(Introduced.Version);
      auto NewDeprecated = AdjustTvOSVersion(Deprecated.Version);
      auto NewObsoleted = AdjustTvOSVersion(Obsoleted.Version);

      AvailabilityAttr *NewAttr = S.mergeAvailabilityAttr(
          ND, AL, NewII, true /*Implicit*/, NewIntroduced, NewDeprecated,
          NewObsoleted, IsUnavailable, Str, IsStrict, Replacement,
          Sema::AMK_None, PriorityModifier + Sema::AP_InferredFromOtherPlatform,
          IIEnvironment);
      if (NewAttr)
        D->addAttr(NewAttr);
    }
  } else if (S.Context.getTargetInfo().getTriple().getOS() ==
                 llvm::Triple::IOS &&
             S.Context.getTargetInfo().getTriple().isMacCatalystEnvironment()) {
    auto GetSDKInfo = [&]() {
      return S.getDarwinSDKInfoForAvailabilityChecking(AL.getRange().getBegin(),
                                                       "macOS");
    };

    // Transcribe "ios" to "maccatalyst" (and add a new attribute).
    IdentifierInfo *NewII = nullptr;
    if (II->getName() == "ios")
      NewII = &S.Context.Idents.get("maccatalyst");
    else if (II->getName() == "ios_app_extension")
      NewII = &S.Context.Idents.get("maccatalyst_app_extension");
    if (NewII) {
      auto MinMacCatalystVersion = [](const VersionTuple &V) {
        if (V.empty())
          return V;
        if (V.getMajor() < 13 ||
            (V.getMajor() == 13 && V.getMinor() && *V.getMinor() < 1))
          return VersionTuple(13, 1); // The min Mac Catalyst version is 13.1.
        return V;
      };
      AvailabilityAttr *NewAttr = S.mergeAvailabilityAttr(
          ND, AL, NewII, true /*Implicit*/,
          MinMacCatalystVersion(Introduced.Version),
          MinMacCatalystVersion(Deprecated.Version),
          MinMacCatalystVersion(Obsoleted.Version), IsUnavailable, Str,
          IsStrict, Replacement, Sema::AMK_None,
          PriorityModifier + Sema::AP_InferredFromOtherPlatform, IIEnvironment);
      if (NewAttr)
        D->addAttr(NewAttr);
    } else if (II->getName() == "macos" && GetSDKInfo() &&
               (!Introduced.Version.empty() || !Deprecated.Version.empty() ||
                !Obsoleted.Version.empty())) {
      if (const auto *MacOStoMacCatalystMapping =
              GetSDKInfo()->getVersionMapping(
                  DarwinSDKInfo::OSEnvPair::macOStoMacCatalystPair())) {
        // Infer Mac Catalyst availability from the macOS availability attribute
        // if it has versioned availability. Don't infer 'unavailable'. This
        // inferred availability has lower priority than the other availability
        // attributes that are inferred from 'ios'.
        NewII = &S.Context.Idents.get("maccatalyst");
        auto RemapMacOSVersion =
            [&](const VersionTuple &V) -> std::optional<VersionTuple> {
          if (V.empty())
            return std::nullopt;
          // API_TO_BE_DEPRECATED is 100000.
          if (V.getMajor() == 100000)
            return VersionTuple(100000);
          // The minimum iosmac version is 13.1
          return MacOStoMacCatalystMapping->map(V, VersionTuple(13, 1),
                                                std::nullopt);
        };
        std::optional<VersionTuple> NewIntroduced =
                                        RemapMacOSVersion(Introduced.Version),
                                    NewDeprecated =
                                        RemapMacOSVersion(Deprecated.Version),
                                    NewObsoleted =
                                        RemapMacOSVersion(Obsoleted.Version);
        if (NewIntroduced || NewDeprecated || NewObsoleted) {
          auto VersionOrEmptyVersion =
              [](const std::optional<VersionTuple> &V) -> VersionTuple {
            return V ? *V : VersionTuple();
          };
          AvailabilityAttr *NewAttr = S.mergeAvailabilityAttr(
              ND, AL, NewII, true /*Implicit*/,
              VersionOrEmptyVersion(NewIntroduced),
              VersionOrEmptyVersion(NewDeprecated),
              VersionOrEmptyVersion(NewObsoleted), /*IsUnavailable=*/false, Str,
              IsStrict, Replacement, Sema::AMK_None,
              PriorityModifier + Sema::AP_InferredFromOtherPlatform +
                  Sema::AP_InferredFromOtherPlatform,
              IIEnvironment);
          if (NewAttr)
            D->addAttr(NewAttr);
        }
      }
    }
  }
}

static void handleExternalSourceSymbolAttr(Sema &S, Decl *D,
                                           const ParsedAttr &AL) {
  if (!AL.checkAtLeastNumArgs(S, 1) || !AL.checkAtMostNumArgs(S, 4))
    return;

  StringRef Language;
  if (const auto *SE = dyn_cast_if_present<StringLiteral>(AL.getArgAsExpr(0)))
    Language = SE->getString();
  StringRef DefinedIn;
  if (const auto *SE = dyn_cast_if_present<StringLiteral>(AL.getArgAsExpr(1)))
    DefinedIn = SE->getString();
  bool IsGeneratedDeclaration = AL.getArgAsIdent(2) != nullptr;
  StringRef USR;
  if (const auto *SE = dyn_cast_if_present<StringLiteral>(AL.getArgAsExpr(3)))
    USR = SE->getString();

  D->addAttr(::new (S.Context) ExternalSourceSymbolAttr(
      S.Context, AL, Language, DefinedIn, IsGeneratedDeclaration, USR));
}

template <class T>
static T *mergeVisibilityAttr(Sema &S, Decl *D, const AttributeCommonInfo &CI,
                              typename T::VisibilityType value) {
  T *existingAttr = D->getAttr<T>();
  if (existingAttr) {
    typename T::VisibilityType existingValue = existingAttr->getVisibility();
    if (existingValue == value)
      return nullptr;
    S.Diag(existingAttr->getLocation(), diag::err_mismatched_visibility);
    S.Diag(CI.getLoc(), diag::note_previous_attribute);
    D->dropAttr<T>();
  }
  return ::new (S.Context) T(S.Context, CI, value);
}

VisibilityAttr *Sema::mergeVisibilityAttr(Decl *D,
                                          const AttributeCommonInfo &CI,
                                          VisibilityAttr::VisibilityType Vis) {
  return ::mergeVisibilityAttr<VisibilityAttr>(*this, D, CI, Vis);
}

TypeVisibilityAttr *
Sema::mergeTypeVisibilityAttr(Decl *D, const AttributeCommonInfo &CI,
                              TypeVisibilityAttr::VisibilityType Vis) {
  return ::mergeVisibilityAttr<TypeVisibilityAttr>(*this, D, CI, Vis);
}

static void handleVisibilityAttr(Sema &S, Decl *D, const ParsedAttr &AL,
                                 bool isTypeVisibility) {
  // Visibility attributes don't mean anything on a typedef.
  if (isa<TypedefNameDecl>(D)) {
    S.Diag(AL.getRange().getBegin(), diag::warn_attribute_ignored) << AL;
    return;
  }

  // 'type_visibility' can only go on a type or namespace.
  if (isTypeVisibility && !(isa<TagDecl>(D) || isa<ObjCInterfaceDecl>(D) ||
                            isa<NamespaceDecl>(D))) {
    S.Diag(AL.getRange().getBegin(), diag::err_attribute_wrong_decl_type)
        << AL << AL.isRegularKeywordAttribute() << ExpectedTypeOrNamespace;
    return;
  }

  // Check that the argument is a string literal.
  StringRef TypeStr;
  SourceLocation LiteralLoc;
  if (!S.checkStringLiteralArgumentAttr(AL, 0, TypeStr, &LiteralLoc))
    return;

  VisibilityAttr::VisibilityType type;
  if (!VisibilityAttr::ConvertStrToVisibilityType(TypeStr, type)) {
    S.Diag(LiteralLoc, diag::warn_attribute_type_not_supported) << AL
                                                                << TypeStr;
    return;
  }

  // Complain about attempts to use protected visibility on targets
  // (like Darwin) that don't support it.
  if (type == VisibilityAttr::Protected &&
      !S.Context.getTargetInfo().hasProtectedVisibility()) {
    S.Diag(AL.getLoc(), diag::warn_attribute_protected_visibility);
    type = VisibilityAttr::Default;
  }

  Attr *newAttr;
  if (isTypeVisibility) {
    newAttr = S.mergeTypeVisibilityAttr(
        D, AL, (TypeVisibilityAttr::VisibilityType)type);
  } else {
    newAttr = S.mergeVisibilityAttr(D, AL, type);
  }
  if (newAttr)
    D->addAttr(newAttr);
}

static void handleSentinelAttr(Sema &S, Decl *D, const ParsedAttr &AL) {
  unsigned sentinel = (unsigned)SentinelAttr::DefaultSentinel;
  if (AL.getNumArgs() > 0) {
    Expr *E = AL.getArgAsExpr(0);
    std::optional<llvm::APSInt> Idx = llvm::APSInt(32);
    if (E->isTypeDependent() || !(Idx = E->getIntegerConstantExpr(S.Context))) {
      S.Diag(AL.getLoc(), diag::err_attribute_argument_n_type)
          << AL << 1 << AANT_ArgumentIntegerConstant << E->getSourceRange();
      return;
    }

    if (Idx->isSigned() && Idx->isNegative()) {
      S.Diag(AL.getLoc(), diag::err_attribute_sentinel_less_than_zero)
        << E->getSourceRange();
      return;
    }

    sentinel = Idx->getZExtValue();
  }

  unsigned nullPos = (unsigned)SentinelAttr::DefaultNullPos;
  if (AL.getNumArgs() > 1) {
    Expr *E = AL.getArgAsExpr(1);
    std::optional<llvm::APSInt> Idx = llvm::APSInt(32);
    if (E->isTypeDependent() || !(Idx = E->getIntegerConstantExpr(S.Context))) {
      S.Diag(AL.getLoc(), diag::err_attribute_argument_n_type)
          << AL << 2 << AANT_ArgumentIntegerConstant << E->getSourceRange();
      return;
    }
    nullPos = Idx->getZExtValue();

    if ((Idx->isSigned() && Idx->isNegative()) || nullPos > 1) {
      // FIXME: This error message could be improved, it would be nice
      // to say what the bounds actually are.
      S.Diag(AL.getLoc(), diag::err_attribute_sentinel_not_zero_or_one)
        << E->getSourceRange();
      return;
    }
  }

  if (const auto *FD = dyn_cast<FunctionDecl>(D)) {
    const FunctionType *FT = FD->getType()->castAs<FunctionType>();
    if (isa<FunctionNoProtoType>(FT)) {
      S.Diag(AL.getLoc(), diag::warn_attribute_sentinel_named_arguments);
      return;
    }

    if (!cast<FunctionProtoType>(FT)->isVariadic()) {
      S.Diag(AL.getLoc(), diag::warn_attribute_sentinel_not_variadic) << 0;
      return;
    }
  } else if (const auto *MD = dyn_cast<ObjCMethodDecl>(D)) {
    if (!MD->isVariadic()) {
      S.Diag(AL.getLoc(), diag::warn_attribute_sentinel_not_variadic) << 0;
      return;
    }
  } else if (const auto *BD = dyn_cast<BlockDecl>(D)) {
    if (!BD->isVariadic()) {
      S.Diag(AL.getLoc(), diag::warn_attribute_sentinel_not_variadic) << 1;
      return;
    }
  } else if (const auto *V = dyn_cast<VarDecl>(D)) {
    QualType Ty = V->getType();
    if (Ty->isBlockPointerType() || Ty->isFunctionPointerType()) {
      const FunctionType *FT = Ty->isFunctionPointerType()
                                   ? D->getFunctionType()
                                   : Ty->castAs<BlockPointerType>()
                                         ->getPointeeType()
                                         ->castAs<FunctionType>();
      if (!cast<FunctionProtoType>(FT)->isVariadic()) {
        int m = Ty->isFunctionPointerType() ? 0 : 1;
        S.Diag(AL.getLoc(), diag::warn_attribute_sentinel_not_variadic) << m;
        return;
      }
    } else {
      S.Diag(AL.getLoc(), diag::warn_attribute_wrong_decl_type)
          << AL << AL.isRegularKeywordAttribute()
          << ExpectedFunctionMethodOrBlock;
      return;
    }
  } else {
    S.Diag(AL.getLoc(), diag::warn_attribute_wrong_decl_type)
        << AL << AL.isRegularKeywordAttribute()
        << ExpectedFunctionMethodOrBlock;
    return;
  }
  D->addAttr(::new (S.Context) SentinelAttr(S.Context, AL, sentinel, nullPos));
}

static void handleWarnUnusedResult(Sema &S, Decl *D, const ParsedAttr &AL) {
  if (D->getFunctionType() &&
      D->getFunctionType()->getReturnType()->isVoidType() &&
      !isa<CXXConstructorDecl>(D)) {
    S.Diag(AL.getLoc(), diag::warn_attribute_void_function_method) << AL << 0;
    return;
  }
  if (const auto *MD = dyn_cast<ObjCMethodDecl>(D))
    if (MD->getReturnType()->isVoidType()) {
      S.Diag(AL.getLoc(), diag::warn_attribute_void_function_method) << AL << 1;
      return;
    }

  StringRef Str;
  if (AL.isStandardAttributeSyntax() && !AL.getScopeName()) {
    // The standard attribute cannot be applied to variable declarations such
    // as a function pointer.
    if (isa<VarDecl>(D))
      S.Diag(AL.getLoc(), diag::warn_attribute_wrong_decl_type_str)
          << AL << AL.isRegularKeywordAttribute()
          << "functions, classes, or enumerations";

    // If this is spelled as the standard C++17 attribute, but not in C++17,
    // warn about using it as an extension. If there are attribute arguments,
    // then claim it's a C++20 extension instead.
    // FIXME: If WG14 does not seem likely to adopt the same feature, add an
    // extension warning for C23 mode.
    const LangOptions &LO = S.getLangOpts();
    if (AL.getNumArgs() == 1) {
      if (LO.CPlusPlus && !LO.CPlusPlus20)
        S.Diag(AL.getLoc(), diag::ext_cxx20_attr) << AL;

      // Since this is spelled [[nodiscard]], get the optional string
      // literal. If in C++ mode, but not in C++20 mode, diagnose as an
      // extension.
      // FIXME: C23 should support this feature as well, even as an extension.
      if (!S.checkStringLiteralArgumentAttr(AL, 0, Str, nullptr))
        return;
    } else if (LO.CPlusPlus && !LO.CPlusPlus17)
      S.Diag(AL.getLoc(), diag::ext_cxx17_attr) << AL;
  }

  if ((!AL.isGNUAttribute() &&
       !(AL.isStandardAttributeSyntax() && AL.isClangScope())) &&
      isa<TypedefNameDecl>(D)) {
    S.Diag(AL.getLoc(), diag::warn_unused_result_typedef_unsupported_spelling)
        << AL.isGNUScope();
    return;
  }

  D->addAttr(::new (S.Context) WarnUnusedResultAttr(S.Context, AL, Str));
}

static void handleWeakImportAttr(Sema &S, Decl *D, const ParsedAttr &AL) {
  // weak_import only applies to variable & function declarations.
  bool isDef = false;
  if (!D->canBeWeakImported(isDef)) {
    if (isDef)
      S.Diag(AL.getLoc(), diag::warn_attribute_invalid_on_definition)
        << "weak_import";
    else if (isa<ObjCPropertyDecl>(D) || isa<ObjCMethodDecl>(D) ||
             (S.Context.getTargetInfo().getTriple().isOSDarwin() &&
              (isa<ObjCInterfaceDecl>(D) || isa<EnumDecl>(D)))) {
      // Nothing to warn about here.
    } else
      S.Diag(AL.getLoc(), diag::warn_attribute_wrong_decl_type)
          << AL << AL.isRegularKeywordAttribute() << ExpectedVariableOrFunction;

    return;
  }

  D->addAttr(::new (S.Context) WeakImportAttr(S.Context, AL));
}

// Handles reqd_work_group_size and work_group_size_hint.
template <typename WorkGroupAttr>
static void handleWorkGroupSize(Sema &S, Decl *D, const ParsedAttr &AL) {
  uint32_t WGSize[3];
  for (unsigned i = 0; i < 3; ++i) {
    const Expr *E = AL.getArgAsExpr(i);
    if (!S.checkUInt32Argument(AL, E, WGSize[i], i,
                               /*StrictlyUnsigned=*/true))
      return;
    if (WGSize[i] == 0) {
      S.Diag(AL.getLoc(), diag::err_attribute_argument_is_zero)
          << AL << E->getSourceRange();
      return;
    }
  }

  WorkGroupAttr *Existing = D->getAttr<WorkGroupAttr>();
  if (Existing && !(Existing->getXDim() == WGSize[0] &&
                    Existing->getYDim() == WGSize[1] &&
                    Existing->getZDim() == WGSize[2]))
    S.Diag(AL.getLoc(), diag::warn_duplicate_attribute) << AL;

  D->addAttr(::new (S.Context)
                 WorkGroupAttr(S.Context, AL, WGSize[0], WGSize[1], WGSize[2]));
}

static void handleVecTypeHint(Sema &S, Decl *D, const ParsedAttr &AL) {
  if (!AL.hasParsedType()) {
    S.Diag(AL.getLoc(), diag::err_attribute_wrong_number_arguments) << AL << 1;
    return;
  }

  TypeSourceInfo *ParmTSI = nullptr;
  QualType ParmType = S.GetTypeFromParser(AL.getTypeArg(), &ParmTSI);
  assert(ParmTSI && "no type source info for attribute argument");

  if (!ParmType->isExtVectorType() && !ParmType->isFloatingType() &&
      (ParmType->isBooleanType() ||
       !ParmType->isIntegralType(S.getASTContext()))) {
    S.Diag(AL.getLoc(), diag::err_attribute_invalid_argument) << 2 << AL;
    return;
  }

  if (VecTypeHintAttr *A = D->getAttr<VecTypeHintAttr>()) {
    if (!S.Context.hasSameType(A->getTypeHint(), ParmType)) {
      S.Diag(AL.getLoc(), diag::warn_duplicate_attribute) << AL;
      return;
    }
  }

  D->addAttr(::new (S.Context) VecTypeHintAttr(S.Context, AL, ParmTSI));
}

SectionAttr *Sema::mergeSectionAttr(Decl *D, const AttributeCommonInfo &CI,
                                    StringRef Name) {
  // Explicit or partial specializations do not inherit
  // the section attribute from the primary template.
  if (const auto *FD = dyn_cast<FunctionDecl>(D)) {
    if (CI.getAttributeSpellingListIndex() == SectionAttr::Declspec_allocate &&
        FD->isFunctionTemplateSpecialization())
      return nullptr;
  }
  if (SectionAttr *ExistingAttr = D->getAttr<SectionAttr>()) {
    if (ExistingAttr->getName() == Name)
      return nullptr;
    Diag(ExistingAttr->getLocation(), diag::warn_mismatched_section)
         << 1 /*section*/;
    Diag(CI.getLoc(), diag::note_previous_attribute);
    return nullptr;
  }
  return ::new (Context) SectionAttr(Context, CI, Name);
}

/// Used to implement to perform semantic checking on
/// attribute((section("foo"))) specifiers.
///
/// In this case, "foo" is passed in to be checked.  If the section
/// specifier is invalid, return an Error that indicates the problem.
///
/// This is a simple quality of implementation feature to catch errors
/// and give good diagnostics in cases when the assembler or code generator
/// would otherwise reject the section specifier.
llvm::Error Sema::isValidSectionSpecifier(StringRef SecName) {
  if (!Context.getTargetInfo().getTriple().isOSDarwin())
    return llvm::Error::success();

  // Let MCSectionMachO validate this.
  StringRef Segment, Section;
  unsigned TAA, StubSize;
  bool HasTAA;
  return llvm::MCSectionMachO::ParseSectionSpecifier(SecName, Segment, Section,
                                                     TAA, HasTAA, StubSize);
}

bool Sema::checkSectionName(SourceLocation LiteralLoc, StringRef SecName) {
  if (llvm::Error E = isValidSectionSpecifier(SecName)) {
    Diag(LiteralLoc, diag::err_attribute_section_invalid_for_target)
        << toString(std::move(E)) << 1 /*'section'*/;
    return false;
  }
  return true;
}

static void handleSectionAttr(Sema &S, Decl *D, const ParsedAttr &AL) {
  // Make sure that there is a string literal as the sections's single
  // argument.
  StringRef Str;
  SourceLocation LiteralLoc;
  if (!S.checkStringLiteralArgumentAttr(AL, 0, Str, &LiteralLoc))
    return;

  if (!S.checkSectionName(LiteralLoc, Str))
    return;

  SectionAttr *NewAttr = S.mergeSectionAttr(D, AL, Str);
  if (NewAttr) {
    D->addAttr(NewAttr);
    if (isa<FunctionDecl, FunctionTemplateDecl, ObjCMethodDecl,
            ObjCPropertyDecl>(D))
      S.UnifySection(NewAttr->getName(),
                     ASTContext::PSF_Execute | ASTContext::PSF_Read,
                     cast<NamedDecl>(D));
  }
}

static void handleCodeModelAttr(Sema &S, Decl *D, const ParsedAttr &AL) {
  StringRef Str;
  SourceLocation LiteralLoc;
  // Check that it is a string.
  if (!S.checkStringLiteralArgumentAttr(AL, 0, Str, &LiteralLoc))
    return;

  llvm::CodeModel::Model CM;
  if (!CodeModelAttr::ConvertStrToModel(Str, CM)) {
    S.Diag(LiteralLoc, diag::err_attr_codemodel_arg) << Str;
    return;
  }

  D->addAttr(::new (S.Context) CodeModelAttr(S.Context, AL, CM));
}

// This is used for `__declspec(code_seg("segname"))` on a decl.
// `#pragma code_seg("segname")` uses checkSectionName() instead.
static bool checkCodeSegName(Sema &S, SourceLocation LiteralLoc,
                             StringRef CodeSegName) {
  if (llvm::Error E = S.isValidSectionSpecifier(CodeSegName)) {
    S.Diag(LiteralLoc, diag::err_attribute_section_invalid_for_target)
        << toString(std::move(E)) << 0 /*'code-seg'*/;
    return false;
  }

  return true;
}

CodeSegAttr *Sema::mergeCodeSegAttr(Decl *D, const AttributeCommonInfo &CI,
                                    StringRef Name) {
  // Explicit or partial specializations do not inherit
  // the code_seg attribute from the primary template.
  if (const auto *FD = dyn_cast<FunctionDecl>(D)) {
    if (FD->isFunctionTemplateSpecialization())
      return nullptr;
  }
  if (const auto *ExistingAttr = D->getAttr<CodeSegAttr>()) {
    if (ExistingAttr->getName() == Name)
      return nullptr;
    Diag(ExistingAttr->getLocation(), diag::warn_mismatched_section)
         << 0 /*codeseg*/;
    Diag(CI.getLoc(), diag::note_previous_attribute);
    return nullptr;
  }
  return ::new (Context) CodeSegAttr(Context, CI, Name);
}

static void handleCodeSegAttr(Sema &S, Decl *D, const ParsedAttr &AL) {
  StringRef Str;
  SourceLocation LiteralLoc;
  if (!S.checkStringLiteralArgumentAttr(AL, 0, Str, &LiteralLoc))
    return;
  if (!checkCodeSegName(S, LiteralLoc, Str))
    return;
  if (const auto *ExistingAttr = D->getAttr<CodeSegAttr>()) {
    if (!ExistingAttr->isImplicit()) {
      S.Diag(AL.getLoc(),
             ExistingAttr->getName() == Str
             ? diag::warn_duplicate_codeseg_attribute
             : diag::err_conflicting_codeseg_attribute);
      return;
    }
    D->dropAttr<CodeSegAttr>();
  }
  if (CodeSegAttr *CSA = S.mergeCodeSegAttr(D, AL, Str))
    D->addAttr(CSA);
}

// Check for things we'd like to warn about. Multiversioning issues are
// handled later in the process, once we know how many exist.
bool Sema::checkTargetAttr(SourceLocation LiteralLoc, StringRef AttrStr) {
  enum FirstParam { Unsupported, Duplicate, Unknown };
  enum SecondParam { None, CPU, Tune };
  enum ThirdParam { Target, TargetClones };
  if (AttrStr.contains("fpmath="))
    return Diag(LiteralLoc, diag::warn_unsupported_target_attribute)
           << Unsupported << None << "fpmath=" << Target;

  // Diagnose use of tune if target doesn't support it.
  if (!Context.getTargetInfo().supportsTargetAttributeTune() &&
      AttrStr.contains("tune="))
    return Diag(LiteralLoc, diag::warn_unsupported_target_attribute)
           << Unsupported << None << "tune=" << Target;

  ParsedTargetAttr ParsedAttrs =
      Context.getTargetInfo().parseTargetAttr(AttrStr);

  if (!ParsedAttrs.CPU.empty() &&
      !Context.getTargetInfo().isValidCPUName(ParsedAttrs.CPU))
    return Diag(LiteralLoc, diag::warn_unsupported_target_attribute)
           << Unknown << CPU << ParsedAttrs.CPU << Target;

  if (!ParsedAttrs.Tune.empty() &&
      !Context.getTargetInfo().isValidCPUName(ParsedAttrs.Tune))
    return Diag(LiteralLoc, diag::warn_unsupported_target_attribute)
           << Unknown << Tune << ParsedAttrs.Tune << Target;

  if (Context.getTargetInfo().getTriple().isRISCV() &&
      ParsedAttrs.Duplicate != "")
    return Diag(LiteralLoc, diag::err_duplicate_target_attribute)
           << Duplicate << None << ParsedAttrs.Duplicate << Target;

  if (ParsedAttrs.Duplicate != "")
    return Diag(LiteralLoc, diag::warn_unsupported_target_attribute)
           << Duplicate << None << ParsedAttrs.Duplicate << Target;

  for (const auto &Feature : ParsedAttrs.Features) {
    auto CurFeature = StringRef(Feature).drop_front(); // remove + or -.
    if (!Context.getTargetInfo().isValidFeatureName(CurFeature))
      return Diag(LiteralLoc, diag::warn_unsupported_target_attribute)
             << Unsupported << None << CurFeature << Target;
  }

  TargetInfo::BranchProtectionInfo BPI;
  StringRef DiagMsg;
  if (ParsedAttrs.BranchProtection.empty())
    return false;
  if (!Context.getTargetInfo().validateBranchProtection(
          ParsedAttrs.BranchProtection, ParsedAttrs.CPU, BPI, DiagMsg)) {
    if (DiagMsg.empty())
      return Diag(LiteralLoc, diag::warn_unsupported_target_attribute)
             << Unsupported << None << "branch-protection" << Target;
    return Diag(LiteralLoc, diag::err_invalid_branch_protection_spec)
           << DiagMsg;
  }
  if (!DiagMsg.empty())
    Diag(LiteralLoc, diag::warn_unsupported_branch_protection_spec) << DiagMsg;

  return false;
}

// Check Target Version attrs
bool Sema::checkTargetVersionAttr(SourceLocation LiteralLoc, Decl *D,
                                  StringRef &AttrStr, bool &isDefault) {
  enum FirstParam { Unsupported };
  enum SecondParam { None };
  enum ThirdParam { Target, TargetClones, TargetVersion };
  if (AttrStr.trim() == "default")
    isDefault = true;
  llvm::SmallVector<StringRef, 8> Features;
  AttrStr.split(Features, "+");
  for (auto &CurFeature : Features) {
    CurFeature = CurFeature.trim();
    if (CurFeature == "default")
      continue;
    if (!Context.getTargetInfo().validateCpuSupports(CurFeature))
      return Diag(LiteralLoc, diag::warn_unsupported_target_attribute)
             << Unsupported << None << CurFeature << TargetVersion;
  }
  if (IsArmStreamingFunction(cast<FunctionDecl>(D),
                             /*IncludeLocallyStreaming=*/false))
    return Diag(LiteralLoc, diag::err_sme_streaming_cannot_be_multiversioned);
  return false;
}

static void handleTargetVersionAttr(Sema &S, Decl *D, const ParsedAttr &AL) {
  StringRef Str;
  SourceLocation LiteralLoc;
  bool isDefault = false;
  if (!S.checkStringLiteralArgumentAttr(AL, 0, Str, &LiteralLoc) ||
      S.checkTargetVersionAttr(LiteralLoc, D, Str, isDefault))
    return;
  // Do not create default only target_version attribute
  if (!isDefault) {
    TargetVersionAttr *NewAttr =
        ::new (S.Context) TargetVersionAttr(S.Context, AL, Str);
    D->addAttr(NewAttr);
  }
}

static void handleTargetAttr(Sema &S, Decl *D, const ParsedAttr &AL) {
  StringRef Str;
  SourceLocation LiteralLoc;
  if (!S.checkStringLiteralArgumentAttr(AL, 0, Str, &LiteralLoc) ||
      S.checkTargetAttr(LiteralLoc, Str))
    return;

  TargetAttr *NewAttr = ::new (S.Context) TargetAttr(S.Context, AL, Str);
  D->addAttr(NewAttr);
}

bool Sema::checkTargetClonesAttrString(
    SourceLocation LiteralLoc, StringRef Str, const StringLiteral *Literal,
    Decl *D, bool &HasDefault, bool &HasCommas, bool &HasNotDefault,
    SmallVectorImpl<SmallString<64>> &StringsBuffer) {
  enum FirstParam { Unsupported, Duplicate, Unknown };
  enum SecondParam { None, CPU, Tune };
  enum ThirdParam { Target, TargetClones };
  HasCommas = HasCommas || Str.contains(',');
  const TargetInfo &TInfo = Context.getTargetInfo();
  // Warn on empty at the beginning of a string.
  if (Str.size() == 0)
    return Diag(LiteralLoc, diag::warn_unsupported_target_attribute)
           << Unsupported << None << "" << TargetClones;

  std::pair<StringRef, StringRef> Parts = {{}, Str};
  while (!Parts.second.empty()) {
    Parts = Parts.second.split(',');
    StringRef Cur = Parts.first.trim();
    SourceLocation CurLoc =
        Literal->getLocationOfByte(Cur.data() - Literal->getString().data(),
                                   getSourceManager(), getLangOpts(), TInfo);

    bool DefaultIsDupe = false;
    bool HasCodeGenImpact = false;
    if (Cur.empty())
      return Diag(CurLoc, diag::warn_unsupported_target_attribute)
             << Unsupported << None << "" << TargetClones;

    if (TInfo.getTriple().isAArch64()) {
      // AArch64 target clones specific
      if (Cur == "default") {
        DefaultIsDupe = HasDefault;
        HasDefault = true;
        if (llvm::is_contained(StringsBuffer, Cur) || DefaultIsDupe)
          Diag(CurLoc, diag::warn_target_clone_duplicate_options);
        else
          StringsBuffer.push_back(Cur);
      } else {
        std::pair<StringRef, StringRef> CurParts = {{}, Cur};
        llvm::SmallVector<StringRef, 8> CurFeatures;
        while (!CurParts.second.empty()) {
          CurParts = CurParts.second.split('+');
          StringRef CurFeature = CurParts.first.trim();
          if (!TInfo.validateCpuSupports(CurFeature)) {
            Diag(CurLoc, diag::warn_unsupported_target_attribute)
                << Unsupported << None << CurFeature << TargetClones;
            continue;
          }
          if (TInfo.doesFeatureAffectCodeGen(CurFeature))
            HasCodeGenImpact = true;
          CurFeatures.push_back(CurFeature);
        }
        // Canonize TargetClones Attributes
        llvm::sort(CurFeatures);
        SmallString<64> Res;
        for (auto &CurFeat : CurFeatures) {
          if (!Res.empty())
            Res.append("+");
          Res.append(CurFeat);
        }
        if (llvm::is_contained(StringsBuffer, Res) || DefaultIsDupe)
          Diag(CurLoc, diag::warn_target_clone_duplicate_options);
        else if (!HasCodeGenImpact)
          // Ignore features in target_clone attribute that don't impact
          // code generation
          Diag(CurLoc, diag::warn_target_clone_no_impact_options);
        else if (!Res.empty()) {
          StringsBuffer.push_back(Res);
          HasNotDefault = true;
        }
      }
      if (IsArmStreamingFunction(cast<FunctionDecl>(D),
                                 /*IncludeLocallyStreaming=*/false))
        return Diag(LiteralLoc,
                    diag::err_sme_streaming_cannot_be_multiversioned);
    } else {
      // Other targets ( currently X86 )
      if (Cur.starts_with("arch=")) {
        if (!Context.getTargetInfo().isValidCPUName(
                Cur.drop_front(sizeof("arch=") - 1)))
          return Diag(CurLoc, diag::warn_unsupported_target_attribute)
                 << Unsupported << CPU << Cur.drop_front(sizeof("arch=") - 1)
                 << TargetClones;
      } else if (Cur == "default") {
        DefaultIsDupe = HasDefault;
        HasDefault = true;
      } else if (!Context.getTargetInfo().isValidFeatureName(Cur))
        return Diag(CurLoc, diag::warn_unsupported_target_attribute)
               << Unsupported << None << Cur << TargetClones;
      if (llvm::is_contained(StringsBuffer, Cur) || DefaultIsDupe)
        Diag(CurLoc, diag::warn_target_clone_duplicate_options);
      // Note: Add even if there are duplicates, since it changes name mangling.
      StringsBuffer.push_back(Cur);
    }
  }
  if (Str.rtrim().ends_with(","))
    return Diag(LiteralLoc, diag::warn_unsupported_target_attribute)
           << Unsupported << None << "" << TargetClones;
  return false;
}

static void handleTargetClonesAttr(Sema &S, Decl *D, const ParsedAttr &AL) {
  if (S.Context.getTargetInfo().getTriple().isAArch64() &&
      !S.Context.getTargetInfo().hasFeature("fmv"))
    return;

  // Ensure we don't combine these with themselves, since that causes some
  // confusing behavior.
  if (const auto *Other = D->getAttr<TargetClonesAttr>()) {
    S.Diag(AL.getLoc(), diag::err_disallowed_duplicate_attribute) << AL;
    S.Diag(Other->getLocation(), diag::note_conflicting_attribute);
    return;
  }
  if (checkAttrMutualExclusion<TargetClonesAttr>(S, D, AL))
    return;

  SmallVector<StringRef, 2> Strings;
  SmallVector<SmallString<64>, 2> StringsBuffer;
  bool HasCommas = false, HasDefault = false, HasNotDefault = false;

  for (unsigned I = 0, E = AL.getNumArgs(); I != E; ++I) {
    StringRef CurStr;
    SourceLocation LiteralLoc;
    if (!S.checkStringLiteralArgumentAttr(AL, I, CurStr, &LiteralLoc) ||
        S.checkTargetClonesAttrString(
            LiteralLoc, CurStr,
            cast<StringLiteral>(AL.getArgAsExpr(I)->IgnoreParenCasts()), D,
            HasDefault, HasCommas, HasNotDefault, StringsBuffer))
      return;
  }
  for (auto &SmallStr : StringsBuffer)
    Strings.push_back(SmallStr.str());

  if (HasCommas && AL.getNumArgs() > 1)
    S.Diag(AL.getLoc(), diag::warn_target_clone_mixed_values);

  if (S.Context.getTargetInfo().getTriple().isAArch64() && !HasDefault) {
    // Add default attribute if there is no one
    HasDefault = true;
    Strings.push_back("default");
  }

  if (!HasDefault) {
    S.Diag(AL.getLoc(), diag::err_target_clone_must_have_default);
    return;
  }

  // FIXME: We could probably figure out how to get this to work for lambdas
  // someday.
  if (const auto *MD = dyn_cast<CXXMethodDecl>(D)) {
    if (MD->getParent()->isLambda()) {
      S.Diag(D->getLocation(), diag::err_multiversion_doesnt_support)
          << static_cast<unsigned>(MultiVersionKind::TargetClones)
          << /*Lambda*/ 9;
      return;
    }
  }

  // No multiversion if we have default version only.
  if (S.Context.getTargetInfo().getTriple().isAArch64() && !HasNotDefault)
    return;

  cast<FunctionDecl>(D)->setIsMultiVersion();
  TargetClonesAttr *NewAttr = ::new (S.Context)
      TargetClonesAttr(S.Context, AL, Strings.data(), Strings.size());
  D->addAttr(NewAttr);
}

static void handleMinVectorWidthAttr(Sema &S, Decl *D, const ParsedAttr &AL) {
  Expr *E = AL.getArgAsExpr(0);
  uint32_t VecWidth;
  if (!S.checkUInt32Argument(AL, E, VecWidth)) {
    AL.setInvalid();
    return;
  }

  MinVectorWidthAttr *Existing = D->getAttr<MinVectorWidthAttr>();
  if (Existing && Existing->getVectorWidth() != VecWidth) {
    S.Diag(AL.getLoc(), diag::warn_duplicate_attribute) << AL;
    return;
  }

  D->addAttr(::new (S.Context) MinVectorWidthAttr(S.Context, AL, VecWidth));
}

static void handleCleanupAttr(Sema &S, Decl *D, const ParsedAttr &AL) {
  Expr *E = AL.getArgAsExpr(0);
  SourceLocation Loc = E->getExprLoc();
  FunctionDecl *FD = nullptr;
  DeclarationNameInfo NI;

  // gcc only allows for simple identifiers. Since we support more than gcc, we
  // will warn the user.
  if (auto *DRE = dyn_cast<DeclRefExpr>(E)) {
    if (DRE->hasQualifier())
      S.Diag(Loc, diag::warn_cleanup_ext);
    FD = dyn_cast<FunctionDecl>(DRE->getDecl());
    NI = DRE->getNameInfo();
    if (!FD) {
      S.Diag(Loc, diag::err_attribute_cleanup_arg_not_function) << 1
        << NI.getName();
      return;
    }
  } else if (auto *ULE = dyn_cast<UnresolvedLookupExpr>(E)) {
    if (ULE->hasExplicitTemplateArgs())
      S.Diag(Loc, diag::warn_cleanup_ext);
    FD = S.ResolveSingleFunctionTemplateSpecialization(ULE, true);
    NI = ULE->getNameInfo();
    if (!FD) {
      S.Diag(Loc, diag::err_attribute_cleanup_arg_not_function) << 2
        << NI.getName();
      if (ULE->getType() == S.Context.OverloadTy)
        S.NoteAllOverloadCandidates(ULE);
      return;
    }
  } else {
    S.Diag(Loc, diag::err_attribute_cleanup_arg_not_function) << 0;
    return;
  }

  if (FD->getNumParams() != 1) {
    S.Diag(Loc, diag::err_attribute_cleanup_func_must_take_one_arg)
      << NI.getName();
    return;
  }

  // We're currently more strict than GCC about what function types we accept.
  // If this ever proves to be a problem it should be easy to fix.
  QualType Ty = S.Context.getPointerType(cast<VarDecl>(D)->getType());
  QualType ParamTy = FD->getParamDecl(0)->getType();
  if (S.CheckAssignmentConstraints(FD->getParamDecl(0)->getLocation(),
                                   ParamTy, Ty) != Sema::Compatible) {
    S.Diag(Loc, diag::err_attribute_cleanup_func_arg_incompatible_type)
      << NI.getName() << ParamTy << Ty;
    return;
  }
  VarDecl *VD = cast<VarDecl>(D);
  // Create a reference to the variable declaration. This is a fake/dummy
  // reference.
  DeclRefExpr *VariableReference = DeclRefExpr::Create(
      S.Context, NestedNameSpecifierLoc{}, FD->getLocation(), VD, false,
      DeclarationNameInfo{VD->getDeclName(), VD->getLocation()}, VD->getType(),
      VK_LValue);

  // Create a unary operator expression that represents taking the address of
  // the variable. This is a fake/dummy expression.
  Expr *AddressOfVariable = UnaryOperator::Create(
      S.Context, VariableReference, UnaryOperatorKind::UO_AddrOf,
      S.Context.getPointerType(VD->getType()), VK_PRValue, OK_Ordinary, Loc,
      +false, FPOptionsOverride{});

  // Create a function call expression. This is a fake/dummy call expression.
  CallExpr *FunctionCallExpression =
      CallExpr::Create(S.Context, E, ArrayRef{AddressOfVariable},
                       S.Context.VoidTy, VK_PRValue, Loc, FPOptionsOverride{});

  if (S.CheckFunctionCall(FD, FunctionCallExpression,
                          FD->getType()->getAs<FunctionProtoType>())) {
    return;
  }

  D->addAttr(::new (S.Context) CleanupAttr(S.Context, AL, FD));
}

static void handleEnumExtensibilityAttr(Sema &S, Decl *D,
                                        const ParsedAttr &AL) {
  if (!AL.isArgIdent(0)) {
    S.Diag(AL.getLoc(), diag::err_attribute_argument_n_type)
        << AL << 0 << AANT_ArgumentIdentifier;
    return;
  }

  EnumExtensibilityAttr::Kind ExtensibilityKind;
  IdentifierInfo *II = AL.getArgAsIdent(0)->Ident;
  if (!EnumExtensibilityAttr::ConvertStrToKind(II->getName(),
                                               ExtensibilityKind)) {
    S.Diag(AL.getLoc(), diag::warn_attribute_type_not_supported) << AL << II;
    return;
  }

  D->addAttr(::new (S.Context)
                 EnumExtensibilityAttr(S.Context, AL, ExtensibilityKind));
}

/// Handle __attribute__((format_arg((idx)))) attribute based on
/// http://gcc.gnu.org/onlinedocs/gcc/Function-Attributes.html
static void handleFormatArgAttr(Sema &S, Decl *D, const ParsedAttr &AL) {
  const Expr *IdxExpr = AL.getArgAsExpr(0);
  ParamIdx Idx;
  if (!S.checkFunctionOrMethodParameterIndex(D, AL, 1, IdxExpr, Idx))
    return;

  // Make sure the format string is really a string.
  QualType Ty = getFunctionOrMethodParamType(D, Idx.getASTIndex());

  bool NotNSStringTy = !S.ObjC().isNSStringType(Ty);
  if (NotNSStringTy && !S.ObjC().isCFStringType(Ty) &&
      (!Ty->isPointerType() ||
       !Ty->castAs<PointerType>()->getPointeeType()->isCharType())) {
    S.Diag(AL.getLoc(), diag::err_format_attribute_not)
        << IdxExpr->getSourceRange() << getFunctionOrMethodParamRange(D, 0);
    return;
  }
  Ty = getFunctionOrMethodResultType(D);
  // replace instancetype with the class type
  auto Instancetype = S.Context.getObjCInstanceTypeDecl()->getTypeForDecl();
  if (Ty->getAs<TypedefType>() == Instancetype)
    if (auto *OMD = dyn_cast<ObjCMethodDecl>(D))
      if (auto *Interface = OMD->getClassInterface())
        Ty = S.Context.getObjCObjectPointerType(
            QualType(Interface->getTypeForDecl(), 0));
  if (!S.ObjC().isNSStringType(Ty, /*AllowNSAttributedString=*/true) &&
      !S.ObjC().isCFStringType(Ty) &&
      (!Ty->isPointerType() ||
       !Ty->castAs<PointerType>()->getPointeeType()->isCharType())) {
    S.Diag(AL.getLoc(), diag::err_format_attribute_result_not)
        << (NotNSStringTy ? "string type" : "NSString")
        << IdxExpr->getSourceRange() << getFunctionOrMethodParamRange(D, 0);
    return;
  }

  D->addAttr(::new (S.Context) FormatArgAttr(S.Context, AL, Idx));
}

enum FormatAttrKind {
  CFStringFormat,
  NSStringFormat,
  StrftimeFormat,
  SupportedFormat,
  IgnoredFormat,
  InvalidFormat
};

/// getFormatAttrKind - Map from format attribute names to supported format
/// types.
static FormatAttrKind getFormatAttrKind(StringRef Format) {
  return llvm::StringSwitch<FormatAttrKind>(Format)
      // Check for formats that get handled specially.
      .Case("NSString", NSStringFormat)
      .Case("CFString", CFStringFormat)
      .Case("strftime", StrftimeFormat)

      // Otherwise, check for supported formats.
      .Cases("scanf", "printf", "printf0", "strfmon", SupportedFormat)
      .Cases("cmn_err", "vcmn_err", "zcmn_err", SupportedFormat)
      .Case("kprintf", SupportedFormat)         // OpenBSD.
      .Case("freebsd_kprintf", SupportedFormat) // FreeBSD.
      .Case("os_trace", SupportedFormat)
      .Case("os_log", SupportedFormat)

      .Cases("gcc_diag", "gcc_cdiag", "gcc_cxxdiag", "gcc_tdiag", IgnoredFormat)
      .Default(InvalidFormat);
}

/// Handle __attribute__((init_priority(priority))) attributes based on
/// http://gcc.gnu.org/onlinedocs/gcc/C_002b_002b-Attributes.html
static void handleInitPriorityAttr(Sema &S, Decl *D, const ParsedAttr &AL) {
  if (!S.getLangOpts().CPlusPlus) {
    S.Diag(AL.getLoc(), diag::warn_attribute_ignored) << AL;
    return;
  }

  if (S.getLangOpts().HLSL) {
    S.Diag(AL.getLoc(), diag::err_hlsl_init_priority_unsupported);
    return;
  }

  if (S.getCurFunctionOrMethodDecl()) {
    S.Diag(AL.getLoc(), diag::err_init_priority_object_attr);
    AL.setInvalid();
    return;
  }
  QualType T = cast<VarDecl>(D)->getType();
  if (S.Context.getAsArrayType(T))
    T = S.Context.getBaseElementType(T);
  if (!T->getAs<RecordType>()) {
    S.Diag(AL.getLoc(), diag::err_init_priority_object_attr);
    AL.setInvalid();
    return;
  }

  Expr *E = AL.getArgAsExpr(0);
  uint32_t prioritynum;
  if (!S.checkUInt32Argument(AL, E, prioritynum)) {
    AL.setInvalid();
    return;
  }

  // Only perform the priority check if the attribute is outside of a system
  // header. Values <= 100 are reserved for the implementation, and libc++
  // benefits from being able to specify values in that range.
  if ((prioritynum < 101 || prioritynum > 65535) &&
      !S.getSourceManager().isInSystemHeader(AL.getLoc())) {
    S.Diag(AL.getLoc(), diag::err_attribute_argument_out_of_range)
        << E->getSourceRange() << AL << 101 << 65535;
    AL.setInvalid();
    return;
  }
  D->addAttr(::new (S.Context) InitPriorityAttr(S.Context, AL, prioritynum));
}

ErrorAttr *Sema::mergeErrorAttr(Decl *D, const AttributeCommonInfo &CI,
                                StringRef NewUserDiagnostic) {
  if (const auto *EA = D->getAttr<ErrorAttr>()) {
    std::string NewAttr = CI.getNormalizedFullName();
    assert((NewAttr == "error" || NewAttr == "warning") &&
           "unexpected normalized full name");
    bool Match = (EA->isError() && NewAttr == "error") ||
                 (EA->isWarning() && NewAttr == "warning");
    if (!Match) {
      Diag(EA->getLocation(), diag::err_attributes_are_not_compatible)
          << CI << EA
          << (CI.isRegularKeywordAttribute() ||
              EA->isRegularKeywordAttribute());
      Diag(CI.getLoc(), diag::note_conflicting_attribute);
      return nullptr;
    }
    if (EA->getUserDiagnostic() != NewUserDiagnostic) {
      Diag(CI.getLoc(), diag::warn_duplicate_attribute) << EA;
      Diag(EA->getLoc(), diag::note_previous_attribute);
    }
    D->dropAttr<ErrorAttr>();
  }
  return ::new (Context) ErrorAttr(Context, CI, NewUserDiagnostic);
}

FormatAttr *Sema::mergeFormatAttr(Decl *D, const AttributeCommonInfo &CI,
                                  IdentifierInfo *Format, int FormatIdx,
                                  int FirstArg) {
  // Check whether we already have an equivalent format attribute.
  for (auto *F : D->specific_attrs<FormatAttr>()) {
    if (F->getType() == Format &&
        F->getFormatIdx() == FormatIdx &&
        F->getFirstArg() == FirstArg) {
      // If we don't have a valid location for this attribute, adopt the
      // location.
      if (F->getLocation().isInvalid())
        F->setRange(CI.getRange());
      return nullptr;
    }
  }

  return ::new (Context) FormatAttr(Context, CI, Format, FormatIdx, FirstArg);
}

/// Handle __attribute__((format(type,idx,firstarg))) attributes based on
/// http://gcc.gnu.org/onlinedocs/gcc/Function-Attributes.html
static void handleFormatAttr(Sema &S, Decl *D, const ParsedAttr &AL) {
  if (!AL.isArgIdent(0)) {
    S.Diag(AL.getLoc(), diag::err_attribute_argument_n_type)
        << AL << 1 << AANT_ArgumentIdentifier;
    return;
  }

  // In C++ the implicit 'this' function parameter also counts, and they are
  // counted from one.
  bool HasImplicitThisParam = isInstanceMethod(D);
  unsigned NumArgs = getFunctionOrMethodNumParams(D) + HasImplicitThisParam;

  IdentifierInfo *II = AL.getArgAsIdent(0)->Ident;
  StringRef Format = II->getName();

  if (normalizeName(Format)) {
    // If we've modified the string name, we need a new identifier for it.
    II = &S.Context.Idents.get(Format);
  }

  // Check for supported formats.
  FormatAttrKind Kind = getFormatAttrKind(Format);

  if (Kind == IgnoredFormat)
    return;

  if (Kind == InvalidFormat) {
    S.Diag(AL.getLoc(), diag::warn_attribute_type_not_supported)
        << AL << II->getName();
    return;
  }

  // checks for the 2nd argument
  Expr *IdxExpr = AL.getArgAsExpr(1);
  uint32_t Idx;
  if (!S.checkUInt32Argument(AL, IdxExpr, Idx, 2))
    return;

  if (Idx < 1 || Idx > NumArgs) {
    S.Diag(AL.getLoc(), diag::err_attribute_argument_out_of_bounds)
        << AL << 2 << IdxExpr->getSourceRange();
    return;
  }

  // FIXME: Do we need to bounds check?
  unsigned ArgIdx = Idx - 1;

  if (HasImplicitThisParam) {
    if (ArgIdx == 0) {
      S.Diag(AL.getLoc(),
             diag::err_format_attribute_implicit_this_format_string)
        << IdxExpr->getSourceRange();
      return;
    }
    ArgIdx--;
  }

  // make sure the format string is really a string
  QualType Ty = getFunctionOrMethodParamType(D, ArgIdx);

  if (!S.ObjC().isNSStringType(Ty, true) && !S.ObjC().isCFStringType(Ty) &&
      (!Ty->isPointerType() ||
       !Ty->castAs<PointerType>()->getPointeeType()->isCharType())) {
    S.Diag(AL.getLoc(), diag::err_format_attribute_not)
      << IdxExpr->getSourceRange() << getFunctionOrMethodParamRange(D, ArgIdx);
    return;
  }

  // check the 3rd argument
  Expr *FirstArgExpr = AL.getArgAsExpr(2);
  uint32_t FirstArg;
  if (!S.checkUInt32Argument(AL, FirstArgExpr, FirstArg, 3))
    return;

  // FirstArg == 0 is is always valid.
  if (FirstArg != 0) {
    if (Kind == StrftimeFormat) {
      // If the kind is strftime, FirstArg must be 0 because strftime does not
      // use any variadic arguments.
      S.Diag(AL.getLoc(), diag::err_format_strftime_third_parameter)
          << FirstArgExpr->getSourceRange()
          << FixItHint::CreateReplacement(FirstArgExpr->getSourceRange(), "0");
      return;
    } else if (isFunctionOrMethodVariadic(D)) {
      // Else, if the function is variadic, then FirstArg must be 0 or the
      // "position" of the ... parameter. It's unusual to use 0 with variadic
      // functions, so the fixit proposes the latter.
      if (FirstArg != NumArgs + 1) {
        S.Diag(AL.getLoc(), diag::err_attribute_argument_out_of_bounds)
            << AL << 3 << FirstArgExpr->getSourceRange()
            << FixItHint::CreateReplacement(FirstArgExpr->getSourceRange(),
                                            std::to_string(NumArgs + 1));
        return;
      }
    } else {
      // Inescapable GCC compatibility diagnostic.
      S.Diag(D->getLocation(), diag::warn_gcc_requires_variadic_function) << AL;
      if (FirstArg <= Idx) {
        // Else, the function is not variadic, and FirstArg must be 0 or any
        // parameter after the format parameter. We don't offer a fixit because
        // there are too many possible good values.
        S.Diag(AL.getLoc(), diag::err_attribute_argument_out_of_bounds)
            << AL << 3 << FirstArgExpr->getSourceRange();
        return;
      }
    }
  }

  FormatAttr *NewAttr = S.mergeFormatAttr(D, AL, II, Idx, FirstArg);
  if (NewAttr)
    D->addAttr(NewAttr);
}

/// Handle __attribute__((callback(CalleeIdx, PayloadIdx0, ...))) attributes.
static void handleCallbackAttr(Sema &S, Decl *D, const ParsedAttr &AL) {
  // The index that identifies the callback callee is mandatory.
  if (AL.getNumArgs() == 0) {
    S.Diag(AL.getLoc(), diag::err_callback_attribute_no_callee)
        << AL.getRange();
    return;
  }

  bool HasImplicitThisParam = isInstanceMethod(D);
  int32_t NumArgs = getFunctionOrMethodNumParams(D);

  FunctionDecl *FD = D->getAsFunction();
  assert(FD && "Expected a function declaration!");

  llvm::StringMap<int> NameIdxMapping;
  NameIdxMapping["__"] = -1;

  NameIdxMapping["this"] = 0;

  int Idx = 1;
  for (const ParmVarDecl *PVD : FD->parameters())
    NameIdxMapping[PVD->getName()] = Idx++;

  auto UnknownName = NameIdxMapping.end();

  SmallVector<int, 8> EncodingIndices;
  for (unsigned I = 0, E = AL.getNumArgs(); I < E; ++I) {
    SourceRange SR;
    int32_t ArgIdx;

    if (AL.isArgIdent(I)) {
      IdentifierLoc *IdLoc = AL.getArgAsIdent(I);
      auto It = NameIdxMapping.find(IdLoc->Ident->getName());
      if (It == UnknownName) {
        S.Diag(AL.getLoc(), diag::err_callback_attribute_argument_unknown)
            << IdLoc->Ident << IdLoc->Loc;
        return;
      }

      SR = SourceRange(IdLoc->Loc);
      ArgIdx = It->second;
    } else if (AL.isArgExpr(I)) {
      Expr *IdxExpr = AL.getArgAsExpr(I);

      // If the expression is not parseable as an int32_t we have a problem.
      if (!S.checkUInt32Argument(AL, IdxExpr, (uint32_t &)ArgIdx, I + 1,
                                 false)) {
        S.Diag(AL.getLoc(), diag::err_attribute_argument_out_of_bounds)
            << AL << (I + 1) << IdxExpr->getSourceRange();
        return;
      }

      // Check oob, excluding the special values, 0 and -1.
      if (ArgIdx < -1 || ArgIdx > NumArgs) {
        S.Diag(AL.getLoc(), diag::err_attribute_argument_out_of_bounds)
            << AL << (I + 1) << IdxExpr->getSourceRange();
        return;
      }

      SR = IdxExpr->getSourceRange();
    } else {
      llvm_unreachable("Unexpected ParsedAttr argument type!");
    }

    if (ArgIdx == 0 && !HasImplicitThisParam) {
      S.Diag(AL.getLoc(), diag::err_callback_implicit_this_not_available)
          << (I + 1) << SR;
      return;
    }

    // Adjust for the case we do not have an implicit "this" parameter. In this
    // case we decrease all positive values by 1 to get LLVM argument indices.
    if (!HasImplicitThisParam && ArgIdx > 0)
      ArgIdx -= 1;

    EncodingIndices.push_back(ArgIdx);
  }

  int CalleeIdx = EncodingIndices.front();
  // Check if the callee index is proper, thus not "this" and not "unknown".
  // This means the "CalleeIdx" has to be non-negative if "HasImplicitThisParam"
  // is false and positive if "HasImplicitThisParam" is true.
  if (CalleeIdx < (int)HasImplicitThisParam) {
    S.Diag(AL.getLoc(), diag::err_callback_attribute_invalid_callee)
        << AL.getRange();
    return;
  }

  // Get the callee type, note the index adjustment as the AST doesn't contain
  // the this type (which the callee cannot reference anyway!).
  const Type *CalleeType =
      getFunctionOrMethodParamType(D, CalleeIdx - HasImplicitThisParam)
          .getTypePtr();
  if (!CalleeType || !CalleeType->isFunctionPointerType()) {
    S.Diag(AL.getLoc(), diag::err_callback_callee_no_function_type)
        << AL.getRange();
    return;
  }

  const Type *CalleeFnType =
      CalleeType->getPointeeType()->getUnqualifiedDesugaredType();

  // TODO: Check the type of the callee arguments.

  const auto *CalleeFnProtoType = dyn_cast<FunctionProtoType>(CalleeFnType);
  if (!CalleeFnProtoType) {
    S.Diag(AL.getLoc(), diag::err_callback_callee_no_function_type)
        << AL.getRange();
    return;
  }

  if (CalleeFnProtoType->getNumParams() > EncodingIndices.size() - 1) {
    S.Diag(AL.getLoc(), diag::err_attribute_wrong_number_arguments)
        << AL << (unsigned)(EncodingIndices.size() - 1);
    return;
  }

  if (CalleeFnProtoType->getNumParams() < EncodingIndices.size() - 1) {
    S.Diag(AL.getLoc(), diag::err_attribute_wrong_number_arguments)
        << AL << (unsigned)(EncodingIndices.size() - 1);
    return;
  }

  if (CalleeFnProtoType->isVariadic()) {
    S.Diag(AL.getLoc(), diag::err_callback_callee_is_variadic) << AL.getRange();
    return;
  }

  // Do not allow multiple callback attributes.
  if (D->hasAttr<CallbackAttr>()) {
    S.Diag(AL.getLoc(), diag::err_callback_attribute_multiple) << AL.getRange();
    return;
  }

  D->addAttr(::new (S.Context) CallbackAttr(
      S.Context, AL, EncodingIndices.data(), EncodingIndices.size()));
}

static bool isFunctionLike(const Type &T) {
  // Check for explicit function types.
  // 'called_once' is only supported in Objective-C and it has
  // function pointers and block pointers.
  return T.isFunctionPointerType() || T.isBlockPointerType();
}

/// Handle 'called_once' attribute.
static void handleCalledOnceAttr(Sema &S, Decl *D, const ParsedAttr &AL) {
  // 'called_once' only applies to parameters representing functions.
  QualType T = cast<ParmVarDecl>(D)->getType();

  if (!isFunctionLike(*T)) {
    S.Diag(AL.getLoc(), diag::err_called_once_attribute_wrong_type);
    return;
  }

  D->addAttr(::new (S.Context) CalledOnceAttr(S.Context, AL));
}

static void handleTransparentUnionAttr(Sema &S, Decl *D, const ParsedAttr &AL) {
  // Try to find the underlying union declaration.
  RecordDecl *RD = nullptr;
  const auto *TD = dyn_cast<TypedefNameDecl>(D);
  if (TD && TD->getUnderlyingType()->isUnionType())
    RD = TD->getUnderlyingType()->getAsUnionType()->getDecl();
  else
    RD = dyn_cast<RecordDecl>(D);

  if (!RD || !RD->isUnion()) {
    S.Diag(AL.getLoc(), diag::warn_attribute_wrong_decl_type)
        << AL << AL.isRegularKeywordAttribute() << ExpectedUnion;
    return;
  }

  if (!RD->isCompleteDefinition()) {
    if (!RD->isBeingDefined())
      S.Diag(AL.getLoc(),
             diag::warn_transparent_union_attribute_not_definition);
    return;
  }

  RecordDecl::field_iterator Field = RD->field_begin(),
                          FieldEnd = RD->field_end();
  if (Field == FieldEnd) {
    S.Diag(AL.getLoc(), diag::warn_transparent_union_attribute_zero_fields);
    return;
  }

  FieldDecl *FirstField = *Field;
  QualType FirstType = FirstField->getType();
  if (FirstType->hasFloatingRepresentation() || FirstType->isVectorType()) {
    S.Diag(FirstField->getLocation(),
           diag::warn_transparent_union_attribute_floating)
      << FirstType->isVectorType() << FirstType;
    return;
  }

  if (FirstType->isIncompleteType())
    return;
  uint64_t FirstSize = S.Context.getTypeSize(FirstType);
  uint64_t FirstAlign = S.Context.getTypeAlign(FirstType);
  for (; Field != FieldEnd; ++Field) {
    QualType FieldType = Field->getType();
    if (FieldType->isIncompleteType())
      return;
    // FIXME: this isn't fully correct; we also need to test whether the
    // members of the union would all have the same calling convention as the
    // first member of the union. Checking just the size and alignment isn't
    // sufficient (consider structs passed on the stack instead of in registers
    // as an example).
    if (S.Context.getTypeSize(FieldType) != FirstSize ||
        S.Context.getTypeAlign(FieldType) > FirstAlign) {
      // Warn if we drop the attribute.
      bool isSize = S.Context.getTypeSize(FieldType) != FirstSize;
      unsigned FieldBits = isSize ? S.Context.getTypeSize(FieldType)
                                  : S.Context.getTypeAlign(FieldType);
      S.Diag(Field->getLocation(),
             diag::warn_transparent_union_attribute_field_size_align)
          << isSize << *Field << FieldBits;
      unsigned FirstBits = isSize ? FirstSize : FirstAlign;
      S.Diag(FirstField->getLocation(),
             diag::note_transparent_union_first_field_size_align)
          << isSize << FirstBits;
      return;
    }
  }

  RD->addAttr(::new (S.Context) TransparentUnionAttr(S.Context, AL));
}

void Sema::AddAnnotationAttr(Decl *D, const AttributeCommonInfo &CI,
                             StringRef Str, MutableArrayRef<Expr *> Args) {
  auto *Attr = AnnotateAttr::Create(Context, Str, Args.data(), Args.size(), CI);
  if (ConstantFoldAttrArgs(
          CI, MutableArrayRef<Expr *>(Attr->args_begin(), Attr->args_end()))) {
    D->addAttr(Attr);
  }
}

static void handleAnnotateAttr(Sema &S, Decl *D, const ParsedAttr &AL) {
  // Make sure that there is a string literal as the annotation's first
  // argument.
  StringRef Str;
  if (!S.checkStringLiteralArgumentAttr(AL, 0, Str))
    return;

  llvm::SmallVector<Expr *, 4> Args;
  Args.reserve(AL.getNumArgs() - 1);
  for (unsigned Idx = 1; Idx < AL.getNumArgs(); Idx++) {
    assert(!AL.isArgIdent(Idx));
    Args.push_back(AL.getArgAsExpr(Idx));
  }

  S.AddAnnotationAttr(D, AL, Str, Args);
}

static void handleAlignValueAttr(Sema &S, Decl *D, const ParsedAttr &AL) {
  S.AddAlignValueAttr(D, AL, AL.getArgAsExpr(0));
}

void Sema::AddAlignValueAttr(Decl *D, const AttributeCommonInfo &CI, Expr *E) {
  AlignValueAttr TmpAttr(Context, CI, E);
  SourceLocation AttrLoc = CI.getLoc();

  QualType T;
  if (const auto *TD = dyn_cast<TypedefNameDecl>(D))
    T = TD->getUnderlyingType();
  else if (const auto *VD = dyn_cast<ValueDecl>(D))
    T = VD->getType();
  else
    llvm_unreachable("Unknown decl type for align_value");

  if (!T->isDependentType() && !T->isAnyPointerType() &&
      !T->isReferenceType() && !T->isMemberPointerType()) {
    Diag(AttrLoc, diag::warn_attribute_pointer_or_reference_only)
      << &TmpAttr << T << D->getSourceRange();
    return;
  }

  if (!E->isValueDependent()) {
    llvm::APSInt Alignment;
    ExprResult ICE = VerifyIntegerConstantExpression(
        E, &Alignment, diag::err_align_value_attribute_argument_not_int);
    if (ICE.isInvalid())
      return;

    if (!Alignment.isPowerOf2()) {
      Diag(AttrLoc, diag::err_alignment_not_power_of_two)
        << E->getSourceRange();
      return;
    }

    D->addAttr(::new (Context) AlignValueAttr(Context, CI, ICE.get()));
    return;
  }

  // Save dependent expressions in the AST to be instantiated.
  D->addAttr(::new (Context) AlignValueAttr(Context, CI, E));
}

static void handleAlignedAttr(Sema &S, Decl *D, const ParsedAttr &AL) {
  if (AL.hasParsedType()) {
    const ParsedType &TypeArg = AL.getTypeArg();
    TypeSourceInfo *TInfo;
    (void)S.GetTypeFromParser(
        ParsedType::getFromOpaquePtr(TypeArg.getAsOpaquePtr()), &TInfo);
    if (AL.isPackExpansion() &&
        !TInfo->getType()->containsUnexpandedParameterPack()) {
      S.Diag(AL.getEllipsisLoc(),
             diag::err_pack_expansion_without_parameter_packs);
      return;
    }

    if (!AL.isPackExpansion() &&
        S.DiagnoseUnexpandedParameterPack(TInfo->getTypeLoc().getBeginLoc(),
                                          TInfo, Sema::UPPC_Expression))
      return;

    S.AddAlignedAttr(D, AL, TInfo, AL.isPackExpansion());
    return;
  }

  // check the attribute arguments.
  if (AL.getNumArgs() > 1) {
    S.Diag(AL.getLoc(), diag::err_attribute_wrong_number_arguments) << AL << 1;
    return;
  }

  if (AL.getNumArgs() == 0) {
    D->addAttr(::new (S.Context) AlignedAttr(S.Context, AL, true, nullptr));
    return;
  }

  Expr *E = AL.getArgAsExpr(0);
  if (AL.isPackExpansion() && !E->containsUnexpandedParameterPack()) {
    S.Diag(AL.getEllipsisLoc(),
           diag::err_pack_expansion_without_parameter_packs);
    return;
  }

  if (!AL.isPackExpansion() && S.DiagnoseUnexpandedParameterPack(E))
    return;

  S.AddAlignedAttr(D, AL, E, AL.isPackExpansion());
}

/// Perform checking of type validity
///
/// C++11 [dcl.align]p1:
///   An alignment-specifier may be applied to a variable or to a class
///   data member, but it shall not be applied to a bit-field, a function
///   parameter, the formal parameter of a catch clause, or a variable
///   declared with the register storage class specifier. An
///   alignment-specifier may also be applied to the declaration of a class
///   or enumeration type.
/// CWG 2354:
///   CWG agreed to remove permission for alignas to be applied to
///   enumerations.
/// C11 6.7.5/2:
///   An alignment attribute shall not be specified in a declaration of
///   a typedef, or a bit-field, or a function, or a parameter, or an
///   object declared with the register storage-class specifier.
static bool validateAlignasAppliedType(Sema &S, Decl *D,
                                       const AlignedAttr &Attr,
                                       SourceLocation AttrLoc) {
  int DiagKind = -1;
  if (isa<ParmVarDecl>(D)) {
    DiagKind = 0;
  } else if (const auto *VD = dyn_cast<VarDecl>(D)) {
    if (VD->getStorageClass() == SC_Register)
      DiagKind = 1;
    if (VD->isExceptionVariable())
      DiagKind = 2;
  } else if (const auto *FD = dyn_cast<FieldDecl>(D)) {
    if (FD->isBitField())
      DiagKind = 3;
  } else if (const auto *ED = dyn_cast<EnumDecl>(D)) {
    if (ED->getLangOpts().CPlusPlus)
      DiagKind = 4;
  } else if (!isa<TagDecl>(D)) {
    return S.Diag(AttrLoc, diag::err_attribute_wrong_decl_type)
           << &Attr << Attr.isRegularKeywordAttribute()
           << (Attr.isC11() ? ExpectedVariableOrField
                            : ExpectedVariableFieldOrTag);
  }
  if (DiagKind != -1) {
    return S.Diag(AttrLoc, diag::err_alignas_attribute_wrong_decl_type)
           << &Attr << DiagKind;
  }
  return false;
}

void Sema::AddAlignedAttr(Decl *D, const AttributeCommonInfo &CI, Expr *E,
                          bool IsPackExpansion) {
  AlignedAttr TmpAttr(Context, CI, true, E);
  SourceLocation AttrLoc = CI.getLoc();

  // C++11 alignas(...) and C11 _Alignas(...) have additional requirements.
  if (TmpAttr.isAlignas() &&
      validateAlignasAppliedType(*this, D, TmpAttr, AttrLoc))
    return;

  if (E->isValueDependent()) {
    // We can't support a dependent alignment on a non-dependent type,
    // because we have no way to model that a type is "alignment-dependent"
    // but not dependent in any other way.
    if (const auto *TND = dyn_cast<TypedefNameDecl>(D)) {
      if (!TND->getUnderlyingType()->isDependentType()) {
        Diag(AttrLoc, diag::err_alignment_dependent_typedef_name)
            << E->getSourceRange();
        return;
      }
    }

    // Save dependent expressions in the AST to be instantiated.
    AlignedAttr *AA = ::new (Context) AlignedAttr(Context, CI, true, E);
    AA->setPackExpansion(IsPackExpansion);
    D->addAttr(AA);
    return;
  }

  // FIXME: Cache the number on the AL object?
  llvm::APSInt Alignment;
  ExprResult ICE = VerifyIntegerConstantExpression(
      E, &Alignment, diag::err_aligned_attribute_argument_not_int);
  if (ICE.isInvalid())
    return;

  uint64_t MaximumAlignment = Sema::MaximumAlignment;
  if (Context.getTargetInfo().getTriple().isOSBinFormatCOFF())
    MaximumAlignment = std::min(MaximumAlignment, uint64_t(8192));
  if (Alignment > MaximumAlignment) {
    Diag(AttrLoc, diag::err_attribute_aligned_too_great)
        << MaximumAlignment << E->getSourceRange();
    return;
  }

  uint64_t AlignVal = Alignment.getZExtValue();
  // C++11 [dcl.align]p2:
  //   -- if the constant expression evaluates to zero, the alignment
  //      specifier shall have no effect
  // C11 6.7.5p6:
  //   An alignment specification of zero has no effect.
  if (!(TmpAttr.isAlignas() && !Alignment)) {
    if (!llvm::isPowerOf2_64(AlignVal)) {
      Diag(AttrLoc, diag::err_alignment_not_power_of_two)
        << E->getSourceRange();
      return;
    }
  }

  const auto *VD = dyn_cast<VarDecl>(D);
  if (VD) {
    unsigned MaxTLSAlign =
        Context.toCharUnitsFromBits(Context.getTargetInfo().getMaxTLSAlign())
            .getQuantity();
    if (MaxTLSAlign && AlignVal > MaxTLSAlign &&
        VD->getTLSKind() != VarDecl::TLS_None) {
      Diag(VD->getLocation(), diag::err_tls_var_aligned_over_maximum)
          << (unsigned)AlignVal << VD << MaxTLSAlign;
      return;
    }
  }

  // On AIX, an aligned attribute can not decrease the alignment when applied
  // to a variable declaration with vector type.
  if (VD && Context.getTargetInfo().getTriple().isOSAIX()) {
    const Type *Ty = VD->getType().getTypePtr();
    if (Ty->isVectorType() && AlignVal < 16) {
      Diag(VD->getLocation(), diag::warn_aligned_attr_underaligned)
          << VD->getType() << 16;
      return;
    }
  }

  AlignedAttr *AA = ::new (Context) AlignedAttr(Context, CI, true, ICE.get());
  AA->setPackExpansion(IsPackExpansion);
  AA->setCachedAlignmentValue(
      static_cast<unsigned>(AlignVal * Context.getCharWidth()));
  D->addAttr(AA);
}

void Sema::AddAlignedAttr(Decl *D, const AttributeCommonInfo &CI,
                          TypeSourceInfo *TS, bool IsPackExpansion) {
  AlignedAttr TmpAttr(Context, CI, false, TS);
  SourceLocation AttrLoc = CI.getLoc();

  // C++11 alignas(...) and C11 _Alignas(...) have additional requirements.
  if (TmpAttr.isAlignas() &&
      validateAlignasAppliedType(*this, D, TmpAttr, AttrLoc))
    return;

  if (TS->getType()->isDependentType()) {
    // We can't support a dependent alignment on a non-dependent type,
    // because we have no way to model that a type is "type-dependent"
    // but not dependent in any other way.
    if (const auto *TND = dyn_cast<TypedefNameDecl>(D)) {
      if (!TND->getUnderlyingType()->isDependentType()) {
        Diag(AttrLoc, diag::err_alignment_dependent_typedef_name)
            << TS->getTypeLoc().getSourceRange();
        return;
      }
    }

    AlignedAttr *AA = ::new (Context) AlignedAttr(Context, CI, false, TS);
    AA->setPackExpansion(IsPackExpansion);
    D->addAttr(AA);
    return;
  }

  const auto *VD = dyn_cast<VarDecl>(D);
  unsigned AlignVal = TmpAttr.getAlignment(Context);
  // On AIX, an aligned attribute can not decrease the alignment when applied
  // to a variable declaration with vector type.
  if (VD && Context.getTargetInfo().getTriple().isOSAIX()) {
    const Type *Ty = VD->getType().getTypePtr();
    if (Ty->isVectorType() &&
        Context.toCharUnitsFromBits(AlignVal).getQuantity() < 16) {
      Diag(VD->getLocation(), diag::warn_aligned_attr_underaligned)
          << VD->getType() << 16;
      return;
    }
  }

  AlignedAttr *AA = ::new (Context) AlignedAttr(Context, CI, false, TS);
  AA->setPackExpansion(IsPackExpansion);
  AA->setCachedAlignmentValue(AlignVal);
  D->addAttr(AA);
}

void Sema::CheckAlignasUnderalignment(Decl *D) {
  assert(D->hasAttrs() && "no attributes on decl");

  QualType UnderlyingTy, DiagTy;
  if (const auto *VD = dyn_cast<ValueDecl>(D)) {
    UnderlyingTy = DiagTy = VD->getType();
  } else {
    UnderlyingTy = DiagTy = Context.getTagDeclType(cast<TagDecl>(D));
    if (const auto *ED = dyn_cast<EnumDecl>(D))
      UnderlyingTy = ED->getIntegerType();
  }
  if (DiagTy->isDependentType() || DiagTy->isIncompleteType())
    return;

  // C++11 [dcl.align]p5, C11 6.7.5/4:
  //   The combined effect of all alignment attributes in a declaration shall
  //   not specify an alignment that is less strict than the alignment that
  //   would otherwise be required for the entity being declared.
  AlignedAttr *AlignasAttr = nullptr;
  AlignedAttr *LastAlignedAttr = nullptr;
  unsigned Align = 0;
  for (auto *I : D->specific_attrs<AlignedAttr>()) {
    if (I->isAlignmentDependent())
      return;
    if (I->isAlignas())
      AlignasAttr = I;
    Align = std::max(Align, I->getAlignment(Context));
    LastAlignedAttr = I;
  }

  if (Align && DiagTy->isSizelessType()) {
    Diag(LastAlignedAttr->getLocation(), diag::err_attribute_sizeless_type)
        << LastAlignedAttr << DiagTy;
  } else if (AlignasAttr && Align) {
    CharUnits RequestedAlign = Context.toCharUnitsFromBits(Align);
    CharUnits NaturalAlign = Context.getTypeAlignInChars(UnderlyingTy);
    if (NaturalAlign > RequestedAlign)
      Diag(AlignasAttr->getLocation(), diag::err_alignas_underaligned)
        << DiagTy << (unsigned)NaturalAlign.getQuantity();
  }
}

bool Sema::checkMSInheritanceAttrOnDefinition(
    CXXRecordDecl *RD, SourceRange Range, bool BestCase,
    MSInheritanceModel ExplicitModel) {
  assert(RD->hasDefinition() && "RD has no definition!");

  // We may not have seen base specifiers or any virtual methods yet.  We will
  // have to wait until the record is defined to catch any mismatches.
  if (!RD->getDefinition()->isCompleteDefinition())
    return false;

  // The unspecified model never matches what a definition could need.
  if (ExplicitModel == MSInheritanceModel::Unspecified)
    return false;

  if (BestCase) {
    if (RD->calculateInheritanceModel() == ExplicitModel)
      return false;
  } else {
    if (RD->calculateInheritanceModel() <= ExplicitModel)
      return false;
  }

  Diag(Range.getBegin(), diag::err_mismatched_ms_inheritance)
      << 0 /*definition*/;
  Diag(RD->getDefinition()->getLocation(), diag::note_defined_here) << RD;
  return true;
}

/// parseModeAttrArg - Parses attribute mode string and returns parsed type
/// attribute.
static void parseModeAttrArg(Sema &S, StringRef Str, unsigned &DestWidth,
                             bool &IntegerMode, bool &ComplexMode,
                             FloatModeKind &ExplicitType) {
  IntegerMode = true;
  ComplexMode = false;
  ExplicitType = FloatModeKind::NoFloat;
  switch (Str.size()) {
  case 2:
    switch (Str[0]) {
    case 'Q':
      DestWidth = 8;
      break;
    case 'H':
      DestWidth = 16;
      break;
    case 'S':
      DestWidth = 32;
      break;
    case 'D':
      DestWidth = 64;
      break;
    case 'X':
      DestWidth = 96;
      break;
    case 'K': // KFmode - IEEE quad precision (__float128)
      ExplicitType = FloatModeKind::Float128;
      DestWidth = Str[1] == 'I' ? 0 : 128;
      break;
    case 'T':
      ExplicitType = FloatModeKind::LongDouble;
      DestWidth = 128;
      break;
    case 'I':
      ExplicitType = FloatModeKind::Ibm128;
      DestWidth = Str[1] == 'I' ? 0 : 128;
      break;
    }
    if (Str[1] == 'F') {
      IntegerMode = false;
    } else if (Str[1] == 'C') {
      IntegerMode = false;
      ComplexMode = true;
    } else if (Str[1] != 'I') {
      DestWidth = 0;
    }
    break;
  case 4:
    // FIXME: glibc uses 'word' to define register_t; this is narrower than a
    // pointer on PIC16 and other embedded platforms.
    if (Str == "word")
      DestWidth = S.Context.getTargetInfo().getRegisterWidth();
    else if (Str == "byte")
      DestWidth = S.Context.getTargetInfo().getCharWidth();
    break;
  case 7:
    if (Str == "pointer")
      DestWidth = S.Context.getTargetInfo().getPointerWidth(LangAS::Default);
    break;
  case 11:
    if (Str == "unwind_word")
      DestWidth = S.Context.getTargetInfo().getUnwindWordWidth();
    break;
  }
}

/// handleModeAttr - This attribute modifies the width of a decl with primitive
/// type.
///
/// Despite what would be logical, the mode attribute is a decl attribute, not a
/// type attribute: 'int ** __attribute((mode(HI))) *G;' tries to make 'G' be
/// HImode, not an intermediate pointer.
static void handleModeAttr(Sema &S, Decl *D, const ParsedAttr &AL) {
  // This attribute isn't documented, but glibc uses it.  It changes
  // the width of an int or unsigned int to the specified size.
  if (!AL.isArgIdent(0)) {
    S.Diag(AL.getLoc(), diag::err_attribute_argument_type)
        << AL << AANT_ArgumentIdentifier;
    return;
  }

  IdentifierInfo *Name = AL.getArgAsIdent(0)->Ident;

  S.AddModeAttr(D, AL, Name);
}

void Sema::AddModeAttr(Decl *D, const AttributeCommonInfo &CI,
                       IdentifierInfo *Name, bool InInstantiation) {
  StringRef Str = Name->getName();
  normalizeName(Str);
  SourceLocation AttrLoc = CI.getLoc();

  unsigned DestWidth = 0;
  bool IntegerMode = true;
  bool ComplexMode = false;
  FloatModeKind ExplicitType = FloatModeKind::NoFloat;
  llvm::APInt VectorSize(64, 0);
  if (Str.size() >= 4 && Str[0] == 'V') {
    // Minimal length of vector mode is 4: 'V' + NUMBER(>=1) + TYPE(>=2).
    size_t StrSize = Str.size();
    size_t VectorStringLength = 0;
    while ((VectorStringLength + 1) < StrSize &&
           isdigit(Str[VectorStringLength + 1]))
      ++VectorStringLength;
    if (VectorStringLength &&
        !Str.substr(1, VectorStringLength).getAsInteger(10, VectorSize) &&
        VectorSize.isPowerOf2()) {
      parseModeAttrArg(*this, Str.substr(VectorStringLength + 1), DestWidth,
                       IntegerMode, ComplexMode, ExplicitType);
      // Avoid duplicate warning from template instantiation.
      if (!InInstantiation)
        Diag(AttrLoc, diag::warn_vector_mode_deprecated);
    } else {
      VectorSize = 0;
    }
  }

  if (!VectorSize)
    parseModeAttrArg(*this, Str, DestWidth, IntegerMode, ComplexMode,
                     ExplicitType);

  // FIXME: Sync this with InitializePredefinedMacros; we need to match int8_t
  // and friends, at least with glibc.
  // FIXME: Make sure floating-point mappings are accurate
  // FIXME: Support XF and TF types
  if (!DestWidth) {
    Diag(AttrLoc, diag::err_machine_mode) << 0 /*Unknown*/ << Name;
    return;
  }

  QualType OldTy;
  if (const auto *TD = dyn_cast<TypedefNameDecl>(D))
    OldTy = TD->getUnderlyingType();
  else if (const auto *ED = dyn_cast<EnumDecl>(D)) {
    // Something like 'typedef enum { X } __attribute__((mode(XX))) T;'.
    // Try to get type from enum declaration, default to int.
    OldTy = ED->getIntegerType();
    if (OldTy.isNull())
      OldTy = Context.IntTy;
  } else
    OldTy = cast<ValueDecl>(D)->getType();

  if (OldTy->isDependentType()) {
    D->addAttr(::new (Context) ModeAttr(Context, CI, Name));
    return;
  }

  // Base type can also be a vector type (see PR17453).
  // Distinguish between base type and base element type.
  QualType OldElemTy = OldTy;
  if (const auto *VT = OldTy->getAs<VectorType>())
    OldElemTy = VT->getElementType();

  // GCC allows 'mode' attribute on enumeration types (even incomplete), except
  // for vector modes. So, 'enum X __attribute__((mode(QI)));' forms a complete
  // type, 'enum { A } __attribute__((mode(V4SI)))' is rejected.
  if ((isa<EnumDecl>(D) || OldElemTy->getAs<EnumType>()) &&
      VectorSize.getBoolValue()) {
    Diag(AttrLoc, diag::err_enum_mode_vector_type) << Name << CI.getRange();
    return;
  }
  bool IntegralOrAnyEnumType = (OldElemTy->isIntegralOrEnumerationType() &&
                                !OldElemTy->isBitIntType()) ||
                               OldElemTy->getAs<EnumType>();

  if (!OldElemTy->getAs<BuiltinType>() && !OldElemTy->isComplexType() &&
      !IntegralOrAnyEnumType)
    Diag(AttrLoc, diag::err_mode_not_primitive);
  else if (IntegerMode) {
    if (!IntegralOrAnyEnumType)
      Diag(AttrLoc, diag::err_mode_wrong_type);
  } else if (ComplexMode) {
    if (!OldElemTy->isComplexType())
      Diag(AttrLoc, diag::err_mode_wrong_type);
  } else {
    if (!OldElemTy->isFloatingType())
      Diag(AttrLoc, diag::err_mode_wrong_type);
  }

  QualType NewElemTy;

  if (IntegerMode)
    NewElemTy = Context.getIntTypeForBitwidth(DestWidth,
                                              OldElemTy->isSignedIntegerType());
  else
    NewElemTy = Context.getRealTypeForBitwidth(DestWidth, ExplicitType);

  if (NewElemTy.isNull()) {
    // Only emit diagnostic on host for 128-bit mode attribute
    if (!(DestWidth == 128 && getLangOpts().CUDAIsDevice))
      Diag(AttrLoc, diag::err_machine_mode) << 1 /*Unsupported*/ << Name;
    return;
  }

  if (ComplexMode) {
    NewElemTy = Context.getComplexType(NewElemTy);
  }

  QualType NewTy = NewElemTy;
  if (VectorSize.getBoolValue()) {
    NewTy = Context.getVectorType(NewTy, VectorSize.getZExtValue(),
                                  VectorKind::Generic);
  } else if (const auto *OldVT = OldTy->getAs<VectorType>()) {
    // Complex machine mode does not support base vector types.
    if (ComplexMode) {
      Diag(AttrLoc, diag::err_complex_mode_vector_type);
      return;
    }
    unsigned NumElements = Context.getTypeSize(OldElemTy) *
                           OldVT->getNumElements() /
                           Context.getTypeSize(NewElemTy);
    NewTy =
        Context.getVectorType(NewElemTy, NumElements, OldVT->getVectorKind());
  }

  if (NewTy.isNull()) {
    Diag(AttrLoc, diag::err_mode_wrong_type);
    return;
  }

  // Install the new type.
  if (auto *TD = dyn_cast<TypedefNameDecl>(D))
    TD->setModedTypeSourceInfo(TD->getTypeSourceInfo(), NewTy);
  else if (auto *ED = dyn_cast<EnumDecl>(D))
    ED->setIntegerType(NewTy);
  else
    cast<ValueDecl>(D)->setType(NewTy);

  D->addAttr(::new (Context) ModeAttr(Context, CI, Name));
}

static void handleNoDebugAttr(Sema &S, Decl *D, const ParsedAttr &AL) {
  D->addAttr(::new (S.Context) NoDebugAttr(S.Context, AL));
}

AlwaysInlineAttr *Sema::mergeAlwaysInlineAttr(Decl *D,
                                              const AttributeCommonInfo &CI,
                                              const IdentifierInfo *Ident) {
  if (OptimizeNoneAttr *Optnone = D->getAttr<OptimizeNoneAttr>()) {
    Diag(CI.getLoc(), diag::warn_attribute_ignored) << Ident;
    Diag(Optnone->getLocation(), diag::note_conflicting_attribute);
    return nullptr;
  }

  if (D->hasAttr<AlwaysInlineAttr>())
    return nullptr;

  return ::new (Context) AlwaysInlineAttr(Context, CI);
}

InternalLinkageAttr *Sema::mergeInternalLinkageAttr(Decl *D,
                                                    const ParsedAttr &AL) {
  if (const auto *VD = dyn_cast<VarDecl>(D)) {
    // Attribute applies to Var but not any subclass of it (like ParmVar,
    // ImplicitParm or VarTemplateSpecialization).
    if (VD->getKind() != Decl::Var) {
      Diag(AL.getLoc(), diag::warn_attribute_wrong_decl_type)
          << AL << AL.isRegularKeywordAttribute()
          << (getLangOpts().CPlusPlus ? ExpectedFunctionVariableOrClass
                                      : ExpectedVariableOrFunction);
      return nullptr;
    }
    // Attribute does not apply to non-static local variables.
    if (VD->hasLocalStorage()) {
      Diag(VD->getLocation(), diag::warn_internal_linkage_local_storage);
      return nullptr;
    }
  }

  return ::new (Context) InternalLinkageAttr(Context, AL);
}
InternalLinkageAttr *
Sema::mergeInternalLinkageAttr(Decl *D, const InternalLinkageAttr &AL) {
  if (const auto *VD = dyn_cast<VarDecl>(D)) {
    // Attribute applies to Var but not any subclass of it (like ParmVar,
    // ImplicitParm or VarTemplateSpecialization).
    if (VD->getKind() != Decl::Var) {
      Diag(AL.getLocation(), diag::warn_attribute_wrong_decl_type)
          << &AL << AL.isRegularKeywordAttribute()
          << (getLangOpts().CPlusPlus ? ExpectedFunctionVariableOrClass
                                      : ExpectedVariableOrFunction);
      return nullptr;
    }
    // Attribute does not apply to non-static local variables.
    if (VD->hasLocalStorage()) {
      Diag(VD->getLocation(), diag::warn_internal_linkage_local_storage);
      return nullptr;
    }
  }

  return ::new (Context) InternalLinkageAttr(Context, AL);
}

MinSizeAttr *Sema::mergeMinSizeAttr(Decl *D, const AttributeCommonInfo &CI) {
  if (OptimizeNoneAttr *Optnone = D->getAttr<OptimizeNoneAttr>()) {
    Diag(CI.getLoc(), diag::warn_attribute_ignored) << "'minsize'";
    Diag(Optnone->getLocation(), diag::note_conflicting_attribute);
    return nullptr;
  }

  if (D->hasAttr<MinSizeAttr>())
    return nullptr;

  return ::new (Context) MinSizeAttr(Context, CI);
}

OptimizeNoneAttr *Sema::mergeOptimizeNoneAttr(Decl *D,
                                              const AttributeCommonInfo &CI) {
  if (AlwaysInlineAttr *Inline = D->getAttr<AlwaysInlineAttr>()) {
    Diag(Inline->getLocation(), diag::warn_attribute_ignored) << Inline;
    Diag(CI.getLoc(), diag::note_conflicting_attribute);
    D->dropAttr<AlwaysInlineAttr>();
  }
  if (MinSizeAttr *MinSize = D->getAttr<MinSizeAttr>()) {
    Diag(MinSize->getLocation(), diag::warn_attribute_ignored) << MinSize;
    Diag(CI.getLoc(), diag::note_conflicting_attribute);
    D->dropAttr<MinSizeAttr>();
  }

  if (D->hasAttr<OptimizeNoneAttr>())
    return nullptr;

  return ::new (Context) OptimizeNoneAttr(Context, CI);
}

ReentrantAttr *Sema::mergeReentrantAttr(Decl *D, const AttributeCommonInfo &CI) {
  if (NonReentrantAttr *Attr = D->getAttr<NonReentrantAttr>()) {
    Diag(CI.getLoc(), diag::warn_attribute_ignored) << "'reentrant'";
    Diag(Attr->getLocation(), diag::note_conflicting_attribute);
    return nullptr;
  }

  if (D->hasAttr<ReentrantAttr>())
    return nullptr;

  return ::new (Context) ReentrantAttr(Context, CI);
}

NonReentrantAttr *Sema::mergeNonReentrantAttr(Decl *D, const AttributeCommonInfo &CI) {
  if (ReentrantAttr *Attr = D->getAttr<ReentrantAttr>()) {
    Diag(CI.getLoc(), diag::warn_attribute_ignored) << "'nonreentrant'";
    Diag(Attr->getLocation(), diag::note_conflicting_attribute);
    return nullptr;
  }

  if (D->hasAttr<NonReentrantAttr>())
    return nullptr;

  return ::new (Context) NonReentrantAttr(Context, CI);
}

static void handleAlwaysInlineAttr(Sema &S, Decl *D, const ParsedAttr &AL) {
  if (AlwaysInlineAttr *Inline =
          S.mergeAlwaysInlineAttr(D, AL, AL.getAttrName()))
    D->addAttr(Inline);
}

static void handleMinSizeAttr(Sema &S, Decl *D, const ParsedAttr &AL) {
  if (MinSizeAttr *MinSize = S.mergeMinSizeAttr(D, AL))
    D->addAttr(MinSize);
}

static void handleOptimizeNoneAttr(Sema &S, Decl *D, const ParsedAttr &AL) {
  if (OptimizeNoneAttr *Optnone = S.mergeOptimizeNoneAttr(D, AL))
    D->addAttr(Optnone);
}

static void handleReentrantAttr(Sema &S, Decl *D, const ParsedAttr &AL) {
  if (ReentrantAttr *Attr = S.mergeReentrantAttr(D, AL))
    D->addAttr(Attr);
}
static void handleNonReentrantAttr(Sema &S, Decl *D, const ParsedAttr &AL) {
  if (NonReentrantAttr *Attr = S.mergeNonReentrantAttr(D, AL))
    D->addAttr(Attr);
}

static void handleConstantAttr(Sema &S, Decl *D, const ParsedAttr &AL) {
  const auto *VD = cast<VarDecl>(D);
  if (VD->hasLocalStorage()) {
    S.Diag(AL.getLoc(), diag::err_cuda_nonstatic_constdev);
    return;
  }
  // constexpr variable may already get an implicit constant attr, which should
  // be replaced by the explicit constant attr.
  if (auto *A = D->getAttr<CUDAConstantAttr>()) {
    if (!A->isImplicit())
      return;
    D->dropAttr<CUDAConstantAttr>();
  }
  D->addAttr(::new (S.Context) CUDAConstantAttr(S.Context, AL));
}

static void handleSharedAttr(Sema &S, Decl *D, const ParsedAttr &AL) {
  const auto *VD = cast<VarDecl>(D);
  // extern __shared__ is only allowed on arrays with no length (e.g.
  // "int x[]").
  if (!S.getLangOpts().GPURelocatableDeviceCode && VD->hasExternalStorage() &&
      !isa<IncompleteArrayType>(VD->getType())) {
    S.Diag(AL.getLoc(), diag::err_cuda_extern_shared) << VD;
    return;
  }
  if (S.getLangOpts().CUDA && VD->hasLocalStorage() &&
      S.CUDA().DiagIfHostCode(AL.getLoc(), diag::err_cuda_host_shared)
          << llvm::to_underlying(S.CUDA().CurrentTarget()))
    return;
  D->addAttr(::new (S.Context) CUDASharedAttr(S.Context, AL));
}

static void handleGlobalAttr(Sema &S, Decl *D, const ParsedAttr &AL) {
  const auto *FD = cast<FunctionDecl>(D);
  if (!FD->getReturnType()->isVoidType() &&
      !FD->getReturnType()->getAs<AutoType>() &&
      !FD->getReturnType()->isInstantiationDependentType()) {
    SourceRange RTRange = FD->getReturnTypeSourceRange();
    S.Diag(FD->getTypeSpecStartLoc(), diag::err_kern_type_not_void_return)
        << FD->getType()
        << (RTRange.isValid() ? FixItHint::CreateReplacement(RTRange, "void")
                              : FixItHint());
    return;
  }
  if (const auto *Method = dyn_cast<CXXMethodDecl>(FD)) {
    if (Method->isInstance()) {
      S.Diag(Method->getBeginLoc(), diag::err_kern_is_nonstatic_method)
          << Method;
      return;
    }
    S.Diag(Method->getBeginLoc(), diag::warn_kern_is_method) << Method;
  }
  // Only warn for "inline" when compiling for host, to cut down on noise.
  if (FD->isInlineSpecified() && !S.getLangOpts().CUDAIsDevice)
    S.Diag(FD->getBeginLoc(), diag::warn_kern_is_inline) << FD;

  if (AL.getKind() == ParsedAttr::AT_NVPTXKernel)
    D->addAttr(::new (S.Context) NVPTXKernelAttr(S.Context, AL));
  else
    D->addAttr(::new (S.Context) CUDAGlobalAttr(S.Context, AL));
  // In host compilation the kernel is emitted as a stub function, which is
  // a helper function for launching the kernel. The instructions in the helper
  // function has nothing to do with the source code of the kernel. Do not emit
  // debug info for the stub function to avoid confusing the debugger.
  if (S.LangOpts.HIP && !S.LangOpts.CUDAIsDevice)
    D->addAttr(NoDebugAttr::CreateImplicit(S.Context));
}

static void handleDeviceAttr(Sema &S, Decl *D, const ParsedAttr &AL) {
  if (const auto *VD = dyn_cast<VarDecl>(D)) {
    if (VD->hasLocalStorage()) {
      S.Diag(AL.getLoc(), diag::err_cuda_nonstatic_constdev);
      return;
    }
  }

  if (auto *A = D->getAttr<CUDADeviceAttr>()) {
    if (!A->isImplicit())
      return;
    D->dropAttr<CUDADeviceAttr>();
  }
  D->addAttr(::new (S.Context) CUDADeviceAttr(S.Context, AL));
}

static void handleManagedAttr(Sema &S, Decl *D, const ParsedAttr &AL) {
  if (const auto *VD = dyn_cast<VarDecl>(D)) {
    if (VD->hasLocalStorage()) {
      S.Diag(AL.getLoc(), diag::err_cuda_nonstatic_constdev);
      return;
    }
  }
  if (!D->hasAttr<HIPManagedAttr>())
    D->addAttr(::new (S.Context) HIPManagedAttr(S.Context, AL));
  if (!D->hasAttr<CUDADeviceAttr>())
    D->addAttr(CUDADeviceAttr::CreateImplicit(S.Context));
}

static void handleGNUInlineAttr(Sema &S, Decl *D, const ParsedAttr &AL) {
  const auto *Fn = cast<FunctionDecl>(D);
  if (!Fn->isInlineSpecified()) {
    S.Diag(AL.getLoc(), diag::warn_gnu_inline_attribute_requires_inline);
    return;
  }

  if (S.LangOpts.CPlusPlus && Fn->getStorageClass() != SC_Extern)
    S.Diag(AL.getLoc(), diag::warn_gnu_inline_cplusplus_without_extern);

  D->addAttr(::new (S.Context) GNUInlineAttr(S.Context, AL));
}

static void handleCallConvAttr(Sema &S, Decl *D, const ParsedAttr &AL) {
  if (hasDeclarator(D)) return;

  // Diagnostic is emitted elsewhere: here we store the (valid) AL
  // in the Decl node for syntactic reasoning, e.g., pretty-printing.
  CallingConv CC;
  if (S.CheckCallingConvAttr(
          AL, CC, /*FD*/ nullptr,
          S.CUDA().IdentifyTarget(dyn_cast<FunctionDecl>(D))))
    return;

  if (!isa<ObjCMethodDecl>(D)) {
    S.Diag(AL.getLoc(), diag::warn_attribute_wrong_decl_type)
        << AL << AL.isRegularKeywordAttribute() << ExpectedFunctionOrMethod;
    return;
  }

  switch (AL.getKind()) {
  case ParsedAttr::AT_FastCall:
    D->addAttr(::new (S.Context) FastCallAttr(S.Context, AL));
    return;
  case ParsedAttr::AT_StdCall:
    D->addAttr(::new (S.Context) StdCallAttr(S.Context, AL));
    return;
  case ParsedAttr::AT_ThisCall:
    D->addAttr(::new (S.Context) ThisCallAttr(S.Context, AL));
    return;
  case ParsedAttr::AT_CDecl:
    D->addAttr(::new (S.Context) CDeclAttr(S.Context, AL));
    return;
  case ParsedAttr::AT_Pascal:
    D->addAttr(::new (S.Context) PascalAttr(S.Context, AL));
    return;
  case ParsedAttr::AT_SwiftCall:
    D->addAttr(::new (S.Context) SwiftCallAttr(S.Context, AL));
    return;
  case ParsedAttr::AT_SwiftAsyncCall:
    D->addAttr(::new (S.Context) SwiftAsyncCallAttr(S.Context, AL));
    return;
  case ParsedAttr::AT_VectorCall:
    D->addAttr(::new (S.Context) VectorCallAttr(S.Context, AL));
    return;
  case ParsedAttr::AT_MSABI:
    D->addAttr(::new (S.Context) MSABIAttr(S.Context, AL));
    return;
  case ParsedAttr::AT_SysVABI:
    D->addAttr(::new (S.Context) SysVABIAttr(S.Context, AL));
    return;
  case ParsedAttr::AT_RegCall:
    D->addAttr(::new (S.Context) RegCallAttr(S.Context, AL));
    return;
  case ParsedAttr::AT_Pcs: {
    PcsAttr::PCSType PCS;
    switch (CC) {
    case CC_AAPCS:
      PCS = PcsAttr::AAPCS;
      break;
    case CC_AAPCS_VFP:
      PCS = PcsAttr::AAPCS_VFP;
      break;
    default:
      llvm_unreachable("unexpected calling convention in pcs attribute");
    }

    D->addAttr(::new (S.Context) PcsAttr(S.Context, AL, PCS));
    return;
  }
  case ParsedAttr::AT_AArch64VectorPcs:
    D->addAttr(::new (S.Context) AArch64VectorPcsAttr(S.Context, AL));
    return;
  case ParsedAttr::AT_AArch64SVEPcs:
    D->addAttr(::new (S.Context) AArch64SVEPcsAttr(S.Context, AL));
    return;
  case ParsedAttr::AT_AMDGPUKernelCall:
    D->addAttr(::new (S.Context) AMDGPUKernelCallAttr(S.Context, AL));
    return;
  case ParsedAttr::AT_IntelOclBicc:
    D->addAttr(::new (S.Context) IntelOclBiccAttr(S.Context, AL));
    return;
  case ParsedAttr::AT_PreserveMost:
    D->addAttr(::new (S.Context) PreserveMostAttr(S.Context, AL));
    return;
  case ParsedAttr::AT_PreserveAll:
    D->addAttr(::new (S.Context) PreserveAllAttr(S.Context, AL));
    return;
  case ParsedAttr::AT_M68kRTD:
    D->addAttr(::new (S.Context) M68kRTDAttr(S.Context, AL));
    return;
  case ParsedAttr::AT_PreserveNone:
    D->addAttr(::new (S.Context) PreserveNoneAttr(S.Context, AL));
    return;
  case ParsedAttr::AT_RISCVVectorCC:
    D->addAttr(::new (S.Context) RISCVVectorCCAttr(S.Context, AL));
    return;
  default:
    llvm_unreachable("unexpected attribute kind");
  }
}

static void handleSuppressAttr(Sema &S, Decl *D, const ParsedAttr &AL) {
  if (AL.getAttributeSpellingListIndex() == SuppressAttr::CXX11_gsl_suppress) {
    // Suppression attribute with GSL spelling requires at least 1 argument.
    if (!AL.checkAtLeastNumArgs(S, 1))
      return;
  }

  std::vector<StringRef> DiagnosticIdentifiers;
  for (unsigned I = 0, E = AL.getNumArgs(); I != E; ++I) {
    StringRef RuleName;

    if (!S.checkStringLiteralArgumentAttr(AL, I, RuleName, nullptr))
      return;

    DiagnosticIdentifiers.push_back(RuleName);
  }
  D->addAttr(::new (S.Context)
                 SuppressAttr(S.Context, AL, DiagnosticIdentifiers.data(),
                              DiagnosticIdentifiers.size()));
}

static void handleLifetimeCategoryAttr(Sema &S, Decl *D, const ParsedAttr &AL) {
  TypeSourceInfo *DerefTypeLoc = nullptr;
  QualType ParmType;
  if (AL.hasParsedType()) {
    ParmType = S.GetTypeFromParser(AL.getTypeArg(), &DerefTypeLoc);

    unsigned SelectIdx = ~0U;
    if (ParmType->isReferenceType())
      SelectIdx = 0;
    else if (ParmType->isArrayType())
      SelectIdx = 1;

    if (SelectIdx != ~0U) {
      S.Diag(AL.getLoc(), diag::err_attribute_invalid_argument)
          << SelectIdx << AL;
      return;
    }
  }

  // To check if earlier decl attributes do not conflict the newly parsed ones
  // we always add (and check) the attribute to the canonical decl. We need
  // to repeat the check for attribute mutual exclusion because we're attaching
  // all of the attributes to the canonical declaration rather than the current
  // declaration.
  D = D->getCanonicalDecl();
  if (AL.getKind() == ParsedAttr::AT_Owner) {
    if (checkAttrMutualExclusion<PointerAttr>(S, D, AL))
      return;
    if (const auto *OAttr = D->getAttr<OwnerAttr>()) {
      const Type *ExistingDerefType = OAttr->getDerefTypeLoc()
                                          ? OAttr->getDerefType().getTypePtr()
                                          : nullptr;
      if (ExistingDerefType != ParmType.getTypePtrOrNull()) {
        S.Diag(AL.getLoc(), diag::err_attributes_are_not_compatible)
            << AL << OAttr
            << (AL.isRegularKeywordAttribute() ||
                OAttr->isRegularKeywordAttribute());
        S.Diag(OAttr->getLocation(), diag::note_conflicting_attribute);
      }
      return;
    }
    for (Decl *Redecl : D->redecls()) {
      Redecl->addAttr(::new (S.Context) OwnerAttr(S.Context, AL, DerefTypeLoc));
    }
  } else {
    if (checkAttrMutualExclusion<OwnerAttr>(S, D, AL))
      return;
    if (const auto *PAttr = D->getAttr<PointerAttr>()) {
      const Type *ExistingDerefType = PAttr->getDerefTypeLoc()
                                          ? PAttr->getDerefType().getTypePtr()
                                          : nullptr;
      if (ExistingDerefType != ParmType.getTypePtrOrNull()) {
        S.Diag(AL.getLoc(), diag::err_attributes_are_not_compatible)
            << AL << PAttr
            << (AL.isRegularKeywordAttribute() ||
                PAttr->isRegularKeywordAttribute());
        S.Diag(PAttr->getLocation(), diag::note_conflicting_attribute);
      }
      return;
    }
    for (Decl *Redecl : D->redecls()) {
      Redecl->addAttr(::new (S.Context)
                          PointerAttr(S.Context, AL, DerefTypeLoc));
    }
  }
}

static void handleRandomizeLayoutAttr(Sema &S, Decl *D, const ParsedAttr &AL) {
  if (checkAttrMutualExclusion<NoRandomizeLayoutAttr>(S, D, AL))
    return;
  if (!D->hasAttr<RandomizeLayoutAttr>())
    D->addAttr(::new (S.Context) RandomizeLayoutAttr(S.Context, AL));
}

static void handleNoRandomizeLayoutAttr(Sema &S, Decl *D,
                                        const ParsedAttr &AL) {
  if (checkAttrMutualExclusion<RandomizeLayoutAttr>(S, D, AL))
    return;
  if (!D->hasAttr<NoRandomizeLayoutAttr>())
    D->addAttr(::new (S.Context) NoRandomizeLayoutAttr(S.Context, AL));
}

bool Sema::CheckCallingConvAttr(const ParsedAttr &Attrs, CallingConv &CC,
                                const FunctionDecl *FD,
                                CUDAFunctionTarget CFT) {
  if (Attrs.isInvalid())
    return true;

  if (Attrs.hasProcessingCache()) {
    CC = (CallingConv) Attrs.getProcessingCache();
    return false;
  }

  unsigned ReqArgs = Attrs.getKind() == ParsedAttr::AT_Pcs ? 1 : 0;
  if (!Attrs.checkExactlyNumArgs(*this, ReqArgs)) {
    Attrs.setInvalid();
    return true;
  }

  // TODO: diagnose uses of these conventions on the wrong target.
  switch (Attrs.getKind()) {
  case ParsedAttr::AT_CDecl:
    CC = CC_C;
    break;
  case ParsedAttr::AT_FastCall:
    CC = CC_X86FastCall;
    break;
  case ParsedAttr::AT_StdCall:
    CC = CC_X86StdCall;
    break;
  case ParsedAttr::AT_ThisCall:
    CC = CC_X86ThisCall;
    break;
  case ParsedAttr::AT_Pascal:
    CC = CC_X86Pascal;
    break;
  case ParsedAttr::AT_SwiftCall:
    CC = CC_Swift;
    break;
  case ParsedAttr::AT_SwiftAsyncCall:
    CC = CC_SwiftAsync;
    break;
  case ParsedAttr::AT_VectorCall:
    CC = CC_X86VectorCall;
    break;
  case ParsedAttr::AT_AArch64VectorPcs:
    CC = CC_AArch64VectorCall;
    break;
  case ParsedAttr::AT_AArch64SVEPcs:
    CC = CC_AArch64SVEPCS;
    break;
  case ParsedAttr::AT_AMDGPUKernelCall:
    CC = CC_AMDGPUKernelCall;
    break;
  case ParsedAttr::AT_RegCall:
    CC = CC_X86RegCall;
    break;
  case ParsedAttr::AT_MSABI:
    CC = Context.getTargetInfo().getTriple().isOSWindows() ? CC_C :
                                                             CC_Win64;
    break;
  case ParsedAttr::AT_SysVABI:
    CC = Context.getTargetInfo().getTriple().isOSWindows() ? CC_X86_64SysV :
                                                             CC_C;
    break;
  case ParsedAttr::AT_Pcs: {
    StringRef StrRef;
    if (!checkStringLiteralArgumentAttr(Attrs, 0, StrRef)) {
      Attrs.setInvalid();
      return true;
    }
    if (StrRef == "aapcs") {
      CC = CC_AAPCS;
      break;
    } else if (StrRef == "aapcs-vfp") {
      CC = CC_AAPCS_VFP;
      break;
    }

    Attrs.setInvalid();
    Diag(Attrs.getLoc(), diag::err_invalid_pcs);
    return true;
  }
  case ParsedAttr::AT_IntelOclBicc:
    CC = CC_IntelOclBicc;
    break;
  case ParsedAttr::AT_PreserveMost:
    CC = CC_PreserveMost;
    break;
  case ParsedAttr::AT_PreserveAll:
    CC = CC_PreserveAll;
    break;
  case ParsedAttr::AT_M68kRTD:
    CC = CC_M68kRTD;
    break;
  case ParsedAttr::AT_PreserveNone:
    CC = CC_PreserveNone;
    break;
  case ParsedAttr::AT_RISCVVectorCC:
    CC = CC_RISCVVectorCall;
    break;
  default: llvm_unreachable("unexpected attribute kind");
  }

  TargetInfo::CallingConvCheckResult A = TargetInfo::CCCR_OK;
  const TargetInfo &TI = Context.getTargetInfo();
  // CUDA functions may have host and/or device attributes which indicate
  // their targeted execution environment, therefore the calling convention
  // of functions in CUDA should be checked against the target deduced based
  // on their host/device attributes.
  if (LangOpts.CUDA) {
    auto *Aux = Context.getAuxTargetInfo();
    assert(FD || CFT != CUDAFunctionTarget::InvalidTarget);
    auto CudaTarget = FD ? CUDA().IdentifyTarget(FD) : CFT;
    bool CheckHost = false, CheckDevice = false;
    switch (CudaTarget) {
    case CUDAFunctionTarget::HostDevice:
      CheckHost = true;
      CheckDevice = true;
      break;
    case CUDAFunctionTarget::Host:
      CheckHost = true;
      break;
    case CUDAFunctionTarget::Device:
    case CUDAFunctionTarget::Global:
      CheckDevice = true;
      break;
    case CUDAFunctionTarget::InvalidTarget:
      llvm_unreachable("unexpected cuda target");
    }
    auto *HostTI = LangOpts.CUDAIsDevice ? Aux : &TI;
    auto *DeviceTI = LangOpts.CUDAIsDevice ? &TI : Aux;
    if (CheckHost && HostTI)
      A = HostTI->checkCallingConvention(CC);
    if (A == TargetInfo::CCCR_OK && CheckDevice && DeviceTI)
      A = DeviceTI->checkCallingConvention(CC);
  } else {
    A = TI.checkCallingConvention(CC);
  }

  switch (A) {
  case TargetInfo::CCCR_OK:
    break;

  case TargetInfo::CCCR_Ignore:
    // Treat an ignored convention as if it was an explicit C calling convention
    // attribute. For example, __stdcall on Win x64 functions as __cdecl, so
    // that command line flags that change the default convention to
    // __vectorcall don't affect declarations marked __stdcall.
    CC = CC_C;
    break;

  case TargetInfo::CCCR_Error:
    Diag(Attrs.getLoc(), diag::error_cconv_unsupported)
        << Attrs << (int)CallingConventionIgnoredReason::ForThisTarget;
    break;

  case TargetInfo::CCCR_Warning: {
    Diag(Attrs.getLoc(), diag::warn_cconv_unsupported)
        << Attrs << (int)CallingConventionIgnoredReason::ForThisTarget;

    // This convention is not valid for the target. Use the default function or
    // method calling convention.
    bool IsCXXMethod = false, IsVariadic = false;
    if (FD) {
      IsCXXMethod = FD->isCXXInstanceMember();
      IsVariadic = FD->isVariadic();
    }
    CC = Context.getDefaultCallingConvention(IsVariadic, IsCXXMethod);
    break;
  }
  }

  Attrs.setProcessingCache((unsigned) CC);
  return false;
}

/// Checks a regparm attribute, returning true if it is ill-formed and
/// otherwise setting numParams to the appropriate value.
bool Sema::CheckRegparmAttr(const ParsedAttr &AL, unsigned &numParams) {
  if (AL.isInvalid())
    return true;

  if (!AL.checkExactlyNumArgs(*this, 1)) {
    AL.setInvalid();
    return true;
  }

  uint32_t NP;
  Expr *NumParamsExpr = AL.getArgAsExpr(0);
  if (!checkUInt32Argument(AL, NumParamsExpr, NP)) {
    AL.setInvalid();
    return true;
  }

  if (Context.getTargetInfo().getRegParmMax() == 0) {
    Diag(AL.getLoc(), diag::err_attribute_regparm_wrong_platform)
      << NumParamsExpr->getSourceRange();
    AL.setInvalid();
    return true;
  }

  numParams = NP;
  if (numParams > Context.getTargetInfo().getRegParmMax()) {
    Diag(AL.getLoc(), diag::err_attribute_regparm_invalid_number)
      << Context.getTargetInfo().getRegParmMax() << NumParamsExpr->getSourceRange();
    AL.setInvalid();
    return true;
  }

  return false;
}

// Helper to get CudaArch.
static CudaArch getCudaArch(const TargetInfo &TI) {
  if (!TI.getTriple().isNVPTX())
    llvm_unreachable("getCudaArch is only valid for NVPTX triple");
  auto &TO = TI.getTargetOpts();
  return StringToCudaArch(TO.CPU);
}

// Checks whether an argument of launch_bounds attribute is
// acceptable, performs implicit conversion to Rvalue, and returns
// non-nullptr Expr result on success. Otherwise, it returns nullptr
// and may output an error.
static Expr *makeLaunchBoundsArgExpr(Sema &S, Expr *E,
                                     const CUDALaunchBoundsAttr &AL,
                                     const unsigned Idx) {
  if (S.DiagnoseUnexpandedParameterPack(E))
    return nullptr;

  // Accept template arguments for now as they depend on something else.
  // We'll get to check them when they eventually get instantiated.
  if (E->isValueDependent())
    return E;

  std::optional<llvm::APSInt> I = llvm::APSInt(64);
  if (!(I = E->getIntegerConstantExpr(S.Context))) {
    S.Diag(E->getExprLoc(), diag::err_attribute_argument_n_type)
        << &AL << Idx << AANT_ArgumentIntegerConstant << E->getSourceRange();
    return nullptr;
  }
  // Make sure we can fit it in 32 bits.
  if (!I->isIntN(32)) {
    S.Diag(E->getExprLoc(), diag::err_ice_too_large)
        << toString(*I, 10, false) << 32 << /* Unsigned */ 1;
    return nullptr;
  }
  if (*I < 0)
    S.Diag(E->getExprLoc(), diag::warn_attribute_argument_n_negative)
        << &AL << Idx << E->getSourceRange();

  // We may need to perform implicit conversion of the argument.
  InitializedEntity Entity = InitializedEntity::InitializeParameter(
      S.Context, S.Context.getConstType(S.Context.IntTy), /*consume*/ false);
  ExprResult ValArg = S.PerformCopyInitialization(Entity, SourceLocation(), E);
  assert(!ValArg.isInvalid() &&
         "Unexpected PerformCopyInitialization() failure.");

  return ValArg.getAs<Expr>();
}

CUDALaunchBoundsAttr *
Sema::CreateLaunchBoundsAttr(const AttributeCommonInfo &CI, Expr *MaxThreads,
                             Expr *MinBlocks, Expr *MaxBlocks) {
  CUDALaunchBoundsAttr TmpAttr(Context, CI, MaxThreads, MinBlocks, MaxBlocks);
  MaxThreads = makeLaunchBoundsArgExpr(*this, MaxThreads, TmpAttr, 0);
  if (!MaxThreads)
    return nullptr;

  if (MinBlocks) {
    MinBlocks = makeLaunchBoundsArgExpr(*this, MinBlocks, TmpAttr, 1);
    if (!MinBlocks)
      return nullptr;
  }

  if (MaxBlocks) {
    // '.maxclusterrank' ptx directive requires .target sm_90 or higher.
    auto SM = getCudaArch(Context.getTargetInfo());
    if (SM == CudaArch::UNKNOWN || SM < CudaArch::SM_90) {
      Diag(MaxBlocks->getBeginLoc(), diag::warn_cuda_maxclusterrank_sm_90)
          << CudaArchToString(SM) << CI << MaxBlocks->getSourceRange();
      // Ignore it by setting MaxBlocks to null;
      MaxBlocks = nullptr;
    } else {
      MaxBlocks = makeLaunchBoundsArgExpr(*this, MaxBlocks, TmpAttr, 2);
      if (!MaxBlocks)
        return nullptr;
    }
  }

  return ::new (Context)
      CUDALaunchBoundsAttr(Context, CI, MaxThreads, MinBlocks, MaxBlocks);
}

void Sema::AddLaunchBoundsAttr(Decl *D, const AttributeCommonInfo &CI,
                               Expr *MaxThreads, Expr *MinBlocks,
                               Expr *MaxBlocks) {
  if (auto *Attr = CreateLaunchBoundsAttr(CI, MaxThreads, MinBlocks, MaxBlocks))
    D->addAttr(Attr);
}

static void handleLaunchBoundsAttr(Sema &S, Decl *D, const ParsedAttr &AL) {
  if (!AL.checkAtLeastNumArgs(S, 1) || !AL.checkAtMostNumArgs(S, 3))
    return;

  S.AddLaunchBoundsAttr(D, AL, AL.getArgAsExpr(0),
                        AL.getNumArgs() > 1 ? AL.getArgAsExpr(1) : nullptr,
                        AL.getNumArgs() > 2 ? AL.getArgAsExpr(2) : nullptr);
}

static void handleArgumentWithTypeTagAttr(Sema &S, Decl *D,
                                          const ParsedAttr &AL) {
  if (!AL.isArgIdent(0)) {
    S.Diag(AL.getLoc(), diag::err_attribute_argument_n_type)
        << AL << /* arg num = */ 1 << AANT_ArgumentIdentifier;
    return;
  }

  ParamIdx ArgumentIdx;
  if (!S.checkFunctionOrMethodParameterIndex(D, AL, 2, AL.getArgAsExpr(1),
                                             ArgumentIdx))
    return;

  ParamIdx TypeTagIdx;
  if (!S.checkFunctionOrMethodParameterIndex(D, AL, 3, AL.getArgAsExpr(2),
                                             TypeTagIdx))
    return;

  bool IsPointer = AL.getAttrName()->getName() == "pointer_with_type_tag";
  if (IsPointer) {
    // Ensure that buffer has a pointer type.
    unsigned ArgumentIdxAST = ArgumentIdx.getASTIndex();
    if (ArgumentIdxAST >= getFunctionOrMethodNumParams(D) ||
        !getFunctionOrMethodParamType(D, ArgumentIdxAST)->isPointerType())
      S.Diag(AL.getLoc(), diag::err_attribute_pointers_only) << AL << 0;
  }

  D->addAttr(::new (S.Context) ArgumentWithTypeTagAttr(
      S.Context, AL, AL.getArgAsIdent(0)->Ident, ArgumentIdx, TypeTagIdx,
      IsPointer));
}

static void handleTypeTagForDatatypeAttr(Sema &S, Decl *D,
                                         const ParsedAttr &AL) {
  if (!AL.isArgIdent(0)) {
    S.Diag(AL.getLoc(), diag::err_attribute_argument_n_type)
        << AL << 1 << AANT_ArgumentIdentifier;
    return;
  }

  if (!AL.checkExactlyNumArgs(S, 1))
    return;

  if (!isa<VarDecl>(D)) {
    S.Diag(AL.getLoc(), diag::err_attribute_wrong_decl_type)
        << AL << AL.isRegularKeywordAttribute() << ExpectedVariable;
    return;
  }

  IdentifierInfo *PointerKind = AL.getArgAsIdent(0)->Ident;
  TypeSourceInfo *MatchingCTypeLoc = nullptr;
  S.GetTypeFromParser(AL.getMatchingCType(), &MatchingCTypeLoc);
  assert(MatchingCTypeLoc && "no type source info for attribute argument");

  D->addAttr(::new (S.Context) TypeTagForDatatypeAttr(
      S.Context, AL, PointerKind, MatchingCTypeLoc, AL.getLayoutCompatible(),
      AL.getMustBeNull()));
}

static void handleXRayLogArgsAttr(Sema &S, Decl *D, const ParsedAttr &AL) {
  ParamIdx ArgCount;

  if (!S.checkFunctionOrMethodParameterIndex(D, AL, 1, AL.getArgAsExpr(0),
                                             ArgCount,
                                             true /* CanIndexImplicitThis */))
    return;

  // ArgCount isn't a parameter index [0;n), it's a count [1;n]
  D->addAttr(::new (S.Context)
                 XRayLogArgsAttr(S.Context, AL, ArgCount.getSourceIndex()));
}

static void handlePatchableFunctionEntryAttr(Sema &S, Decl *D,
                                             const ParsedAttr &AL) {
  uint32_t Count = 0, Offset = 0;
  if (!S.checkUInt32Argument(AL, AL.getArgAsExpr(0), Count, 0, true))
    return;
  if (AL.getNumArgs() == 2) {
    Expr *Arg = AL.getArgAsExpr(1);
    if (!S.checkUInt32Argument(AL, Arg, Offset, 1, true))
      return;
    if (Count < Offset) {
      S.Diag(S.getAttrLoc(AL), diag::err_attribute_argument_out_of_range)
          << &AL << 0 << Count << Arg->getBeginLoc();
      return;
    }
  }
  D->addAttr(::new (S.Context)
                 PatchableFunctionEntryAttr(S.Context, AL, Count, Offset));
}

static void handleBuiltinAliasAttr(Sema &S, Decl *D, const ParsedAttr &AL) {
  if (!AL.isArgIdent(0)) {
    S.Diag(AL.getLoc(), diag::err_attribute_argument_n_type)
        << AL << 1 << AANT_ArgumentIdentifier;
    return;
  }

  IdentifierInfo *Ident = AL.getArgAsIdent(0)->Ident;
  unsigned BuiltinID = Ident->getBuiltinID();
  StringRef AliasName = cast<FunctionDecl>(D)->getIdentifier()->getName();

  bool IsAArch64 = S.Context.getTargetInfo().getTriple().isAArch64();
  bool IsARM = S.Context.getTargetInfo().getTriple().isARM();
  bool IsRISCV = S.Context.getTargetInfo().getTriple().isRISCV();
  bool IsHLSL = S.Context.getLangOpts().HLSL;
  if ((IsAArch64 && !S.ARM().SveAliasValid(BuiltinID, AliasName)) ||
      (IsARM && !S.ARM().MveAliasValid(BuiltinID, AliasName) &&
       !S.ARM().CdeAliasValid(BuiltinID, AliasName)) ||
      (IsRISCV && !S.RISCV().isAliasValid(BuiltinID, AliasName)) ||
      (!IsAArch64 && !IsARM && !IsRISCV && !IsHLSL)) {
    S.Diag(AL.getLoc(), diag::err_attribute_builtin_alias) << AL;
    return;
  }

  D->addAttr(::new (S.Context) BuiltinAliasAttr(S.Context, AL, Ident));
}

static void handleNullableTypeAttr(Sema &S, Decl *D, const ParsedAttr &AL) {
  if (AL.isUsedAsTypeAttr())
    return;

  if (auto *CRD = dyn_cast<CXXRecordDecl>(D);
      !CRD || !(CRD->isClass() || CRD->isStruct())) {
    S.Diag(AL.getRange().getBegin(), diag::err_attribute_wrong_decl_type_str)
        << AL << AL.isRegularKeywordAttribute() << "classes";
    return;
  }

  handleSimpleAttribute<TypeNullableAttr>(S, D, AL);
}

static void handlePreferredTypeAttr(Sema &S, Decl *D, const ParsedAttr &AL) {
  if (!AL.hasParsedType()) {
    S.Diag(AL.getLoc(), diag::err_attribute_wrong_number_arguments) << AL << 1;
    return;
  }

  TypeSourceInfo *ParmTSI = nullptr;
  QualType QT = S.GetTypeFromParser(AL.getTypeArg(), &ParmTSI);
  assert(ParmTSI && "no type source info for attribute argument");
  S.RequireCompleteType(ParmTSI->getTypeLoc().getBeginLoc(), QT,
                        diag::err_incomplete_type);

  D->addAttr(::new (S.Context) PreferredTypeAttr(S.Context, AL, ParmTSI));
}

//===----------------------------------------------------------------------===//
// Microsoft specific attribute handlers.
//===----------------------------------------------------------------------===//

UuidAttr *Sema::mergeUuidAttr(Decl *D, const AttributeCommonInfo &CI,
                              StringRef UuidAsWritten, MSGuidDecl *GuidDecl) {
  if (const auto *UA = D->getAttr<UuidAttr>()) {
    if (declaresSameEntity(UA->getGuidDecl(), GuidDecl))
      return nullptr;
    if (!UA->getGuid().empty()) {
      Diag(UA->getLocation(), diag::err_mismatched_uuid);
      Diag(CI.getLoc(), diag::note_previous_uuid);
      D->dropAttr<UuidAttr>();
    }
  }

  return ::new (Context) UuidAttr(Context, CI, UuidAsWritten, GuidDecl);
}

static void handleUuidAttr(Sema &S, Decl *D, const ParsedAttr &AL) {
  if (!S.LangOpts.CPlusPlus) {
    S.Diag(AL.getLoc(), diag::err_attribute_not_supported_in_lang)
        << AL << AttributeLangSupport::C;
    return;
  }

  StringRef OrigStrRef;
  SourceLocation LiteralLoc;
  if (!S.checkStringLiteralArgumentAttr(AL, 0, OrigStrRef, &LiteralLoc))
    return;

  // GUID format is "XXXXXXXX-XXXX-XXXX-XXXX-XXXXXXXXXXXX" or
  // "{XXXXXXXX-XXXX-XXXX-XXXX-XXXXXXXXXXXX}", normalize to the former.
  StringRef StrRef = OrigStrRef;
  if (StrRef.size() == 38 && StrRef.front() == '{' && StrRef.back() == '}')
    StrRef = StrRef.drop_front().drop_back();

  // Validate GUID length.
  if (StrRef.size() != 36) {
    S.Diag(LiteralLoc, diag::err_attribute_uuid_malformed_guid);
    return;
  }

  for (unsigned i = 0; i < 36; ++i) {
    if (i == 8 || i == 13 || i == 18 || i == 23) {
      if (StrRef[i] != '-') {
        S.Diag(LiteralLoc, diag::err_attribute_uuid_malformed_guid);
        return;
      }
    } else if (!isHexDigit(StrRef[i])) {
      S.Diag(LiteralLoc, diag::err_attribute_uuid_malformed_guid);
      return;
    }
  }

  // Convert to our parsed format and canonicalize.
  MSGuidDecl::Parts Parsed;
  StrRef.substr(0, 8).getAsInteger(16, Parsed.Part1);
  StrRef.substr(9, 4).getAsInteger(16, Parsed.Part2);
  StrRef.substr(14, 4).getAsInteger(16, Parsed.Part3);
  for (unsigned i = 0; i != 8; ++i)
    StrRef.substr(19 + 2 * i + (i >= 2 ? 1 : 0), 2)
        .getAsInteger(16, Parsed.Part4And5[i]);
  MSGuidDecl *Guid = S.Context.getMSGuidDecl(Parsed);

  // FIXME: It'd be nice to also emit a fixit removing uuid(...) (and, if it's
  // the only thing in the [] list, the [] too), and add an insertion of
  // __declspec(uuid(...)).  But sadly, neither the SourceLocs of the commas
  // separating attributes nor of the [ and the ] are in the AST.
  // Cf "SourceLocations of attribute list delimiters - [[ ... , ... ]] etc"
  // on cfe-dev.
  if (AL.isMicrosoftAttribute()) // Check for [uuid(...)] spelling.
    S.Diag(AL.getLoc(), diag::warn_atl_uuid_deprecated);

  UuidAttr *UA = S.mergeUuidAttr(D, AL, OrigStrRef, Guid);
  if (UA)
    D->addAttr(UA);
}

static void handleMSInheritanceAttr(Sema &S, Decl *D, const ParsedAttr &AL) {
  if (!S.LangOpts.CPlusPlus) {
    S.Diag(AL.getLoc(), diag::err_attribute_not_supported_in_lang)
        << AL << AttributeLangSupport::C;
    return;
  }
  MSInheritanceAttr *IA = S.mergeMSInheritanceAttr(
      D, AL, /*BestCase=*/true, (MSInheritanceModel)AL.getSemanticSpelling());
  if (IA) {
    D->addAttr(IA);
    S.Consumer.AssignInheritanceModel(cast<CXXRecordDecl>(D));
  }
}

static void handleDeclspecThreadAttr(Sema &S, Decl *D, const ParsedAttr &AL) {
  const auto *VD = cast<VarDecl>(D);
  if (!S.Context.getTargetInfo().isTLSSupported()) {
    S.Diag(AL.getLoc(), diag::err_thread_unsupported);
    return;
  }
  if (VD->getTSCSpec() != TSCS_unspecified) {
    S.Diag(AL.getLoc(), diag::err_declspec_thread_on_thread_variable);
    return;
  }
  if (VD->hasLocalStorage()) {
    S.Diag(AL.getLoc(), diag::err_thread_non_global) << "__declspec(thread)";
    return;
  }
  D->addAttr(::new (S.Context) ThreadAttr(S.Context, AL));
}

static void handleMSConstexprAttr(Sema &S, Decl *D, const ParsedAttr &AL) {
  if (!S.getLangOpts().isCompatibleWithMSVC(LangOptions::MSVC2022_3)) {
    S.Diag(AL.getLoc(), diag::warn_unknown_attribute_ignored)
        << AL << AL.getRange();
    return;
  }
  auto *FD = cast<FunctionDecl>(D);
  if (FD->isConstexprSpecified() || FD->isConsteval()) {
    S.Diag(AL.getLoc(), diag::err_ms_constexpr_cannot_be_applied)
        << FD->isConsteval() << FD;
    return;
  }
  if (auto *MD = dyn_cast<CXXMethodDecl>(FD)) {
    if (!S.getLangOpts().CPlusPlus20 && MD->isVirtual()) {
      S.Diag(AL.getLoc(), diag::err_ms_constexpr_cannot_be_applied)
          << /*virtual*/ 2 << MD;
      return;
    }
  }
  D->addAttr(::new (S.Context) MSConstexprAttr(S.Context, AL));
}

static void handleAbiTagAttr(Sema &S, Decl *D, const ParsedAttr &AL) {
  SmallVector<StringRef, 4> Tags;
  for (unsigned I = 0, E = AL.getNumArgs(); I != E; ++I) {
    StringRef Tag;
    if (!S.checkStringLiteralArgumentAttr(AL, I, Tag))
      return;
    Tags.push_back(Tag);
  }

  if (const auto *NS = dyn_cast<NamespaceDecl>(D)) {
    if (!NS->isInline()) {
      S.Diag(AL.getLoc(), diag::warn_attr_abi_tag_namespace) << 0;
      return;
    }
    if (NS->isAnonymousNamespace()) {
      S.Diag(AL.getLoc(), diag::warn_attr_abi_tag_namespace) << 1;
      return;
    }
    if (AL.getNumArgs() == 0)
      Tags.push_back(NS->getName());
  } else if (!AL.checkAtLeastNumArgs(S, 1))
    return;

  // Store tags sorted and without duplicates.
  llvm::sort(Tags);
  Tags.erase(std::unique(Tags.begin(), Tags.end()), Tags.end());

  D->addAttr(::new (S.Context)
                 AbiTagAttr(S.Context, AL, Tags.data(), Tags.size()));
}

<<<<<<< HEAD
static void handleARMInterruptAttr(Sema &S, Decl *D, const ParsedAttr &AL) {
  // Check the attribute arguments.
  if (AL.getNumArgs() > 1) {
    S.Diag(AL.getLoc(), diag::err_attribute_too_many_arguments) << AL << 1;
    return;
  }

  StringRef Str;
  SourceLocation ArgLoc;

  if (AL.getNumArgs() == 0)
    Str = "";
  else if (!S.checkStringLiteralArgumentAttr(AL, 0, Str, &ArgLoc))
    return;

  ARMInterruptAttr::InterruptType Kind;
  if (!ARMInterruptAttr::ConvertStrToInterruptType(Str, Kind)) {
    S.Diag(AL.getLoc(), diag::warn_attribute_type_not_supported) << AL << Str
                                                                 << ArgLoc;
    return;
  }

  D->addAttr(::new (S.Context) ARMInterruptAttr(S.Context, AL, Kind));
}

static void handleMSP430InterruptAttr(Sema &S, Decl *D, const ParsedAttr &AL) {
  // MSP430 'interrupt' attribute is applied to
  // a function with no parameters and void return type.
  if (!isFuncOrMethodForAttrSubject(D)) {
    S.Diag(D->getLocation(), diag::warn_attribute_wrong_decl_type)
        << AL << AL.isRegularKeywordAttribute() << ExpectedFunctionOrMethod;
    return;
  }

  if (hasFunctionProto(D) && getFunctionOrMethodNumParams(D) != 0) {
    S.Diag(D->getLocation(), diag::warn_interrupt_attribute_invalid)
        << /*MSP430*/ 1 << 0;
    return;
  }

  if (!getFunctionOrMethodResultType(D)->isVoidType()) {
    S.Diag(D->getLocation(), diag::warn_interrupt_attribute_invalid)
        << /*MSP430*/ 1 << 1;
    return;
  }

  // The attribute takes one integer argument.
  if (!AL.checkExactlyNumArgs(S, 1))
    return;

  if (!AL.isArgExpr(0)) {
    S.Diag(AL.getLoc(), diag::err_attribute_argument_type)
        << AL << AANT_ArgumentIntegerConstant;
    return;
  }

  Expr *NumParamsExpr = static_cast<Expr *>(AL.getArgAsExpr(0));
  std::optional<llvm::APSInt> NumParams = llvm::APSInt(32);
  if (!(NumParams = NumParamsExpr->getIntegerConstantExpr(S.Context))) {
    S.Diag(AL.getLoc(), diag::err_attribute_argument_type)
        << AL << AANT_ArgumentIntegerConstant
        << NumParamsExpr->getSourceRange();
    return;
  }
  // The argument should be in range 0..63.
  unsigned Num = NumParams->getLimitedValue(255);
  if (Num > 63) {
    S.Diag(AL.getLoc(), diag::err_attribute_argument_out_of_bounds)
        << AL << (int)NumParams->getSExtValue()
        << NumParamsExpr->getSourceRange();
    return;
  }

  D->addAttr(::new (S.Context) MSP430InterruptAttr(S.Context, AL, Num));
  D->addAttr(UsedAttr::CreateImplicit(S.Context));
}

static void handleMipsInterruptAttr(Sema &S, Decl *D, const ParsedAttr &AL) {
  // Only one optional argument permitted.
  if (AL.getNumArgs() > 1) {
    S.Diag(AL.getLoc(), diag::err_attribute_too_many_arguments) << AL << 1;
    return;
  }

  StringRef Str;
  SourceLocation ArgLoc;

  if (AL.getNumArgs() == 0)
    Str = "";
  else if (!S.checkStringLiteralArgumentAttr(AL, 0, Str, &ArgLoc))
    return;

  // Semantic checks for a function with the 'interrupt' attribute for MIPS:
  // a) Must be a function.
  // b) Must have no parameters.
  // c) Must have the 'void' return type.
  // d) Cannot have the 'mips16' attribute, as that instruction set
  //    lacks the 'eret' instruction.
  // e) The attribute itself must either have no argument or one of the
  //    valid interrupt types, see [MipsInterruptDocs].

  if (!isFuncOrMethodForAttrSubject(D)) {
    S.Diag(D->getLocation(), diag::warn_attribute_wrong_decl_type)
        << AL << AL.isRegularKeywordAttribute() << ExpectedFunctionOrMethod;
    return;
  }

  if (hasFunctionProto(D) && getFunctionOrMethodNumParams(D) != 0) {
    S.Diag(D->getLocation(), diag::warn_interrupt_attribute_invalid)
        << /*MIPS*/ 0 << 0;
    return;
  }

  if (!getFunctionOrMethodResultType(D)->isVoidType()) {
    S.Diag(D->getLocation(), diag::warn_interrupt_attribute_invalid)
        << /*MIPS*/ 0 << 1;
    return;
  }

  // We still have to do this manually because the Interrupt attributes are
  // a bit special due to sharing their spellings across targets.
  if (checkAttrMutualExclusion<Mips16Attr>(S, D, AL))
    return;

  MipsInterruptAttr::InterruptType Kind;
  if (!MipsInterruptAttr::ConvertStrToInterruptType(Str, Kind)) {
    S.Diag(AL.getLoc(), diag::warn_attribute_type_not_supported)
        << AL << "'" + std::string(Str) + "'";
    return;
  }

  D->addAttr(::new (S.Context) MipsInterruptAttr(S.Context, AL, Kind));
}

static void handleM68kInterruptAttr(Sema &S, Decl *D, const ParsedAttr &AL) {
  if (!AL.checkExactlyNumArgs(S, 1))
    return;

  if (!AL.isArgExpr(0)) {
    S.Diag(AL.getLoc(), diag::err_attribute_argument_type)
        << AL << AANT_ArgumentIntegerConstant;
    return;
  }

  // FIXME: Check for decl - it should be void ()(void).

  Expr *NumParamsExpr = static_cast<Expr *>(AL.getArgAsExpr(0));
  auto MaybeNumParams = NumParamsExpr->getIntegerConstantExpr(S.Context);
  if (!MaybeNumParams) {
    S.Diag(AL.getLoc(), diag::err_attribute_argument_type)
        << AL << AANT_ArgumentIntegerConstant
        << NumParamsExpr->getSourceRange();
    return;
  }

  unsigned Num = MaybeNumParams->getLimitedValue(255);
  if ((Num & 1) || Num > 30) {
    S.Diag(AL.getLoc(), diag::err_attribute_argument_out_of_bounds)
        << AL << (int)MaybeNumParams->getSExtValue()
        << NumParamsExpr->getSourceRange();
    return;
  }

  D->addAttr(::new (S.Context) M68kInterruptAttr(S.Context, AL, Num));
  D->addAttr(UsedAttr::CreateImplicit(S.Context));
}

static void handleMOSInterruptAttr(Sema &S, Decl *D, const ParsedAttr &AL) {
  if (!isFuncOrMethodForAttrSubject(D)) {
    S.Diag(D->getLocation(), diag::warn_attribute_wrong_decl_type)
        << "'interrupt'" << ExpectedFunction;
    return;
  }

  if (!AL.checkExactlyNumArgs(S, 0))
    return;

  handleSimpleAttribute<MOSInterruptAttr>(S, D, AL);
}

static void handleAnyX86InterruptAttr(Sema &S, Decl *D, const ParsedAttr &AL) {
  // Semantic checks for a function with the 'interrupt' attribute.
  // a) Must be a function.
  // b) Must have the 'void' return type.
  // c) Must take 1 or 2 arguments.
  // d) The 1st argument must be a pointer.
  // e) The 2nd argument (if any) must be an unsigned integer.
  if (!isFuncOrMethodForAttrSubject(D) || !hasFunctionProto(D) ||
      isInstanceMethod(D) ||
      CXXMethodDecl::isStaticOverloadedOperator(
          cast<NamedDecl>(D)->getDeclName().getCXXOverloadedOperator())) {
    S.Diag(AL.getLoc(), diag::warn_attribute_wrong_decl_type)
        << AL << AL.isRegularKeywordAttribute()
        << ExpectedFunctionWithProtoType;
    return;
  }
  // Interrupt handler must have void return type.
  if (!getFunctionOrMethodResultType(D)->isVoidType()) {
    S.Diag(getFunctionOrMethodResultSourceRange(D).getBegin(),
           diag::err_anyx86_interrupt_attribute)
        << (S.Context.getTargetInfo().getTriple().getArch() == llvm::Triple::x86
                ? 0
                : 1)
        << 0;
    return;
  }
  // Interrupt handler must have 1 or 2 parameters.
  unsigned NumParams = getFunctionOrMethodNumParams(D);
  if (NumParams < 1 || NumParams > 2) {
    S.Diag(D->getBeginLoc(), diag::err_anyx86_interrupt_attribute)
        << (S.Context.getTargetInfo().getTriple().getArch() == llvm::Triple::x86
                ? 0
                : 1)
        << 1;
    return;
  }
  // The first argument must be a pointer.
  if (!getFunctionOrMethodParamType(D, 0)->isPointerType()) {
    S.Diag(getFunctionOrMethodParamRange(D, 0).getBegin(),
           diag::err_anyx86_interrupt_attribute)
        << (S.Context.getTargetInfo().getTriple().getArch() == llvm::Triple::x86
                ? 0
                : 1)
        << 2;
    return;
  }
  // The second argument, if present, must be an unsigned integer.
  unsigned TypeSize =
      S.Context.getTargetInfo().getTriple().getArch() == llvm::Triple::x86_64
          ? 64
          : 32;
  if (NumParams == 2 &&
      (!getFunctionOrMethodParamType(D, 1)->isUnsignedIntegerType() ||
       S.Context.getTypeSize(getFunctionOrMethodParamType(D, 1)) != TypeSize)) {
    S.Diag(getFunctionOrMethodParamRange(D, 1).getBegin(),
           diag::err_anyx86_interrupt_attribute)
        << (S.Context.getTargetInfo().getTriple().getArch() == llvm::Triple::x86
                ? 0
                : 1)
        << 3 << S.Context.getIntTypeForBitwidth(TypeSize, /*Signed=*/false);
    return;
  }
  D->addAttr(::new (S.Context) AnyX86InterruptAttr(S.Context, AL));
  D->addAttr(UsedAttr::CreateImplicit(S.Context));
}

static void handleAVRInterruptAttr(Sema &S, Decl *D, const ParsedAttr &AL) {
  if (!isFuncOrMethodForAttrSubject(D)) {
    S.Diag(D->getLocation(), diag::warn_attribute_wrong_decl_type)
        << AL << AL.isRegularKeywordAttribute() << ExpectedFunction;
    return;
  }

  if (!AL.checkExactlyNumArgs(S, 0))
    return;

  handleSimpleAttribute<AVRInterruptAttr>(S, D, AL);
}

static void handleAVRSignalAttr(Sema &S, Decl *D, const ParsedAttr &AL) {
  if (!isFuncOrMethodForAttrSubject(D)) {
    S.Diag(D->getLocation(), diag::warn_attribute_wrong_decl_type)
        << AL << AL.isRegularKeywordAttribute() << ExpectedFunction;
    return;
  }

  if (!AL.checkExactlyNumArgs(S, 0))
    return;

  handleSimpleAttribute<AVRSignalAttr>(S, D, AL);
}

static void handleBPFPreserveAIRecord(Sema &S, RecordDecl *RD) {
  // Add preserve_access_index attribute to all fields and inner records.
  for (auto *D : RD->decls()) {
    if (D->hasAttr<BPFPreserveAccessIndexAttr>())
      continue;

    D->addAttr(BPFPreserveAccessIndexAttr::CreateImplicit(S.Context));
    if (auto *Rec = dyn_cast<RecordDecl>(D))
      handleBPFPreserveAIRecord(S, Rec);
  }
}

static void handleBPFPreserveAccessIndexAttr(Sema &S, Decl *D,
    const ParsedAttr &AL) {
  auto *Rec = cast<RecordDecl>(D);
  handleBPFPreserveAIRecord(S, Rec);
  Rec->addAttr(::new (S.Context) BPFPreserveAccessIndexAttr(S.Context, AL));
}

=======
>>>>>>> 982b4b6f
static bool hasBTFDeclTagAttr(Decl *D, StringRef Tag) {
  for (const auto *I : D->specific_attrs<BTFDeclTagAttr>()) {
    if (I->getBTFDeclTag() == Tag)
      return true;
  }
  return false;
}

static void handleBTFDeclTagAttr(Sema &S, Decl *D, const ParsedAttr &AL) {
  StringRef Str;
  if (!S.checkStringLiteralArgumentAttr(AL, 0, Str))
    return;
  if (hasBTFDeclTagAttr(D, Str))
    return;

  D->addAttr(::new (S.Context) BTFDeclTagAttr(S.Context, AL, Str));
}

BTFDeclTagAttr *Sema::mergeBTFDeclTagAttr(Decl *D, const BTFDeclTagAttr &AL) {
  if (hasBTFDeclTagAttr(D, AL.getBTFDeclTag()))
    return nullptr;
  return ::new (Context) BTFDeclTagAttr(Context, AL, AL.getBTFDeclTag());
}

<<<<<<< HEAD
static void handleMOSInterruptNorecurseAttr(Sema &S, Decl *D, const ParsedAttr &AL) {
  if (!isFuncOrMethodForAttrSubject(D)) {
    S.Diag(D->getLocation(), diag::warn_attribute_wrong_decl_type)
        << "'interrupt_norecurse'" << ExpectedFunction;
    return;
  }

  if (!AL.checkExactlyNumArgs(S, 0))
    return;

  handleSimpleAttribute<MOSInterruptNorecurseAttr>(S, D, AL);
}

static void handleMOSInterruptNoISRAttr(Sema &S, Decl *D, const ParsedAttr &AL) {
  if (!isFuncOrMethodForAttrSubject(D)) {
    S.Diag(D->getLocation(), diag::warn_attribute_wrong_decl_type)
        << "'no_isr'" << ExpectedFunction;
    return;
  }

  if (!AL.checkExactlyNumArgs(S, 0))
    return;

  handleSimpleAttribute<MOSNoISRAttr>(S, D, AL);
}

static void handleRISCVInterruptAttr(Sema &S, Decl *D,
                                     const ParsedAttr &AL) {
  // Warn about repeated attributes.
  if (const auto *A = D->getAttr<RISCVInterruptAttr>()) {
    S.Diag(AL.getRange().getBegin(),
      diag::warn_riscv_repeated_interrupt_attribute);
    S.Diag(A->getLocation(), diag::note_riscv_repeated_interrupt_attribute);
    return;
  }

  // Check the attribute argument. Argument is optional.
  if (!AL.checkAtMostNumArgs(S, 1))
    return;

  StringRef Str;
  SourceLocation ArgLoc;

  // 'machine'is the default interrupt mode.
  if (AL.getNumArgs() == 0)
    Str = "machine";
  else if (!S.checkStringLiteralArgumentAttr(AL, 0, Str, &ArgLoc))
    return;

  // Semantic checks for a function with the 'interrupt' attribute:
  // - Must be a function.
  // - Must have no parameters.
  // - Must have the 'void' return type.
  // - The attribute itself must either have no argument or one of the
  //   valid interrupt types, see [RISCVInterruptDocs].

  if (D->getFunctionType() == nullptr) {
    S.Diag(D->getLocation(), diag::warn_attribute_wrong_decl_type)
        << AL << AL.isRegularKeywordAttribute() << ExpectedFunction;
    return;
  }

  if (hasFunctionProto(D) && getFunctionOrMethodNumParams(D) != 0) {
    S.Diag(D->getLocation(), diag::warn_interrupt_attribute_invalid)
      << /*RISC-V*/ 2 << 0;
    return;
  }

  if (!getFunctionOrMethodResultType(D)->isVoidType()) {
    S.Diag(D->getLocation(), diag::warn_interrupt_attribute_invalid)
      << /*RISC-V*/ 2 << 1;
    return;
  }

  RISCVInterruptAttr::InterruptType Kind;
  if (!RISCVInterruptAttr::ConvertStrToInterruptType(Str, Kind)) {
    S.Diag(AL.getLoc(), diag::warn_attribute_type_not_supported) << AL << Str
                                                                 << ArgLoc;
    return;
  }

  D->addAttr(::new (S.Context) RISCVInterruptAttr(S.Context, AL, Kind));
}

=======
>>>>>>> 982b4b6f
static void handleInterruptAttr(Sema &S, Decl *D, const ParsedAttr &AL) {
  // Dispatch the interrupt attribute based on the current target.
  switch (S.Context.getTargetInfo().getTriple().getArch()) {
  case llvm::Triple::msp430:
    S.MSP430().handleInterruptAttr(D, AL);
    break;
  case llvm::Triple::mipsel:
  case llvm::Triple::mips:
    S.MIPS().handleInterruptAttr(D, AL);
    break;
  case llvm::Triple::m68k:
    S.M68k().handleInterruptAttr(D, AL);
    break;
  case llvm::Triple::mos:
    handleMOSInterruptAttr(S, D, AL);
    break;
  case llvm::Triple::x86:
  case llvm::Triple::x86_64:
    S.X86().handleAnyInterruptAttr(D, AL);
    break;
  case llvm::Triple::avr:
    S.AVR().handleInterruptAttr(D, AL);
    break;
  case llvm::Triple::riscv32:
  case llvm::Triple::riscv64:
    S.RISCV().handleInterruptAttr(D, AL);
    break;
  default:
    S.ARM().handleInterruptAttr(D, AL);
    break;
  }
}

static void handleLayoutVersion(Sema &S, Decl *D, const ParsedAttr &AL) {
  uint32_t Version;
  Expr *VersionExpr = static_cast<Expr *>(AL.getArgAsExpr(0));
  if (!S.checkUInt32Argument(AL, AL.getArgAsExpr(0), Version))
    return;

  // TODO: Investigate what happens with the next major version of MSVC.
  if (Version != LangOptions::MSVC2015 / 100) {
    S.Diag(AL.getLoc(), diag::err_attribute_argument_out_of_bounds)
        << AL << Version << VersionExpr->getSourceRange();
    return;
  }

  // The attribute expects a "major" version number like 19, but new versions of
  // MSVC have moved to updating the "minor", or less significant numbers, so we
  // have to multiply by 100 now.
  Version *= 100;

  D->addAttr(::new (S.Context) LayoutVersionAttr(S.Context, AL, Version));
}

DLLImportAttr *Sema::mergeDLLImportAttr(Decl *D,
                                        const AttributeCommonInfo &CI) {
  if (D->hasAttr<DLLExportAttr>()) {
    Diag(CI.getLoc(), diag::warn_attribute_ignored) << "'dllimport'";
    return nullptr;
  }

  if (D->hasAttr<DLLImportAttr>())
    return nullptr;

  return ::new (Context) DLLImportAttr(Context, CI);
}

DLLExportAttr *Sema::mergeDLLExportAttr(Decl *D,
                                        const AttributeCommonInfo &CI) {
  if (DLLImportAttr *Import = D->getAttr<DLLImportAttr>()) {
    Diag(Import->getLocation(), diag::warn_attribute_ignored) << Import;
    D->dropAttr<DLLImportAttr>();
  }

  if (D->hasAttr<DLLExportAttr>())
    return nullptr;

  return ::new (Context) DLLExportAttr(Context, CI);
}

static void handleDLLAttr(Sema &S, Decl *D, const ParsedAttr &A) {
  if (isa<ClassTemplatePartialSpecializationDecl>(D) &&
      (S.Context.getTargetInfo().shouldDLLImportComdatSymbols())) {
    S.Diag(A.getRange().getBegin(), diag::warn_attribute_ignored) << A;
    return;
  }

  if (const auto *FD = dyn_cast<FunctionDecl>(D)) {
    if (FD->isInlined() && A.getKind() == ParsedAttr::AT_DLLImport &&
        !(S.Context.getTargetInfo().shouldDLLImportComdatSymbols())) {
      // MinGW doesn't allow dllimport on inline functions.
      S.Diag(A.getRange().getBegin(), diag::warn_attribute_ignored_on_inline)
          << A;
      return;
    }
  }

  if (const auto *MD = dyn_cast<CXXMethodDecl>(D)) {
    if ((S.Context.getTargetInfo().shouldDLLImportComdatSymbols()) &&
        MD->getParent()->isLambda()) {
      S.Diag(A.getRange().getBegin(), diag::err_attribute_dll_lambda) << A;
      return;
    }
  }

  Attr *NewAttr = A.getKind() == ParsedAttr::AT_DLLExport
                      ? (Attr *)S.mergeDLLExportAttr(D, A)
                      : (Attr *)S.mergeDLLImportAttr(D, A);
  if (NewAttr)
    D->addAttr(NewAttr);
}

MSInheritanceAttr *
Sema::mergeMSInheritanceAttr(Decl *D, const AttributeCommonInfo &CI,
                             bool BestCase,
                             MSInheritanceModel Model) {
  if (MSInheritanceAttr *IA = D->getAttr<MSInheritanceAttr>()) {
    if (IA->getInheritanceModel() == Model)
      return nullptr;
    Diag(IA->getLocation(), diag::err_mismatched_ms_inheritance)
        << 1 /*previous declaration*/;
    Diag(CI.getLoc(), diag::note_previous_ms_inheritance);
    D->dropAttr<MSInheritanceAttr>();
  }

  auto *RD = cast<CXXRecordDecl>(D);
  if (RD->hasDefinition()) {
    if (checkMSInheritanceAttrOnDefinition(RD, CI.getRange(), BestCase,
                                           Model)) {
      return nullptr;
    }
  } else {
    if (isa<ClassTemplatePartialSpecializationDecl>(RD)) {
      Diag(CI.getLoc(), diag::warn_ignored_ms_inheritance)
          << 1 /*partial specialization*/;
      return nullptr;
    }
    if (RD->getDescribedClassTemplate()) {
      Diag(CI.getLoc(), diag::warn_ignored_ms_inheritance)
          << 0 /*primary template*/;
      return nullptr;
    }
  }

  return ::new (Context) MSInheritanceAttr(Context, CI, BestCase);
}

static void handleCapabilityAttr(Sema &S, Decl *D, const ParsedAttr &AL) {
  // The capability attributes take a single string parameter for the name of
  // the capability they represent. The lockable attribute does not take any
  // parameters. However, semantically, both attributes represent the same
  // concept, and so they use the same semantic attribute. Eventually, the
  // lockable attribute will be removed.
  //
  // For backward compatibility, any capability which has no specified string
  // literal will be considered a "mutex."
  StringRef N("mutex");
  SourceLocation LiteralLoc;
  if (AL.getKind() == ParsedAttr::AT_Capability &&
      !S.checkStringLiteralArgumentAttr(AL, 0, N, &LiteralLoc))
    return;

  D->addAttr(::new (S.Context) CapabilityAttr(S.Context, AL, N));
}

static void handleAssertCapabilityAttr(Sema &S, Decl *D, const ParsedAttr &AL) {
  SmallVector<Expr*, 1> Args;
  if (!checkLockFunAttrCommon(S, D, AL, Args))
    return;

  D->addAttr(::new (S.Context)
                 AssertCapabilityAttr(S.Context, AL, Args.data(), Args.size()));
}

static void handleAcquireCapabilityAttr(Sema &S, Decl *D,
                                        const ParsedAttr &AL) {
  SmallVector<Expr*, 1> Args;
  if (!checkLockFunAttrCommon(S, D, AL, Args))
    return;

  D->addAttr(::new (S.Context) AcquireCapabilityAttr(S.Context, AL, Args.data(),
                                                     Args.size()));
}

static void handleTryAcquireCapabilityAttr(Sema &S, Decl *D,
                                           const ParsedAttr &AL) {
  SmallVector<Expr*, 2> Args;
  if (!checkTryLockFunAttrCommon(S, D, AL, Args))
    return;

  D->addAttr(::new (S.Context) TryAcquireCapabilityAttr(
      S.Context, AL, AL.getArgAsExpr(0), Args.data(), Args.size()));
}

static void handleReleaseCapabilityAttr(Sema &S, Decl *D,
                                        const ParsedAttr &AL) {
  // Check that all arguments are lockable objects.
  SmallVector<Expr *, 1> Args;
  checkAttrArgsAreCapabilityObjs(S, D, AL, Args, 0, true);

  D->addAttr(::new (S.Context) ReleaseCapabilityAttr(S.Context, AL, Args.data(),
                                                     Args.size()));
}

static void handleRequiresCapabilityAttr(Sema &S, Decl *D,
                                         const ParsedAttr &AL) {
  if (!AL.checkAtLeastNumArgs(S, 1))
    return;

  // check that all arguments are lockable objects
  SmallVector<Expr*, 1> Args;
  checkAttrArgsAreCapabilityObjs(S, D, AL, Args);
  if (Args.empty())
    return;

  RequiresCapabilityAttr *RCA = ::new (S.Context)
      RequiresCapabilityAttr(S.Context, AL, Args.data(), Args.size());

  D->addAttr(RCA);
}

static void handleDeprecatedAttr(Sema &S, Decl *D, const ParsedAttr &AL) {
  if (const auto *NSD = dyn_cast<NamespaceDecl>(D)) {
    if (NSD->isAnonymousNamespace()) {
      S.Diag(AL.getLoc(), diag::warn_deprecated_anonymous_namespace);
      // Do not want to attach the attribute to the namespace because that will
      // cause confusing diagnostic reports for uses of declarations within the
      // namespace.
      return;
    }
  } else if (isa<UsingDecl, UnresolvedUsingTypenameDecl,
                 UnresolvedUsingValueDecl>(D)) {
    S.Diag(AL.getRange().getBegin(), diag::warn_deprecated_ignored_on_using)
        << AL;
    return;
  }

  // Handle the cases where the attribute has a text message.
  StringRef Str, Replacement;
  if (AL.isArgExpr(0) && AL.getArgAsExpr(0) &&
      !S.checkStringLiteralArgumentAttr(AL, 0, Str))
    return;

  // Support a single optional message only for Declspec and [[]] spellings.
  if (AL.isDeclspecAttribute() || AL.isStandardAttributeSyntax())
    AL.checkAtMostNumArgs(S, 1);
  else if (AL.isArgExpr(1) && AL.getArgAsExpr(1) &&
           !S.checkStringLiteralArgumentAttr(AL, 1, Replacement))
    return;

  if (!S.getLangOpts().CPlusPlus14 && AL.isCXX11Attribute() && !AL.isGNUScope())
    S.Diag(AL.getLoc(), diag::ext_cxx14_attr) << AL;

  D->addAttr(::new (S.Context) DeprecatedAttr(S.Context, AL, Str, Replacement));
}

static bool isGlobalVar(const Decl *D) {
  if (const auto *S = dyn_cast<VarDecl>(D))
    return S->hasGlobalStorage();
  return false;
}

static bool isSanitizerAttributeAllowedOnGlobals(StringRef Sanitizer) {
  return Sanitizer == "address" || Sanitizer == "hwaddress" ||
         Sanitizer == "memtag";
}

static void handleNoSanitizeAttr(Sema &S, Decl *D, const ParsedAttr &AL) {
  if (!AL.checkAtLeastNumArgs(S, 1))
    return;

  std::vector<StringRef> Sanitizers;

  for (unsigned I = 0, E = AL.getNumArgs(); I != E; ++I) {
    StringRef SanitizerName;
    SourceLocation LiteralLoc;

    if (!S.checkStringLiteralArgumentAttr(AL, I, SanitizerName, &LiteralLoc))
      return;

    if (parseSanitizerValue(SanitizerName, /*AllowGroups=*/true) ==
            SanitizerMask() &&
        SanitizerName != "coverage")
      S.Diag(LiteralLoc, diag::warn_unknown_sanitizer_ignored) << SanitizerName;
    else if (isGlobalVar(D) && !isSanitizerAttributeAllowedOnGlobals(SanitizerName))
      S.Diag(D->getLocation(), diag::warn_attribute_type_not_supported_global)
          << AL << SanitizerName;
    Sanitizers.push_back(SanitizerName);
  }

  D->addAttr(::new (S.Context) NoSanitizeAttr(S.Context, AL, Sanitizers.data(),
                                              Sanitizers.size()));
}

static void handleNoSanitizeSpecificAttr(Sema &S, Decl *D,
                                         const ParsedAttr &AL) {
  StringRef AttrName = AL.getAttrName()->getName();
  normalizeName(AttrName);
  StringRef SanitizerName = llvm::StringSwitch<StringRef>(AttrName)
                                .Case("no_address_safety_analysis", "address")
                                .Case("no_sanitize_address", "address")
                                .Case("no_sanitize_thread", "thread")
                                .Case("no_sanitize_memory", "memory");
  if (isGlobalVar(D) && SanitizerName != "address")
    S.Diag(D->getLocation(), diag::err_attribute_wrong_decl_type)
        << AL << AL.isRegularKeywordAttribute() << ExpectedFunction;

  // FIXME: Rather than create a NoSanitizeSpecificAttr, this creates a
  // NoSanitizeAttr object; but we need to calculate the correct spelling list
  // index rather than incorrectly assume the index for NoSanitizeSpecificAttr
  // has the same spellings as the index for NoSanitizeAttr. We don't have a
  // general way to "translate" between the two, so this hack attempts to work
  // around the issue with hard-coded indices. This is critical for calling
  // getSpelling() or prettyPrint() on the resulting semantic attribute object
  // without failing assertions.
  unsigned TranslatedSpellingIndex = 0;
  if (AL.isStandardAttributeSyntax())
    TranslatedSpellingIndex = 1;

  AttributeCommonInfo Info = AL;
  Info.setAttributeSpellingListIndex(TranslatedSpellingIndex);
  D->addAttr(::new (S.Context)
                 NoSanitizeAttr(S.Context, Info, &SanitizerName, 1));
}

static void handleInternalLinkageAttr(Sema &S, Decl *D, const ParsedAttr &AL) {
  if (InternalLinkageAttr *Internal = S.mergeInternalLinkageAttr(D, AL))
    D->addAttr(Internal);
}

static void handleZeroCallUsedRegsAttr(Sema &S, Decl *D, const ParsedAttr &AL) {
  // Check that the argument is a string literal.
  StringRef KindStr;
  SourceLocation LiteralLoc;
  if (!S.checkStringLiteralArgumentAttr(AL, 0, KindStr, &LiteralLoc))
    return;

  ZeroCallUsedRegsAttr::ZeroCallUsedRegsKind Kind;
  if (!ZeroCallUsedRegsAttr::ConvertStrToZeroCallUsedRegsKind(KindStr, Kind)) {
    S.Diag(LiteralLoc, diag::warn_attribute_type_not_supported)
        << AL << KindStr;
    return;
  }

  D->dropAttr<ZeroCallUsedRegsAttr>();
  D->addAttr(ZeroCallUsedRegsAttr::Create(S.Context, Kind, AL));
}

static const RecordDecl *GetEnclosingNamedOrTopAnonRecord(const FieldDecl *FD) {
  const auto *RD = FD->getParent();
  // An unnamed struct is anonymous struct only if it's not instantiated.
  // However, the struct may not be fully processed yet to determine
  // whether it's anonymous or not. In that case, this function treats it as
  // an anonymous struct and tries to find a named parent.
  while (RD && (RD->isAnonymousStructOrUnion() ||
                (!RD->isCompleteDefinition() && RD->getName().empty()))) {
    const auto *Parent = dyn_cast<RecordDecl>(RD->getParent());
    if (!Parent)
      break;
    RD = Parent;
  }
  return RD;
}

enum class CountedByInvalidPointeeTypeKind {
  INCOMPLETE,
  SIZELESS,
  FUNCTION,
  FLEXIBLE_ARRAY_MEMBER,
  VALID,
};

static bool CheckCountedByAttrOnField(
    Sema &S, FieldDecl *FD, Expr *E,
    llvm::SmallVectorImpl<TypeCoupledDeclRefInfo> &Decls) {
  // Check the context the attribute is used in

  if (FD->getParent()->isUnion()) {
    S.Diag(FD->getBeginLoc(), diag::err_counted_by_attr_in_union)
        << FD->getSourceRange();
    return true;
  }

  const auto FieldTy = FD->getType();
  if (!FieldTy->isArrayType() && !FieldTy->isPointerType()) {
    S.Diag(FD->getBeginLoc(),
           diag::err_counted_by_attr_not_on_ptr_or_flexible_array_member)
        << FD->getLocation();
    return true;
  }

  LangOptions::StrictFlexArraysLevelKind StrictFlexArraysLevel =
      LangOptions::StrictFlexArraysLevelKind::IncompleteOnly;
  if (FieldTy->isArrayType() &&
      !Decl::isFlexibleArrayMemberLike(S.getASTContext(), FD, FieldTy,
                                       StrictFlexArraysLevel, true)) {
    S.Diag(FD->getBeginLoc(),
           diag::err_counted_by_attr_on_array_not_flexible_array_member)
        << FD->getLocation();
    return true;
  }

  CountedByInvalidPointeeTypeKind InvalidTypeKind =
      CountedByInvalidPointeeTypeKind::VALID;
  QualType PointeeTy;
  int SelectPtrOrArr = 0;
  if (FieldTy->isPointerType()) {
    PointeeTy = FieldTy->getPointeeType();
    SelectPtrOrArr = 0;
  } else {
    assert(FieldTy->isArrayType());
    const ArrayType *AT = S.getASTContext().getAsArrayType(FieldTy);
    PointeeTy = AT->getElementType();
    SelectPtrOrArr = 1;
  }
  // Note: The `Decl::isFlexibleArrayMemberLike` check earlier on means
  // only `PointeeTy->isStructureTypeWithFlexibleArrayMember()` is reachable
  // when `FieldTy->isArrayType()`.
  bool ShouldWarn = false;
  if (PointeeTy->isIncompleteType()) {
    InvalidTypeKind = CountedByInvalidPointeeTypeKind::INCOMPLETE;
  } else if (PointeeTy->isSizelessType()) {
    InvalidTypeKind = CountedByInvalidPointeeTypeKind::SIZELESS;
  } else if (PointeeTy->isFunctionType()) {
    InvalidTypeKind = CountedByInvalidPointeeTypeKind::FUNCTION;
  } else if (PointeeTy->isStructureTypeWithFlexibleArrayMember()) {
    if (FieldTy->isArrayType()) {
      // This is a workaround for the Linux kernel that has already adopted
      // `counted_by` on a FAM where the pointee is a struct with a FAM. This
      // should be an error because computing the bounds of the array cannot be
      // done correctly without manually traversing every struct object in the
      // array at runtime. To allow the code to be built this error is
      // downgraded to a warning.
      ShouldWarn = true;
    }
    InvalidTypeKind = CountedByInvalidPointeeTypeKind::FLEXIBLE_ARRAY_MEMBER;
  }

  if (InvalidTypeKind != CountedByInvalidPointeeTypeKind::VALID) {
    unsigned DiagID = ShouldWarn
                          ? diag::warn_counted_by_attr_elt_type_unknown_size
                          : diag::err_counted_by_attr_pointee_unknown_size;
    S.Diag(FD->getBeginLoc(), DiagID)
        << SelectPtrOrArr << PointeeTy << (int)InvalidTypeKind
        << (ShouldWarn ? 1 : 0) << FD->getSourceRange();
    return true;
  }

  // Check the expression

  if (!E->getType()->isIntegerType() || E->getType()->isBooleanType()) {
    S.Diag(E->getBeginLoc(), diag::err_counted_by_attr_argument_not_integer)
        << E->getSourceRange();
    return true;
  }

  auto *DRE = dyn_cast<DeclRefExpr>(E);
  if (!DRE) {
    S.Diag(E->getBeginLoc(),
           diag::err_counted_by_attr_only_support_simple_decl_reference)
        << E->getSourceRange();
    return true;
  }

  auto *CountDecl = DRE->getDecl();
  FieldDecl *CountFD = dyn_cast<FieldDecl>(CountDecl);
  if (auto *IFD = dyn_cast<IndirectFieldDecl>(CountDecl)) {
    CountFD = IFD->getAnonField();
  }
  if (!CountFD) {
    S.Diag(E->getBeginLoc(), diag::err_counted_by_must_be_in_structure)
        << CountDecl << E->getSourceRange();

    S.Diag(CountDecl->getBeginLoc(),
           diag::note_flexible_array_counted_by_attr_field)
        << CountDecl << CountDecl->getSourceRange();
    return true;
  }

  if (FD->getParent() != CountFD->getParent()) {
    if (CountFD->getParent()->isUnion()) {
      S.Diag(CountFD->getBeginLoc(), diag::err_counted_by_attr_refer_to_union)
          << CountFD->getSourceRange();
      return true;
    }
    // Whether CountRD is an anonymous struct is not determined at this
    // point. Thus, an additional diagnostic in case it's not anonymous struct
    // is done later in `Parser::ParseStructDeclaration`.
    auto *RD = GetEnclosingNamedOrTopAnonRecord(FD);
    auto *CountRD = GetEnclosingNamedOrTopAnonRecord(CountFD);

    if (RD != CountRD) {
      S.Diag(E->getBeginLoc(),
             diag::err_flexible_array_count_not_in_same_struct)
          << CountFD << E->getSourceRange();
      S.Diag(CountFD->getBeginLoc(),
             diag::note_flexible_array_counted_by_attr_field)
          << CountFD << CountFD->getSourceRange();
      return true;
    }
  }

  Decls.push_back(TypeCoupledDeclRefInfo(CountFD, /*IsDref*/ false));
  return false;
}

static void handleCountedByAttrField(Sema &S, Decl *D, const ParsedAttr &AL) {
  auto *FD = dyn_cast<FieldDecl>(D);
  assert(FD);

  auto *CountExpr = AL.getArgAsExpr(0);
  if (!CountExpr)
    return;

  llvm::SmallVector<TypeCoupledDeclRefInfo, 1> Decls;
  if (CheckCountedByAttrOnField(S, FD, CountExpr, Decls))
    return;

  QualType CAT =
      S.BuildCountAttributedArrayOrPointerType(FD->getType(), CountExpr);
  FD->setType(CAT);
}

static void handleFunctionReturnThunksAttr(Sema &S, Decl *D,
                                           const ParsedAttr &AL) {
  StringRef KindStr;
  SourceLocation LiteralLoc;
  if (!S.checkStringLiteralArgumentAttr(AL, 0, KindStr, &LiteralLoc))
    return;

  FunctionReturnThunksAttr::Kind Kind;
  if (!FunctionReturnThunksAttr::ConvertStrToKind(KindStr, Kind)) {
    S.Diag(LiteralLoc, diag::warn_attribute_type_not_supported)
        << AL << KindStr;
    return;
  }
  // FIXME: it would be good to better handle attribute merging rather than
  // silently replacing the existing attribute, so long as it does not break
  // the expected codegen tests.
  D->dropAttr<FunctionReturnThunksAttr>();
  D->addAttr(FunctionReturnThunksAttr::Create(S.Context, Kind, AL));
}

static void handleAvailableOnlyInDefaultEvalMethod(Sema &S, Decl *D,
                                                   const ParsedAttr &AL) {
  assert(isa<TypedefNameDecl>(D) && "This attribute only applies to a typedef");
  handleSimpleAttribute<AvailableOnlyInDefaultEvalMethodAttr>(S, D, AL);
}

static void handleNoMergeAttr(Sema &S, Decl *D, const ParsedAttr &AL) {
  auto *VDecl = dyn_cast<VarDecl>(D);
  if (VDecl && !VDecl->isFunctionPointerType()) {
    S.Diag(AL.getLoc(), diag::warn_attribute_ignored_non_function_pointer)
        << AL << VDecl;
    return;
  }
  D->addAttr(NoMergeAttr::Create(S.Context, AL));
}

static void handleNoUniqueAddressAttr(Sema &S, Decl *D, const ParsedAttr &AL) {
  D->addAttr(NoUniqueAddressAttr::Create(S.Context, AL));
}

static void handleDestroyAttr(Sema &S, Decl *D, const ParsedAttr &A) {
  if (!cast<VarDecl>(D)->hasGlobalStorage()) {
    S.Diag(D->getLocation(), diag::err_destroy_attr_on_non_static_var)
        << (A.getKind() == ParsedAttr::AT_AlwaysDestroy);
    return;
  }

  if (A.getKind() == ParsedAttr::AT_AlwaysDestroy)
    handleSimpleAttribute<AlwaysDestroyAttr>(S, D, A);
  else
    handleSimpleAttribute<NoDestroyAttr>(S, D, A);
}

static void handleUninitializedAttr(Sema &S, Decl *D, const ParsedAttr &AL) {
  assert(cast<VarDecl>(D)->getStorageDuration() == SD_Automatic &&
         "uninitialized is only valid on automatic duration variables");
  D->addAttr(::new (S.Context) UninitializedAttr(S.Context, AL));
}

static void handleMIGServerRoutineAttr(Sema &S, Decl *D, const ParsedAttr &AL) {
  // Check that the return type is a `typedef int kern_return_t` or a typedef
  // around it, because otherwise MIG convention checks make no sense.
  // BlockDecl doesn't store a return type, so it's annoying to check,
  // so let's skip it for now.
  if (!isa<BlockDecl>(D)) {
    QualType T = getFunctionOrMethodResultType(D);
    bool IsKernReturnT = false;
    while (const auto *TT = T->getAs<TypedefType>()) {
      IsKernReturnT = (TT->getDecl()->getName() == "kern_return_t");
      T = TT->desugar();
    }
    if (!IsKernReturnT || T.getCanonicalType() != S.getASTContext().IntTy) {
      S.Diag(D->getBeginLoc(),
             diag::warn_mig_server_routine_does_not_return_kern_return_t);
      return;
    }
  }

  handleSimpleAttribute<MIGServerRoutineAttr>(S, D, AL);
}

static void handleMSAllocatorAttr(Sema &S, Decl *D, const ParsedAttr &AL) {
  // Warn if the return type is not a pointer or reference type.
  if (auto *FD = dyn_cast<FunctionDecl>(D)) {
    QualType RetTy = FD->getReturnType();
    if (!RetTy->isPointerType() && !RetTy->isReferenceType()) {
      S.Diag(AL.getLoc(), diag::warn_declspec_allocator_nonpointer)
          << AL.getRange() << RetTy;
      return;
    }
  }

  handleSimpleAttribute<MSAllocatorAttr>(S, D, AL);
}

static void handleAcquireHandleAttr(Sema &S, Decl *D, const ParsedAttr &AL) {
  if (AL.isUsedAsTypeAttr())
    return;
  // Warn if the parameter is definitely not an output parameter.
  if (const auto *PVD = dyn_cast<ParmVarDecl>(D)) {
    if (PVD->getType()->isIntegerType()) {
      S.Diag(AL.getLoc(), diag::err_attribute_output_parameter)
          << AL.getRange();
      return;
    }
  }
  StringRef Argument;
  if (!S.checkStringLiteralArgumentAttr(AL, 0, Argument))
    return;
  D->addAttr(AcquireHandleAttr::Create(S.Context, Argument, AL));
}

template<typename Attr>
static void handleHandleAttr(Sema &S, Decl *D, const ParsedAttr &AL) {
  StringRef Argument;
  if (!S.checkStringLiteralArgumentAttr(AL, 0, Argument))
    return;
  D->addAttr(Attr::Create(S.Context, Argument, AL));
}

template<typename Attr>
static void handleUnsafeBufferUsage(Sema &S, Decl *D, const ParsedAttr &AL) {
  D->addAttr(Attr::Create(S.Context, AL));
}

static void handleCFGuardAttr(Sema &S, Decl *D, const ParsedAttr &AL) {
  // The guard attribute takes a single identifier argument.

  if (!AL.isArgIdent(0)) {
    S.Diag(AL.getLoc(), diag::err_attribute_argument_type)
        << AL << AANT_ArgumentIdentifier;
    return;
  }

  CFGuardAttr::GuardArg Arg;
  IdentifierInfo *II = AL.getArgAsIdent(0)->Ident;
  if (!CFGuardAttr::ConvertStrToGuardArg(II->getName(), Arg)) {
    S.Diag(AL.getLoc(), diag::warn_attribute_type_not_supported) << AL << II;
    return;
  }

  D->addAttr(::new (S.Context) CFGuardAttr(S.Context, AL, Arg));
}


template <typename AttrTy>
static const AttrTy *findEnforceTCBAttrByName(Decl *D, StringRef Name) {
  auto Attrs = D->specific_attrs<AttrTy>();
  auto I = llvm::find_if(Attrs,
                         [Name](const AttrTy *A) {
                           return A->getTCBName() == Name;
                         });
  return I == Attrs.end() ? nullptr : *I;
}

template <typename AttrTy, typename ConflictingAttrTy>
static void handleEnforceTCBAttr(Sema &S, Decl *D, const ParsedAttr &AL) {
  StringRef Argument;
  if (!S.checkStringLiteralArgumentAttr(AL, 0, Argument))
    return;

  // A function cannot be have both regular and leaf membership in the same TCB.
  if (const ConflictingAttrTy *ConflictingAttr =
      findEnforceTCBAttrByName<ConflictingAttrTy>(D, Argument)) {
    // We could attach a note to the other attribute but in this case
    // there's no need given how the two are very close to each other.
    S.Diag(AL.getLoc(), diag::err_tcb_conflicting_attributes)
      << AL.getAttrName()->getName() << ConflictingAttr->getAttrName()->getName()
      << Argument;

    // Error recovery: drop the non-leaf attribute so that to suppress
    // all future warnings caused by erroneous attributes. The leaf attribute
    // needs to be kept because it can only suppresses warnings, not cause them.
    D->dropAttr<EnforceTCBAttr>();
    return;
  }

  D->addAttr(AttrTy::Create(S.Context, Argument, AL));
}

template <typename AttrTy, typename ConflictingAttrTy>
static AttrTy *mergeEnforceTCBAttrImpl(Sema &S, Decl *D, const AttrTy &AL) {
  // Check if the new redeclaration has different leaf-ness in the same TCB.
  StringRef TCBName = AL.getTCBName();
  if (const ConflictingAttrTy *ConflictingAttr =
      findEnforceTCBAttrByName<ConflictingAttrTy>(D, TCBName)) {
    S.Diag(ConflictingAttr->getLoc(), diag::err_tcb_conflicting_attributes)
      << ConflictingAttr->getAttrName()->getName()
      << AL.getAttrName()->getName() << TCBName;

    // Add a note so that the user could easily find the conflicting attribute.
    S.Diag(AL.getLoc(), diag::note_conflicting_attribute);

    // More error recovery.
    D->dropAttr<EnforceTCBAttr>();
    return nullptr;
  }

  ASTContext &Context = S.getASTContext();
  return ::new(Context) AttrTy(Context, AL, AL.getTCBName());
}

EnforceTCBAttr *Sema::mergeEnforceTCBAttr(Decl *D, const EnforceTCBAttr &AL) {
  return mergeEnforceTCBAttrImpl<EnforceTCBAttr, EnforceTCBLeafAttr>(
      *this, D, AL);
}

EnforceTCBLeafAttr *Sema::mergeEnforceTCBLeafAttr(
    Decl *D, const EnforceTCBLeafAttr &AL) {
  return mergeEnforceTCBAttrImpl<EnforceTCBLeafAttr, EnforceTCBAttr>(
      *this, D, AL);
}

//===----------------------------------------------------------------------===//
// Top Level Sema Entry Points
//===----------------------------------------------------------------------===//

// Returns true if the attribute must delay setting its arguments until after
// template instantiation, and false otherwise.
static bool MustDelayAttributeArguments(const ParsedAttr &AL) {
  // Only attributes that accept expression parameter packs can delay arguments.
  if (!AL.acceptsExprPack())
    return false;

  bool AttrHasVariadicArg = AL.hasVariadicArg();
  unsigned AttrNumArgs = AL.getNumArgMembers();
  for (size_t I = 0; I < std::min(AL.getNumArgs(), AttrNumArgs); ++I) {
    bool IsLastAttrArg = I == (AttrNumArgs - 1);
    // If the argument is the last argument and it is variadic it can contain
    // any expression.
    if (IsLastAttrArg && AttrHasVariadicArg)
      return false;
    Expr *E = AL.getArgAsExpr(I);
    bool ArgMemberCanHoldExpr = AL.isParamExpr(I);
    // If the expression is a pack expansion then arguments must be delayed
    // unless the argument is an expression and it is the last argument of the
    // attribute.
    if (isa<PackExpansionExpr>(E))
      return !(IsLastAttrArg && ArgMemberCanHoldExpr);
    // Last case is if the expression is value dependent then it must delay
    // arguments unless the corresponding argument is able to hold the
    // expression.
    if (E->isValueDependent() && !ArgMemberCanHoldExpr)
      return true;
  }
  return false;
}

/// ProcessDeclAttribute - Apply the specific attribute to the specified decl if
/// the attribute applies to decls.  If the attribute is a type attribute, just
/// silently ignore it if a GNU attribute.
static void
ProcessDeclAttribute(Sema &S, Scope *scope, Decl *D, const ParsedAttr &AL,
                     const Sema::ProcessDeclAttributeOptions &Options) {
  if (AL.isInvalid() || AL.getKind() == ParsedAttr::IgnoredAttribute)
    return;

  // Ignore C++11 attributes on declarator chunks: they appertain to the type
  // instead.
  if (AL.isCXX11Attribute() && !Options.IncludeCXX11Attributes)
    return;

  // Unknown attributes are automatically warned on. Target-specific attributes
  // which do not apply to the current target architecture are treated as
  // though they were unknown attributes.
  if (AL.getKind() == ParsedAttr::UnknownAttribute ||
      !AL.existsInTarget(S.Context.getTargetInfo())) {
    S.Diag(AL.getLoc(),
           AL.isRegularKeywordAttribute()
               ? (unsigned)diag::err_keyword_not_supported_on_target
           : AL.isDeclspecAttribute()
               ? (unsigned)diag::warn_unhandled_ms_attribute_ignored
               : (unsigned)diag::warn_unknown_attribute_ignored)
        << AL << AL.getRange();
    return;
  }

  // Check if argument population must delayed to after template instantiation.
  bool MustDelayArgs = MustDelayAttributeArguments(AL);

  // Argument number check must be skipped if arguments are delayed.
  if (S.checkCommonAttributeFeatures(D, AL, MustDelayArgs))
    return;

  if (MustDelayArgs) {
    AL.handleAttrWithDelayedArgs(S, D);
    return;
  }

  switch (AL.getKind()) {
  default:
    if (AL.getInfo().handleDeclAttribute(S, D, AL) != ParsedAttrInfo::NotHandled)
      break;
    if (!AL.isStmtAttr()) {
      assert(AL.isTypeAttr() && "Non-type attribute not handled");
    }
    if (AL.isTypeAttr()) {
      if (Options.IgnoreTypeAttributes)
        break;
      if (!AL.isStandardAttributeSyntax() && !AL.isRegularKeywordAttribute()) {
        // Non-[[]] type attributes are handled in processTypeAttrs(); silently
        // move on.
        break;
      }

      // According to the C and C++ standards, we should never see a
      // [[]] type attribute on a declaration. However, we have in the past
      // allowed some type attributes to "slide" to the `DeclSpec`, so we need
      // to continue to support this legacy behavior. We only do this, however,
      // if
      // - we actually have a `DeclSpec`, i.e. if we're looking at a
      //   `DeclaratorDecl`, or
      // - we are looking at an alias-declaration, where historically we have
      //   allowed type attributes after the identifier to slide to the type.
      if (AL.slidesFromDeclToDeclSpecLegacyBehavior() &&
          isa<DeclaratorDecl, TypeAliasDecl>(D)) {
        // Suggest moving the attribute to the type instead, but only for our
        // own vendor attributes; moving other vendors' attributes might hurt
        // portability.
        if (AL.isClangScope()) {
          S.Diag(AL.getLoc(), diag::warn_type_attribute_deprecated_on_decl)
              << AL << D->getLocation();
        }

        // Allow this type attribute to be handled in processTypeAttrs();
        // silently move on.
        break;
      }

      if (AL.getKind() == ParsedAttr::AT_Regparm) {
        // `regparm` is a special case: It's a type attribute but we still want
        // to treat it as if it had been written on the declaration because that
        // way we'll be able to handle it directly in `processTypeAttr()`.
        // If we treated `regparm` it as if it had been written on the
        // `DeclSpec`, the logic in `distributeFunctionTypeAttrFromDeclSepc()`
        // would try to move it to the declarator, but that doesn't work: We
        // can't remove the attribute from the list of declaration attributes
        // because it might be needed by other declarators in the same
        // declaration.
        break;
      }

      if (AL.getKind() == ParsedAttr::AT_VectorSize) {
        // `vector_size` is a special case: It's a type attribute semantically,
        // but GCC expects the [[]] syntax to be written on the declaration (and
        // warns that the attribute has no effect if it is placed on the
        // decl-specifier-seq).
        // Silently move on and allow the attribute to be handled in
        // processTypeAttr().
        break;
      }

      if (AL.getKind() == ParsedAttr::AT_NoDeref) {
        // FIXME: `noderef` currently doesn't work correctly in [[]] syntax.
        // See https://github.com/llvm/llvm-project/issues/55790 for details.
        // We allow processTypeAttrs() to emit a warning and silently move on.
        break;
      }
    }
    // N.B., ClangAttrEmitter.cpp emits a diagnostic helper that ensures a
    // statement attribute is not written on a declaration, but this code is
    // needed for type attributes as well as statement attributes in Attr.td
    // that do not list any subjects.
    S.Diag(AL.getLoc(), diag::err_attribute_invalid_on_decl)
        << AL << AL.isRegularKeywordAttribute() << D->getLocation();
    break;
  case ParsedAttr::AT_Interrupt:
    handleInterruptAttr(S, D, AL);
    break;
  case ParsedAttr::AT_X86ForceAlignArgPointer:
    S.X86().handleForceAlignArgPointerAttr(D, AL);
    break;
  case ParsedAttr::AT_ReadOnlyPlacement:
    handleSimpleAttribute<ReadOnlyPlacementAttr>(S, D, AL);
    break;
  case ParsedAttr::AT_DLLExport:
  case ParsedAttr::AT_DLLImport:
    handleDLLAttr(S, D, AL);
    break;
  case ParsedAttr::AT_AMDGPUFlatWorkGroupSize:
    S.AMDGPU().handleAMDGPUFlatWorkGroupSizeAttr(D, AL);
    break;
  case ParsedAttr::AT_AMDGPUWavesPerEU:
    S.AMDGPU().handleAMDGPUWavesPerEUAttr(D, AL);
    break;
  case ParsedAttr::AT_AMDGPUNumSGPR:
    S.AMDGPU().handleAMDGPUNumSGPRAttr(D, AL);
    break;
  case ParsedAttr::AT_AMDGPUNumVGPR:
    S.AMDGPU().handleAMDGPUNumVGPRAttr(D, AL);
    break;
  case ParsedAttr::AT_AMDGPUMaxNumWorkGroups:
    S.AMDGPU().handleAMDGPUMaxNumWorkGroupsAttr(D, AL);
    break;
  case ParsedAttr::AT_AVRSignal:
    S.AVR().handleSignalAttr(D, AL);
    break;
  case ParsedAttr::AT_BPFPreserveAccessIndex:
    S.BPF().handlePreserveAccessIndexAttr(D, AL);
    break;
  case ParsedAttr::AT_BPFPreserveStaticOffset:
    handleSimpleAttribute<BPFPreserveStaticOffsetAttr>(S, D, AL);
    break;
  case ParsedAttr::AT_BTFDeclTag:
    handleBTFDeclTagAttr(S, D, AL);
    break;
  case ParsedAttr::AT_MOSInterruptNorecurse:
    handleMOSInterruptNorecurseAttr(S, D, AL);
    break;
  case ParsedAttr::AT_MOSNoISR:
    handleMOSInterruptNoISRAttr(S, D, AL);
    break;
  case ParsedAttr::AT_WebAssemblyExportName:
    S.Wasm().handleWebAssemblyExportNameAttr(D, AL);
    break;
  case ParsedAttr::AT_WebAssemblyImportModule:
    S.Wasm().handleWebAssemblyImportModuleAttr(D, AL);
    break;
  case ParsedAttr::AT_WebAssemblyImportName:
    S.Wasm().handleWebAssemblyImportNameAttr(D, AL);
    break;
  case ParsedAttr::AT_IBOutlet:
    S.ObjC().handleIBOutlet(D, AL);
    break;
  case ParsedAttr::AT_IBOutletCollection:
    S.ObjC().handleIBOutletCollection(D, AL);
    break;
  case ParsedAttr::AT_IFunc:
    handleIFuncAttr(S, D, AL);
    break;
  case ParsedAttr::AT_Alias:
    handleAliasAttr(S, D, AL);
    break;
  case ParsedAttr::AT_Aligned:
    handleAlignedAttr(S, D, AL);
    break;
  case ParsedAttr::AT_AlignValue:
    handleAlignValueAttr(S, D, AL);
    break;
  case ParsedAttr::AT_AllocSize:
    handleAllocSizeAttr(S, D, AL);
    break;
  case ParsedAttr::AT_AlwaysInline:
    handleAlwaysInlineAttr(S, D, AL);
    break;
  case ParsedAttr::AT_AnalyzerNoReturn:
    handleAnalyzerNoReturnAttr(S, D, AL);
    break;
  case ParsedAttr::AT_TLSModel:
    handleTLSModelAttr(S, D, AL);
    break;
  case ParsedAttr::AT_Annotate:
    handleAnnotateAttr(S, D, AL);
    break;
  case ParsedAttr::AT_Availability:
    handleAvailabilityAttr(S, D, AL);
    break;
  case ParsedAttr::AT_CarriesDependency:
    handleDependencyAttr(S, scope, D, AL);
    break;
  case ParsedAttr::AT_CPUDispatch:
  case ParsedAttr::AT_CPUSpecific:
    handleCPUSpecificAttr(S, D, AL);
    break;
  case ParsedAttr::AT_Common:
    handleCommonAttr(S, D, AL);
    break;
  case ParsedAttr::AT_CUDAConstant:
    handleConstantAttr(S, D, AL);
    break;
  case ParsedAttr::AT_PassObjectSize:
    handlePassObjectSizeAttr(S, D, AL);
    break;
  case ParsedAttr::AT_Constructor:
      handleConstructorAttr(S, D, AL);
    break;
  case ParsedAttr::AT_Deprecated:
    handleDeprecatedAttr(S, D, AL);
    break;
  case ParsedAttr::AT_Destructor:
      handleDestructorAttr(S, D, AL);
    break;
  case ParsedAttr::AT_EnableIf:
    handleEnableIfAttr(S, D, AL);
    break;
  case ParsedAttr::AT_Error:
    handleErrorAttr(S, D, AL);
    break;
  case ParsedAttr::AT_ExcludeFromExplicitInstantiation:
    handleExcludeFromExplicitInstantiationAttr(S, D, AL);
    break;
  case ParsedAttr::AT_DiagnoseIf:
    handleDiagnoseIfAttr(S, D, AL);
    break;
  case ParsedAttr::AT_DiagnoseAsBuiltin:
    handleDiagnoseAsBuiltinAttr(S, D, AL);
    break;
  case ParsedAttr::AT_NoBuiltin:
    handleNoBuiltinAttr(S, D, AL);
    break;
  case ParsedAttr::AT_ExtVectorType:
    handleExtVectorTypeAttr(S, D, AL);
    break;
  case ParsedAttr::AT_ExternalSourceSymbol:
    handleExternalSourceSymbolAttr(S, D, AL);
    break;
  case ParsedAttr::AT_MinSize:
    handleMinSizeAttr(S, D, AL);
    break;
  case ParsedAttr::AT_OptimizeNone:
    handleOptimizeNoneAttr(S, D, AL);
    break;
  case ParsedAttr::AT_EnumExtensibility:
    handleEnumExtensibilityAttr(S, D, AL);
    break;
  case ParsedAttr::AT_SYCLKernel:
    S.SYCL().handleKernelAttr(D, AL);
    break;
  case ParsedAttr::AT_SYCLSpecialClass:
    handleSimpleAttribute<SYCLSpecialClassAttr>(S, D, AL);
    break;
  case ParsedAttr::AT_Format:
    handleFormatAttr(S, D, AL);
    break;
  case ParsedAttr::AT_FormatArg:
    handleFormatArgAttr(S, D, AL);
    break;
  case ParsedAttr::AT_Callback:
    handleCallbackAttr(S, D, AL);
    break;
  case ParsedAttr::AT_CalledOnce:
    handleCalledOnceAttr(S, D, AL);
    break;
  case ParsedAttr::AT_NVPTXKernel:
  case ParsedAttr::AT_CUDAGlobal:
    handleGlobalAttr(S, D, AL);
    break;
  case ParsedAttr::AT_CUDADevice:
    handleDeviceAttr(S, D, AL);
    break;
  case ParsedAttr::AT_HIPManaged:
    handleManagedAttr(S, D, AL);
    break;
  case ParsedAttr::AT_GNUInline:
    handleGNUInlineAttr(S, D, AL);
    break;
  case ParsedAttr::AT_CUDALaunchBounds:
    handleLaunchBoundsAttr(S, D, AL);
    break;
  case ParsedAttr::AT_Restrict:
    handleRestrictAttr(S, D, AL);
    break;
  case ParsedAttr::AT_Mode:
    handleModeAttr(S, D, AL);
    break;
  case ParsedAttr::AT_NonNull:
    if (auto *PVD = dyn_cast<ParmVarDecl>(D))
      handleNonNullAttrParameter(S, PVD, AL);
    else
      handleNonNullAttr(S, D, AL);
    break;
  case ParsedAttr::AT_ReturnsNonNull:
    handleReturnsNonNullAttr(S, D, AL);
    break;
  case ParsedAttr::AT_NoEscape:
    handleNoEscapeAttr(S, D, AL);
    break;
  case ParsedAttr::AT_MaybeUndef:
    handleSimpleAttribute<MaybeUndefAttr>(S, D, AL);
    break;
  case ParsedAttr::AT_AssumeAligned:
    handleAssumeAlignedAttr(S, D, AL);
    break;
  case ParsedAttr::AT_AllocAlign:
    handleAllocAlignAttr(S, D, AL);
    break;
  case ParsedAttr::AT_Ownership:
    handleOwnershipAttr(S, D, AL);
    break;
  case ParsedAttr::AT_Naked:
    handleNakedAttr(S, D, AL);
    break;
  case ParsedAttr::AT_NoReturn:
    handleNoReturnAttr(S, D, AL);
    break;
  case ParsedAttr::AT_CXX11NoReturn:
    handleStandardNoReturnAttr(S, D, AL);
    break;
  case ParsedAttr::AT_AnyX86NoCfCheck:
    handleNoCfCheckAttr(S, D, AL);
    break;
  case ParsedAttr::AT_NoThrow:
    if (!AL.isUsedAsTypeAttr())
      handleSimpleAttribute<NoThrowAttr>(S, D, AL);
    break;
  case ParsedAttr::AT_CUDAShared:
    handleSharedAttr(S, D, AL);
    break;
  case ParsedAttr::AT_VecReturn:
    handleVecReturnAttr(S, D, AL);
    break;
  case ParsedAttr::AT_ObjCOwnership:
    S.ObjC().handleOwnershipAttr(D, AL);
    break;
  case ParsedAttr::AT_ObjCPreciseLifetime:
    S.ObjC().handlePreciseLifetimeAttr(D, AL);
    break;
  case ParsedAttr::AT_ObjCReturnsInnerPointer:
    S.ObjC().handleReturnsInnerPointerAttr(D, AL);
    break;
  case ParsedAttr::AT_ObjCRequiresSuper:
    S.ObjC().handleRequiresSuperAttr(D, AL);
    break;
  case ParsedAttr::AT_ObjCBridge:
    S.ObjC().handleBridgeAttr(D, AL);
    break;
  case ParsedAttr::AT_ObjCBridgeMutable:
    S.ObjC().handleBridgeMutableAttr(D, AL);
    break;
  case ParsedAttr::AT_ObjCBridgeRelated:
    S.ObjC().handleBridgeRelatedAttr(D, AL);
    break;
  case ParsedAttr::AT_ObjCDesignatedInitializer:
    S.ObjC().handleDesignatedInitializer(D, AL);
    break;
  case ParsedAttr::AT_ObjCRuntimeName:
    S.ObjC().handleRuntimeName(D, AL);
    break;
  case ParsedAttr::AT_ObjCBoxable:
    S.ObjC().handleBoxable(D, AL);
    break;
  case ParsedAttr::AT_NSErrorDomain:
    S.ObjC().handleNSErrorDomain(D, AL);
    break;
  case ParsedAttr::AT_CFConsumed:
  case ParsedAttr::AT_NSConsumed:
  case ParsedAttr::AT_OSConsumed:
    S.ObjC().AddXConsumedAttr(D, AL,
                              S.ObjC().parsedAttrToRetainOwnershipKind(AL),
                              /*IsTemplateInstantiation=*/false);
    break;
  case ParsedAttr::AT_OSReturnsRetainedOnZero:
    handleSimpleAttributeOrDiagnose<OSReturnsRetainedOnZeroAttr>(
        S, D, AL, S.ObjC().isValidOSObjectOutParameter(D),
        diag::warn_ns_attribute_wrong_parameter_type,
        /*Extra Args=*/AL, /*pointer-to-OSObject-pointer*/ 3, AL.getRange());
    break;
  case ParsedAttr::AT_OSReturnsRetainedOnNonZero:
    handleSimpleAttributeOrDiagnose<OSReturnsRetainedOnNonZeroAttr>(
        S, D, AL, S.ObjC().isValidOSObjectOutParameter(D),
        diag::warn_ns_attribute_wrong_parameter_type,
        /*Extra Args=*/AL, /*pointer-to-OSObject-poointer*/ 3, AL.getRange());
    break;
  case ParsedAttr::AT_NSReturnsAutoreleased:
  case ParsedAttr::AT_NSReturnsNotRetained:
  case ParsedAttr::AT_NSReturnsRetained:
  case ParsedAttr::AT_CFReturnsNotRetained:
  case ParsedAttr::AT_CFReturnsRetained:
  case ParsedAttr::AT_OSReturnsNotRetained:
  case ParsedAttr::AT_OSReturnsRetained:
    S.ObjC().handleXReturnsXRetainedAttr(D, AL);
    break;
  case ParsedAttr::AT_WorkGroupSizeHint:
    handleWorkGroupSize<WorkGroupSizeHintAttr>(S, D, AL);
    break;
  case ParsedAttr::AT_ReqdWorkGroupSize:
    handleWorkGroupSize<ReqdWorkGroupSizeAttr>(S, D, AL);
    break;
  case ParsedAttr::AT_OpenCLIntelReqdSubGroupSize:
    S.OpenCL().handleSubGroupSize(D, AL);
    break;
  case ParsedAttr::AT_VecTypeHint:
    handleVecTypeHint(S, D, AL);
    break;
  case ParsedAttr::AT_InitPriority:
      handleInitPriorityAttr(S, D, AL);
    break;
  case ParsedAttr::AT_Packed:
    handlePackedAttr(S, D, AL);
    break;
  case ParsedAttr::AT_PreferredName:
    handlePreferredName(S, D, AL);
    break;
  case ParsedAttr::AT_Section:
    handleSectionAttr(S, D, AL);
    break;
  case ParsedAttr::AT_CodeModel:
    handleCodeModelAttr(S, D, AL);
    break;
  case ParsedAttr::AT_RandomizeLayout:
    handleRandomizeLayoutAttr(S, D, AL);
    break;
  case ParsedAttr::AT_NoRandomizeLayout:
    handleNoRandomizeLayoutAttr(S, D, AL);
    break;
  case ParsedAttr::AT_CodeSeg:
    handleCodeSegAttr(S, D, AL);
    break;
  case ParsedAttr::AT_Target:
    handleTargetAttr(S, D, AL);
    break;
  case ParsedAttr::AT_TargetVersion:
    handleTargetVersionAttr(S, D, AL);
    break;
  case ParsedAttr::AT_TargetClones:
    handleTargetClonesAttr(S, D, AL);
    break;
  case ParsedAttr::AT_MinVectorWidth:
    handleMinVectorWidthAttr(S, D, AL);
    break;
  case ParsedAttr::AT_Unavailable:
    handleAttrWithMessage<UnavailableAttr>(S, D, AL);
    break;
  case ParsedAttr::AT_OMPAssume:
    S.OpenMP().handleOMPAssumeAttr(D, AL);
    break;
  case ParsedAttr::AT_ObjCDirect:
    S.ObjC().handleDirectAttr(D, AL);
    break;
  case ParsedAttr::AT_ObjCDirectMembers:
    S.ObjC().handleDirectMembersAttr(D, AL);
    handleSimpleAttribute<ObjCDirectMembersAttr>(S, D, AL);
    break;
  case ParsedAttr::AT_ObjCExplicitProtocolImpl:
    S.ObjC().handleSuppresProtocolAttr(D, AL);
    break;
  case ParsedAttr::AT_Unused:
    handleUnusedAttr(S, D, AL);
    break;
  case ParsedAttr::AT_Visibility:
    handleVisibilityAttr(S, D, AL, false);
    break;
  case ParsedAttr::AT_TypeVisibility:
    handleVisibilityAttr(S, D, AL, true);
    break;
  case ParsedAttr::AT_WarnUnusedResult:
    handleWarnUnusedResult(S, D, AL);
    break;
  case ParsedAttr::AT_WeakRef:
    handleWeakRefAttr(S, D, AL);
    break;
  case ParsedAttr::AT_WeakImport:
    handleWeakImportAttr(S, D, AL);
    break;
  case ParsedAttr::AT_TransparentUnion:
    handleTransparentUnionAttr(S, D, AL);
    break;
  case ParsedAttr::AT_ObjCMethodFamily:
    S.ObjC().handleMethodFamilyAttr(D, AL);
    break;
  case ParsedAttr::AT_ObjCNSObject:
    S.ObjC().handleNSObject(D, AL);
    break;
  case ParsedAttr::AT_ObjCIndependentClass:
    S.ObjC().handleIndependentClass(D, AL);
    break;
  case ParsedAttr::AT_Blocks:
    S.ObjC().handleBlocksAttr(D, AL);
    break;
  case ParsedAttr::AT_Sentinel:
    handleSentinelAttr(S, D, AL);
    break;
  case ParsedAttr::AT_Cleanup:
    handleCleanupAttr(S, D, AL);
    break;
  case ParsedAttr::AT_NoDebug:
    handleNoDebugAttr(S, D, AL);
    break;
  case ParsedAttr::AT_CmseNSEntry:
    S.ARM().handleCmseNSEntryAttr(D, AL);
    break;
  case ParsedAttr::AT_StdCall:
  case ParsedAttr::AT_CDecl:
  case ParsedAttr::AT_FastCall:
  case ParsedAttr::AT_ThisCall:
  case ParsedAttr::AT_Pascal:
  case ParsedAttr::AT_RegCall:
  case ParsedAttr::AT_SwiftCall:
  case ParsedAttr::AT_SwiftAsyncCall:
  case ParsedAttr::AT_VectorCall:
  case ParsedAttr::AT_MSABI:
  case ParsedAttr::AT_SysVABI:
  case ParsedAttr::AT_Pcs:
  case ParsedAttr::AT_IntelOclBicc:
  case ParsedAttr::AT_PreserveMost:
  case ParsedAttr::AT_PreserveAll:
  case ParsedAttr::AT_AArch64VectorPcs:
  case ParsedAttr::AT_AArch64SVEPcs:
  case ParsedAttr::AT_AMDGPUKernelCall:
  case ParsedAttr::AT_M68kRTD:
  case ParsedAttr::AT_PreserveNone:
  case ParsedAttr::AT_RISCVVectorCC:
    handleCallConvAttr(S, D, AL);
    break;
  case ParsedAttr::AT_Suppress:
    handleSuppressAttr(S, D, AL);
    break;
  case ParsedAttr::AT_Owner:
  case ParsedAttr::AT_Pointer:
    handleLifetimeCategoryAttr(S, D, AL);
    break;
  case ParsedAttr::AT_OpenCLAccess:
    S.OpenCL().handleAccessAttr(D, AL);
    break;
  case ParsedAttr::AT_OpenCLNoSVM:
    S.OpenCL().handleNoSVMAttr(D, AL);
    break;
  case ParsedAttr::AT_SwiftContext:
    S.Swift().AddParameterABIAttr(D, AL, ParameterABI::SwiftContext);
    break;
  case ParsedAttr::AT_SwiftAsyncContext:
    S.Swift().AddParameterABIAttr(D, AL, ParameterABI::SwiftAsyncContext);
    break;
  case ParsedAttr::AT_SwiftErrorResult:
    S.Swift().AddParameterABIAttr(D, AL, ParameterABI::SwiftErrorResult);
    break;
  case ParsedAttr::AT_SwiftIndirectResult:
    S.Swift().AddParameterABIAttr(D, AL, ParameterABI::SwiftIndirectResult);
    break;
  case ParsedAttr::AT_InternalLinkage:
    handleInternalLinkageAttr(S, D, AL);
    break;
  case ParsedAttr::AT_ZeroCallUsedRegs:
    handleZeroCallUsedRegsAttr(S, D, AL);
    break;
  case ParsedAttr::AT_FunctionReturnThunks:
    handleFunctionReturnThunksAttr(S, D, AL);
    break;
  case ParsedAttr::AT_NoMerge:
    handleNoMergeAttr(S, D, AL);
    break;
  case ParsedAttr::AT_NoUniqueAddress:
    handleNoUniqueAddressAttr(S, D, AL);
    break;

  case ParsedAttr::AT_AvailableOnlyInDefaultEvalMethod:
    handleAvailableOnlyInDefaultEvalMethod(S, D, AL);
    break;

  case ParsedAttr::AT_CountedBy:
    handleCountedByAttrField(S, D, AL);
    break;

  // Microsoft attributes:
  case ParsedAttr::AT_LayoutVersion:
    handleLayoutVersion(S, D, AL);
    break;
  case ParsedAttr::AT_Uuid:
    handleUuidAttr(S, D, AL);
    break;
  case ParsedAttr::AT_MSInheritance:
    handleMSInheritanceAttr(S, D, AL);
    break;
  case ParsedAttr::AT_Thread:
    handleDeclspecThreadAttr(S, D, AL);
    break;
  case ParsedAttr::AT_MSConstexpr:
    handleMSConstexprAttr(S, D, AL);
    break;

  // HLSL attributes:
  case ParsedAttr::AT_HLSLNumThreads:
    S.HLSL().handleNumThreadsAttr(D, AL);
    break;
  case ParsedAttr::AT_HLSLSV_GroupIndex:
    handleSimpleAttribute<HLSLSV_GroupIndexAttr>(S, D, AL);
    break;
  case ParsedAttr::AT_HLSLSV_DispatchThreadID:
    S.HLSL().handleSV_DispatchThreadIDAttr(D, AL);
    break;
  case ParsedAttr::AT_HLSLPackOffset:
    S.HLSL().handlePackOffsetAttr(D, AL);
    break;
  case ParsedAttr::AT_HLSLShader:
    S.HLSL().handleShaderAttr(D, AL);
    break;
  case ParsedAttr::AT_HLSLResourceBinding:
    S.HLSL().handleResourceBindingAttr(D, AL);
    break;
  case ParsedAttr::AT_HLSLParamModifier:
    S.HLSL().handleParamModifierAttr(D, AL);
    break;

  case ParsedAttr::AT_AbiTag:
    handleAbiTagAttr(S, D, AL);
    break;
  case ParsedAttr::AT_CFGuard:
    handleCFGuardAttr(S, D, AL);
    break;

  // Thread safety attributes:
  case ParsedAttr::AT_AssertExclusiveLock:
    handleAssertExclusiveLockAttr(S, D, AL);
    break;
  case ParsedAttr::AT_AssertSharedLock:
    handleAssertSharedLockAttr(S, D, AL);
    break;
  case ParsedAttr::AT_PtGuardedVar:
    handlePtGuardedVarAttr(S, D, AL);
    break;
  case ParsedAttr::AT_NoSanitize:
    handleNoSanitizeAttr(S, D, AL);
    break;
  case ParsedAttr::AT_NoSanitizeSpecific:
    handleNoSanitizeSpecificAttr(S, D, AL);
    break;
  case ParsedAttr::AT_GuardedBy:
    handleGuardedByAttr(S, D, AL);
    break;
  case ParsedAttr::AT_PtGuardedBy:
    handlePtGuardedByAttr(S, D, AL);
    break;
  case ParsedAttr::AT_ExclusiveTrylockFunction:
    handleExclusiveTrylockFunctionAttr(S, D, AL);
    break;
  case ParsedAttr::AT_LockReturned:
    handleLockReturnedAttr(S, D, AL);
    break;
  case ParsedAttr::AT_LocksExcluded:
    handleLocksExcludedAttr(S, D, AL);
    break;
  case ParsedAttr::AT_SharedTrylockFunction:
    handleSharedTrylockFunctionAttr(S, D, AL);
    break;
  case ParsedAttr::AT_AcquiredBefore:
    handleAcquiredBeforeAttr(S, D, AL);
    break;
  case ParsedAttr::AT_AcquiredAfter:
    handleAcquiredAfterAttr(S, D, AL);
    break;

  // Capability analysis attributes.
  case ParsedAttr::AT_Capability:
  case ParsedAttr::AT_Lockable:
    handleCapabilityAttr(S, D, AL);
    break;
  case ParsedAttr::AT_RequiresCapability:
    handleRequiresCapabilityAttr(S, D, AL);
    break;

  case ParsedAttr::AT_AssertCapability:
    handleAssertCapabilityAttr(S, D, AL);
    break;
  case ParsedAttr::AT_AcquireCapability:
    handleAcquireCapabilityAttr(S, D, AL);
    break;
  case ParsedAttr::AT_ReleaseCapability:
    handleReleaseCapabilityAttr(S, D, AL);
    break;
  case ParsedAttr::AT_TryAcquireCapability:
    handleTryAcquireCapabilityAttr(S, D, AL);
    break;

  // Consumed analysis attributes.
  case ParsedAttr::AT_Consumable:
    handleConsumableAttr(S, D, AL);
    break;
  case ParsedAttr::AT_CallableWhen:
    handleCallableWhenAttr(S, D, AL);
    break;
  case ParsedAttr::AT_ParamTypestate:
    handleParamTypestateAttr(S, D, AL);
    break;
  case ParsedAttr::AT_ReturnTypestate:
    handleReturnTypestateAttr(S, D, AL);
    break;
  case ParsedAttr::AT_SetTypestate:
    handleSetTypestateAttr(S, D, AL);
    break;
  case ParsedAttr::AT_TestTypestate:
    handleTestTypestateAttr(S, D, AL);
    break;

  // Type safety attributes.
  case ParsedAttr::AT_ArgumentWithTypeTag:
    handleArgumentWithTypeTagAttr(S, D, AL);
    break;
  case ParsedAttr::AT_TypeTagForDatatype:
    handleTypeTagForDatatypeAttr(S, D, AL);
    break;

  // Swift attributes.
  case ParsedAttr::AT_SwiftAsyncName:
    S.Swift().handleAsyncName(D, AL);
    break;
  case ParsedAttr::AT_SwiftAttr:
    S.Swift().handleAttrAttr(D, AL);
    break;
  case ParsedAttr::AT_SwiftBridge:
    S.Swift().handleBridge(D, AL);
    break;
  case ParsedAttr::AT_SwiftError:
    S.Swift().handleError(D, AL);
    break;
  case ParsedAttr::AT_SwiftName:
    S.Swift().handleName(D, AL);
    break;
  case ParsedAttr::AT_SwiftNewType:
    S.Swift().handleNewType(D, AL);
    break;
  case ParsedAttr::AT_SwiftAsync:
    S.Swift().handleAsyncAttr(D, AL);
    break;
  case ParsedAttr::AT_SwiftAsyncError:
    S.Swift().handleAsyncError(D, AL);
    break;

  // XRay attributes.
  case ParsedAttr::AT_XRayLogArgs:
    handleXRayLogArgsAttr(S, D, AL);
    break;

  case ParsedAttr::AT_PatchableFunctionEntry:
    handlePatchableFunctionEntryAttr(S, D, AL);
    break;

  case ParsedAttr::AT_AlwaysDestroy:
  case ParsedAttr::AT_NoDestroy:
    handleDestroyAttr(S, D, AL);
    break;

  case ParsedAttr::AT_Uninitialized:
    handleUninitializedAttr(S, D, AL);
    break;

  case ParsedAttr::AT_ObjCExternallyRetained:
    S.ObjC().handleExternallyRetainedAttr(D, AL);
    break;

  case ParsedAttr::AT_MIGServerRoutine:
    handleMIGServerRoutineAttr(S, D, AL);
    break;

  case ParsedAttr::AT_MSAllocator:
    handleMSAllocatorAttr(S, D, AL);
    break;

  case ParsedAttr::AT_ArmBuiltinAlias:
    S.ARM().handleBuiltinAliasAttr(D, AL);
    break;

  case ParsedAttr::AT_ArmLocallyStreaming:
    handleSimpleAttribute<ArmLocallyStreamingAttr>(S, D, AL);
    break;

  case ParsedAttr::AT_ArmNew:
    S.ARM().handleNewAttr(D, AL);
    break;

  case ParsedAttr::AT_AcquireHandle:
    handleAcquireHandleAttr(S, D, AL);
    break;

  case ParsedAttr::AT_ReleaseHandle:
    handleHandleAttr<ReleaseHandleAttr>(S, D, AL);
    break;

  case ParsedAttr::AT_UnsafeBufferUsage:
    handleUnsafeBufferUsage<UnsafeBufferUsageAttr>(S, D, AL);
    break;

  case ParsedAttr::AT_UseHandle:
    handleHandleAttr<UseHandleAttr>(S, D, AL);
    break;

  case ParsedAttr::AT_EnforceTCB:
    handleEnforceTCBAttr<EnforceTCBAttr, EnforceTCBLeafAttr>(S, D, AL);
    break;

  case ParsedAttr::AT_EnforceTCBLeaf:
    handleEnforceTCBAttr<EnforceTCBLeafAttr, EnforceTCBAttr>(S, D, AL);
    break;

  case ParsedAttr::AT_BuiltinAlias:
    handleBuiltinAliasAttr(S, D, AL);
    break;

  case ParsedAttr::AT_PreferredType:
    handlePreferredTypeAttr(S, D, AL);
    break;

  case ParsedAttr::AT_UsingIfExists:
    handleSimpleAttribute<UsingIfExistsAttr>(S, D, AL);
    break;

  case ParsedAttr::AT_Reentrant:
    handleReentrantAttr(S, D, AL);
    break;

  case ParsedAttr::AT_NonReentrant:
    handleNonReentrantAttr(S, D, AL);
    break;

  case ParsedAttr::AT_TypeNullable:
    handleNullableTypeAttr(S, D, AL);
    break;
  }
}

/// ProcessDeclAttributeList - Apply all the decl attributes in the specified
/// attribute list to the specified decl, ignoring any type attributes.
void Sema::ProcessDeclAttributeList(
    Scope *S, Decl *D, const ParsedAttributesView &AttrList,
    const ProcessDeclAttributeOptions &Options) {
  if (AttrList.empty())
    return;

  for (const ParsedAttr &AL : AttrList)
    ProcessDeclAttribute(*this, S, D, AL, Options);

  // FIXME: We should be able to handle these cases in TableGen.
  // GCC accepts
  // static int a9 __attribute__((weakref));
  // but that looks really pointless. We reject it.
  if (D->hasAttr<WeakRefAttr>() && !D->hasAttr<AliasAttr>()) {
    Diag(AttrList.begin()->getLoc(), diag::err_attribute_weakref_without_alias)
        << cast<NamedDecl>(D);
    D->dropAttr<WeakRefAttr>();
    return;
  }

  // FIXME: We should be able to handle this in TableGen as well. It would be
  // good to have a way to specify "these attributes must appear as a group",
  // for these. Additionally, it would be good to have a way to specify "these
  // attribute must never appear as a group" for attributes like cold and hot.
  if (!D->hasAttr<OpenCLKernelAttr>()) {
    // These attributes cannot be applied to a non-kernel function.
    if (const auto *A = D->getAttr<ReqdWorkGroupSizeAttr>()) {
      // FIXME: This emits a different error message than
      // diag::err_attribute_wrong_decl_type + ExpectedKernelFunction.
      Diag(D->getLocation(), diag::err_opencl_kernel_attr) << A;
      D->setInvalidDecl();
    } else if (const auto *A = D->getAttr<WorkGroupSizeHintAttr>()) {
      Diag(D->getLocation(), diag::err_opencl_kernel_attr) << A;
      D->setInvalidDecl();
    } else if (const auto *A = D->getAttr<VecTypeHintAttr>()) {
      Diag(D->getLocation(), diag::err_opencl_kernel_attr) << A;
      D->setInvalidDecl();
    } else if (const auto *A = D->getAttr<OpenCLIntelReqdSubGroupSizeAttr>()) {
      Diag(D->getLocation(), diag::err_opencl_kernel_attr) << A;
      D->setInvalidDecl();
    } else if (!D->hasAttr<CUDAGlobalAttr>()) {
      if (const auto *A = D->getAttr<AMDGPUFlatWorkGroupSizeAttr>()) {
        Diag(D->getLocation(), diag::err_attribute_wrong_decl_type)
            << A << A->isRegularKeywordAttribute() << ExpectedKernelFunction;
        D->setInvalidDecl();
      } else if (const auto *A = D->getAttr<AMDGPUWavesPerEUAttr>()) {
        Diag(D->getLocation(), diag::err_attribute_wrong_decl_type)
            << A << A->isRegularKeywordAttribute() << ExpectedKernelFunction;
        D->setInvalidDecl();
      } else if (const auto *A = D->getAttr<AMDGPUNumSGPRAttr>()) {
        Diag(D->getLocation(), diag::err_attribute_wrong_decl_type)
            << A << A->isRegularKeywordAttribute() << ExpectedKernelFunction;
        D->setInvalidDecl();
      } else if (const auto *A = D->getAttr<AMDGPUNumVGPRAttr>()) {
        Diag(D->getLocation(), diag::err_attribute_wrong_decl_type)
            << A << A->isRegularKeywordAttribute() << ExpectedKernelFunction;
        D->setInvalidDecl();
      }
    }
  }

  // Do this check after processing D's attributes because the attribute
  // objc_method_family can change whether the given method is in the init
  // family, and it can be applied after objc_designated_initializer. This is a
  // bit of a hack, but we need it to be compatible with versions of clang that
  // processed the attribute list in the wrong order.
  if (D->hasAttr<ObjCDesignatedInitializerAttr>() &&
      cast<ObjCMethodDecl>(D)->getMethodFamily() != OMF_init) {
    Diag(D->getLocation(), diag::err_designated_init_attr_non_init);
    D->dropAttr<ObjCDesignatedInitializerAttr>();
  }
}

// Helper for delayed processing TransparentUnion or BPFPreserveAccessIndexAttr
// attribute.
void Sema::ProcessDeclAttributeDelayed(Decl *D,
                                       const ParsedAttributesView &AttrList) {
  for (const ParsedAttr &AL : AttrList)
    if (AL.getKind() == ParsedAttr::AT_TransparentUnion) {
      handleTransparentUnionAttr(*this, D, AL);
      break;
    }

  // For BPFPreserveAccessIndexAttr, we want to populate the attributes
  // to fields and inner records as well.
  if (D && D->hasAttr<BPFPreserveAccessIndexAttr>())
    BPF().handlePreserveAIRecord(cast<RecordDecl>(D));
}

// Annotation attributes are the only attributes allowed after an access
// specifier.
bool Sema::ProcessAccessDeclAttributeList(
    AccessSpecDecl *ASDecl, const ParsedAttributesView &AttrList) {
  for (const ParsedAttr &AL : AttrList) {
    if (AL.getKind() == ParsedAttr::AT_Annotate) {
      ProcessDeclAttribute(*this, nullptr, ASDecl, AL,
                           ProcessDeclAttributeOptions());
    } else {
      Diag(AL.getLoc(), diag::err_only_annotate_after_access_spec);
      return true;
    }
  }
  return false;
}

/// checkUnusedDeclAttributes - Check a list of attributes to see if it
/// contains any decl attributes that we should warn about.
static void checkUnusedDeclAttributes(Sema &S, const ParsedAttributesView &A) {
  for (const ParsedAttr &AL : A) {
    // Only warn if the attribute is an unignored, non-type attribute.
    if (AL.isUsedAsTypeAttr() || AL.isInvalid())
      continue;
    if (AL.getKind() == ParsedAttr::IgnoredAttribute)
      continue;

    if (AL.getKind() == ParsedAttr::UnknownAttribute) {
      S.Diag(AL.getLoc(), diag::warn_unknown_attribute_ignored)
          << AL << AL.getRange();
    } else {
      S.Diag(AL.getLoc(), diag::warn_attribute_not_on_decl) << AL
                                                            << AL.getRange();
    }
  }
}

/// checkUnusedDeclAttributes - Given a declarator which is not being
/// used to build a declaration, complain about any decl attributes
/// which might be lying around on it.
void Sema::checkUnusedDeclAttributes(Declarator &D) {
  ::checkUnusedDeclAttributes(*this, D.getDeclarationAttributes());
  ::checkUnusedDeclAttributes(*this, D.getDeclSpec().getAttributes());
  ::checkUnusedDeclAttributes(*this, D.getAttributes());
  for (unsigned i = 0, e = D.getNumTypeObjects(); i != e; ++i)
    ::checkUnusedDeclAttributes(*this, D.getTypeObject(i).getAttrs());
}

/// DeclClonePragmaWeak - clone existing decl (maybe definition),
/// \#pragma weak needs a non-definition decl and source may not have one.
NamedDecl *Sema::DeclClonePragmaWeak(NamedDecl *ND, const IdentifierInfo *II,
                                     SourceLocation Loc) {
  assert(isa<FunctionDecl>(ND) || isa<VarDecl>(ND));
  NamedDecl *NewD = nullptr;
  if (auto *FD = dyn_cast<FunctionDecl>(ND)) {
    FunctionDecl *NewFD;
    // FIXME: Missing call to CheckFunctionDeclaration().
    // FIXME: Mangling?
    // FIXME: Is the qualifier info correct?
    // FIXME: Is the DeclContext correct?
    NewFD = FunctionDecl::Create(
        FD->getASTContext(), FD->getDeclContext(), Loc, Loc,
        DeclarationName(II), FD->getType(), FD->getTypeSourceInfo(), SC_None,
        getCurFPFeatures().isFPConstrained(), false /*isInlineSpecified*/,
        FD->hasPrototype(), ConstexprSpecKind::Unspecified,
        FD->getTrailingRequiresClause());
    NewD = NewFD;

    if (FD->getQualifier())
      NewFD->setQualifierInfo(FD->getQualifierLoc());

    // Fake up parameter variables; they are declared as if this were
    // a typedef.
    QualType FDTy = FD->getType();
    if (const auto *FT = FDTy->getAs<FunctionProtoType>()) {
      SmallVector<ParmVarDecl*, 16> Params;
      for (const auto &AI : FT->param_types()) {
        ParmVarDecl *Param = BuildParmVarDeclForTypedef(NewFD, Loc, AI);
        Param->setScopeInfo(0, Params.size());
        Params.push_back(Param);
      }
      NewFD->setParams(Params);
    }
  } else if (auto *VD = dyn_cast<VarDecl>(ND)) {
    NewD = VarDecl::Create(VD->getASTContext(), VD->getDeclContext(),
                           VD->getInnerLocStart(), VD->getLocation(), II,
                           VD->getType(), VD->getTypeSourceInfo(),
                           VD->getStorageClass());
    if (VD->getQualifier())
      cast<VarDecl>(NewD)->setQualifierInfo(VD->getQualifierLoc());
  }
  return NewD;
}

/// DeclApplyPragmaWeak - A declaration (maybe definition) needs \#pragma weak
/// applied to it, possibly with an alias.
void Sema::DeclApplyPragmaWeak(Scope *S, NamedDecl *ND, const WeakInfo &W) {
  if (W.getAlias()) { // clone decl, impersonate __attribute(weak,alias(...))
    IdentifierInfo *NDId = ND->getIdentifier();
    NamedDecl *NewD = DeclClonePragmaWeak(ND, W.getAlias(), W.getLocation());
    NewD->addAttr(
        AliasAttr::CreateImplicit(Context, NDId->getName(), W.getLocation()));
    NewD->addAttr(WeakAttr::CreateImplicit(Context, W.getLocation()));
    WeakTopLevelDecl.push_back(NewD);
    // FIXME: "hideous" code from Sema::LazilyCreateBuiltin
    // to insert Decl at TU scope, sorry.
    DeclContext *SavedContext = CurContext;
    CurContext = Context.getTranslationUnitDecl();
    NewD->setDeclContext(CurContext);
    NewD->setLexicalDeclContext(CurContext);
    PushOnScopeChains(NewD, S);
    CurContext = SavedContext;
  } else { // just add weak to existing
    ND->addAttr(WeakAttr::CreateImplicit(Context, W.getLocation()));
  }
}

void Sema::ProcessPragmaWeak(Scope *S, Decl *D) {
  // It's valid to "forward-declare" #pragma weak, in which case we
  // have to do this.
  LoadExternalWeakUndeclaredIdentifiers();
  if (WeakUndeclaredIdentifiers.empty())
    return;
  NamedDecl *ND = nullptr;
  if (auto *VD = dyn_cast<VarDecl>(D))
    if (VD->isExternC())
      ND = VD;
  if (auto *FD = dyn_cast<FunctionDecl>(D))
    if (FD->isExternC())
      ND = FD;
  if (!ND)
    return;
  if (IdentifierInfo *Id = ND->getIdentifier()) {
    auto I = WeakUndeclaredIdentifiers.find(Id);
    if (I != WeakUndeclaredIdentifiers.end()) {
      auto &WeakInfos = I->second;
      for (const auto &W : WeakInfos)
        DeclApplyPragmaWeak(S, ND, W);
      std::remove_reference_t<decltype(WeakInfos)> EmptyWeakInfos;
      WeakInfos.swap(EmptyWeakInfos);
    }
  }
}

/// ProcessDeclAttributes - Given a declarator (PD) with attributes indicated in
/// it, apply them to D.  This is a bit tricky because PD can have attributes
/// specified in many different places, and we need to find and apply them all.
void Sema::ProcessDeclAttributes(Scope *S, Decl *D, const Declarator &PD) {
  // Ordering of attributes can be important, so we take care to process
  // attributes in the order in which they appeared in the source code.

  // First, process attributes that appeared on the declaration itself (but
  // only if they don't have the legacy behavior of "sliding" to the DeclSepc).
  ParsedAttributesView NonSlidingAttrs;
  for (ParsedAttr &AL : PD.getDeclarationAttributes()) {
    if (AL.slidesFromDeclToDeclSpecLegacyBehavior()) {
      // Skip processing the attribute, but do check if it appertains to the
      // declaration. This is needed for the `MatrixType` attribute, which,
      // despite being a type attribute, defines a `SubjectList` that only
      // allows it to be used on typedef declarations.
      AL.diagnoseAppertainsTo(*this, D);
    } else {
      NonSlidingAttrs.addAtEnd(&AL);
    }
  }
  ProcessDeclAttributeList(S, D, NonSlidingAttrs);

  // Apply decl attributes from the DeclSpec if present.
  if (!PD.getDeclSpec().getAttributes().empty()) {
    ProcessDeclAttributeList(S, D, PD.getDeclSpec().getAttributes(),
                             ProcessDeclAttributeOptions()
                                 .WithIncludeCXX11Attributes(false)
                                 .WithIgnoreTypeAttributes(true));
  }

  // Walk the declarator structure, applying decl attributes that were in a type
  // position to the decl itself.  This handles cases like:
  //   int *__attr__(x)** D;
  // when X is a decl attribute.
  for (unsigned i = 0, e = PD.getNumTypeObjects(); i != e; ++i) {
    ProcessDeclAttributeList(S, D, PD.getTypeObject(i).getAttrs(),
                             ProcessDeclAttributeOptions()
                                 .WithIncludeCXX11Attributes(false)
                                 .WithIgnoreTypeAttributes(true));
  }

  // Finally, apply any attributes on the decl itself.
  ProcessDeclAttributeList(S, D, PD.getAttributes());

  // Apply additional attributes specified by '#pragma clang attribute'.
  AddPragmaAttributes(S, D);

  // Look for API notes that map to attributes.
  ProcessAPINotes(D);
}

/// Is the given declaration allowed to use a forbidden type?
/// If so, it'll still be annotated with an attribute that makes it
/// illegal to actually use.
static bool isForbiddenTypeAllowed(Sema &S, Decl *D,
                                   const DelayedDiagnostic &diag,
                                   UnavailableAttr::ImplicitReason &reason) {
  // Private ivars are always okay.  Unfortunately, people don't
  // always properly make their ivars private, even in system headers.
  // Plus we need to make fields okay, too.
  if (!isa<FieldDecl>(D) && !isa<ObjCPropertyDecl>(D) &&
      !isa<FunctionDecl>(D))
    return false;

  // Silently accept unsupported uses of __weak in both user and system
  // declarations when it's been disabled, for ease of integration with
  // -fno-objc-arc files.  We do have to take some care against attempts
  // to define such things;  for now, we've only done that for ivars
  // and properties.
  if ((isa<ObjCIvarDecl>(D) || isa<ObjCPropertyDecl>(D))) {
    if (diag.getForbiddenTypeDiagnostic() == diag::err_arc_weak_disabled ||
        diag.getForbiddenTypeDiagnostic() == diag::err_arc_weak_no_runtime) {
      reason = UnavailableAttr::IR_ForbiddenWeak;
      return true;
    }
  }

  // Allow all sorts of things in system headers.
  if (S.Context.getSourceManager().isInSystemHeader(D->getLocation())) {
    // Currently, all the failures dealt with this way are due to ARC
    // restrictions.
    reason = UnavailableAttr::IR_ARCForbiddenType;
    return true;
  }

  return false;
}

/// Handle a delayed forbidden-type diagnostic.
static void handleDelayedForbiddenType(Sema &S, DelayedDiagnostic &DD,
                                       Decl *D) {
  auto Reason = UnavailableAttr::IR_None;
  if (D && isForbiddenTypeAllowed(S, D, DD, Reason)) {
    assert(Reason && "didn't set reason?");
    D->addAttr(UnavailableAttr::CreateImplicit(S.Context, "", Reason, DD.Loc));
    return;
  }
  if (S.getLangOpts().ObjCAutoRefCount)
    if (const auto *FD = dyn_cast<FunctionDecl>(D)) {
      // FIXME: we may want to suppress diagnostics for all
      // kind of forbidden type messages on unavailable functions.
      if (FD->hasAttr<UnavailableAttr>() &&
          DD.getForbiddenTypeDiagnostic() ==
              diag::err_arc_array_param_no_ownership) {
        DD.Triggered = true;
        return;
      }
    }

  S.Diag(DD.Loc, DD.getForbiddenTypeDiagnostic())
      << DD.getForbiddenTypeOperand() << DD.getForbiddenTypeArgument();
  DD.Triggered = true;
}


void Sema::PopParsingDeclaration(ParsingDeclState state, Decl *decl) {
  assert(DelayedDiagnostics.getCurrentPool());
  DelayedDiagnosticPool &poppedPool = *DelayedDiagnostics.getCurrentPool();
  DelayedDiagnostics.popWithoutEmitting(state);

  // When delaying diagnostics to run in the context of a parsed
  // declaration, we only want to actually emit anything if parsing
  // succeeds.
  if (!decl) return;

  // We emit all the active diagnostics in this pool or any of its
  // parents.  In general, we'll get one pool for the decl spec
  // and a child pool for each declarator; in a decl group like:
  //   deprecated_typedef foo, *bar, baz();
  // only the declarator pops will be passed decls.  This is correct;
  // we really do need to consider delayed diagnostics from the decl spec
  // for each of the different declarations.
  const DelayedDiagnosticPool *pool = &poppedPool;
  do {
    bool AnyAccessFailures = false;
    for (DelayedDiagnosticPool::pool_iterator
           i = pool->pool_begin(), e = pool->pool_end(); i != e; ++i) {
      // This const_cast is a bit lame.  Really, Triggered should be mutable.
      DelayedDiagnostic &diag = const_cast<DelayedDiagnostic&>(*i);
      if (diag.Triggered)
        continue;

      switch (diag.Kind) {
      case DelayedDiagnostic::Availability:
        // Don't bother giving deprecation/unavailable diagnostics if
        // the decl is invalid.
        if (!decl->isInvalidDecl())
          handleDelayedAvailabilityCheck(diag, decl);
        break;

      case DelayedDiagnostic::Access:
        // Only produce one access control diagnostic for a structured binding
        // declaration: we don't need to tell the user that all the fields are
        // inaccessible one at a time.
        if (AnyAccessFailures && isa<DecompositionDecl>(decl))
          continue;
        HandleDelayedAccessCheck(diag, decl);
        if (diag.Triggered)
          AnyAccessFailures = true;
        break;

      case DelayedDiagnostic::ForbiddenType:
        handleDelayedForbiddenType(*this, diag, decl);
        break;
      }
    }
  } while ((pool = pool->getParent()));
}

/// Given a set of delayed diagnostics, re-emit them as if they had
/// been delayed in the current context instead of in the given pool.
/// Essentially, this just moves them to the current pool.
void Sema::redelayDiagnostics(DelayedDiagnosticPool &pool) {
  DelayedDiagnosticPool *curPool = DelayedDiagnostics.getCurrentPool();
  assert(curPool && "re-emitting in undelayed context not supported");
  curPool->steal(pool);
}<|MERGE_RESOLUTION|>--- conflicted
+++ resolved
@@ -50,6 +50,7 @@
 #include "clang/Sema/SemaInternal.h"
 #include "clang/Sema/SemaM68k.h"
 #include "clang/Sema/SemaMIPS.h"
+#include "clang/Sema/SemaMOS.h"
 #include "clang/Sema/SemaMSP430.h"
 #include "clang/Sema/SemaObjC.h"
 #include "clang/Sema/SemaOpenCL.h"
@@ -5545,300 +5546,6 @@
                  AbiTagAttr(S.Context, AL, Tags.data(), Tags.size()));
 }
 
-<<<<<<< HEAD
-static void handleARMInterruptAttr(Sema &S, Decl *D, const ParsedAttr &AL) {
-  // Check the attribute arguments.
-  if (AL.getNumArgs() > 1) {
-    S.Diag(AL.getLoc(), diag::err_attribute_too_many_arguments) << AL << 1;
-    return;
-  }
-
-  StringRef Str;
-  SourceLocation ArgLoc;
-
-  if (AL.getNumArgs() == 0)
-    Str = "";
-  else if (!S.checkStringLiteralArgumentAttr(AL, 0, Str, &ArgLoc))
-    return;
-
-  ARMInterruptAttr::InterruptType Kind;
-  if (!ARMInterruptAttr::ConvertStrToInterruptType(Str, Kind)) {
-    S.Diag(AL.getLoc(), diag::warn_attribute_type_not_supported) << AL << Str
-                                                                 << ArgLoc;
-    return;
-  }
-
-  D->addAttr(::new (S.Context) ARMInterruptAttr(S.Context, AL, Kind));
-}
-
-static void handleMSP430InterruptAttr(Sema &S, Decl *D, const ParsedAttr &AL) {
-  // MSP430 'interrupt' attribute is applied to
-  // a function with no parameters and void return type.
-  if (!isFuncOrMethodForAttrSubject(D)) {
-    S.Diag(D->getLocation(), diag::warn_attribute_wrong_decl_type)
-        << AL << AL.isRegularKeywordAttribute() << ExpectedFunctionOrMethod;
-    return;
-  }
-
-  if (hasFunctionProto(D) && getFunctionOrMethodNumParams(D) != 0) {
-    S.Diag(D->getLocation(), diag::warn_interrupt_attribute_invalid)
-        << /*MSP430*/ 1 << 0;
-    return;
-  }
-
-  if (!getFunctionOrMethodResultType(D)->isVoidType()) {
-    S.Diag(D->getLocation(), diag::warn_interrupt_attribute_invalid)
-        << /*MSP430*/ 1 << 1;
-    return;
-  }
-
-  // The attribute takes one integer argument.
-  if (!AL.checkExactlyNumArgs(S, 1))
-    return;
-
-  if (!AL.isArgExpr(0)) {
-    S.Diag(AL.getLoc(), diag::err_attribute_argument_type)
-        << AL << AANT_ArgumentIntegerConstant;
-    return;
-  }
-
-  Expr *NumParamsExpr = static_cast<Expr *>(AL.getArgAsExpr(0));
-  std::optional<llvm::APSInt> NumParams = llvm::APSInt(32);
-  if (!(NumParams = NumParamsExpr->getIntegerConstantExpr(S.Context))) {
-    S.Diag(AL.getLoc(), diag::err_attribute_argument_type)
-        << AL << AANT_ArgumentIntegerConstant
-        << NumParamsExpr->getSourceRange();
-    return;
-  }
-  // The argument should be in range 0..63.
-  unsigned Num = NumParams->getLimitedValue(255);
-  if (Num > 63) {
-    S.Diag(AL.getLoc(), diag::err_attribute_argument_out_of_bounds)
-        << AL << (int)NumParams->getSExtValue()
-        << NumParamsExpr->getSourceRange();
-    return;
-  }
-
-  D->addAttr(::new (S.Context) MSP430InterruptAttr(S.Context, AL, Num));
-  D->addAttr(UsedAttr::CreateImplicit(S.Context));
-}
-
-static void handleMipsInterruptAttr(Sema &S, Decl *D, const ParsedAttr &AL) {
-  // Only one optional argument permitted.
-  if (AL.getNumArgs() > 1) {
-    S.Diag(AL.getLoc(), diag::err_attribute_too_many_arguments) << AL << 1;
-    return;
-  }
-
-  StringRef Str;
-  SourceLocation ArgLoc;
-
-  if (AL.getNumArgs() == 0)
-    Str = "";
-  else if (!S.checkStringLiteralArgumentAttr(AL, 0, Str, &ArgLoc))
-    return;
-
-  // Semantic checks for a function with the 'interrupt' attribute for MIPS:
-  // a) Must be a function.
-  // b) Must have no parameters.
-  // c) Must have the 'void' return type.
-  // d) Cannot have the 'mips16' attribute, as that instruction set
-  //    lacks the 'eret' instruction.
-  // e) The attribute itself must either have no argument or one of the
-  //    valid interrupt types, see [MipsInterruptDocs].
-
-  if (!isFuncOrMethodForAttrSubject(D)) {
-    S.Diag(D->getLocation(), diag::warn_attribute_wrong_decl_type)
-        << AL << AL.isRegularKeywordAttribute() << ExpectedFunctionOrMethod;
-    return;
-  }
-
-  if (hasFunctionProto(D) && getFunctionOrMethodNumParams(D) != 0) {
-    S.Diag(D->getLocation(), diag::warn_interrupt_attribute_invalid)
-        << /*MIPS*/ 0 << 0;
-    return;
-  }
-
-  if (!getFunctionOrMethodResultType(D)->isVoidType()) {
-    S.Diag(D->getLocation(), diag::warn_interrupt_attribute_invalid)
-        << /*MIPS*/ 0 << 1;
-    return;
-  }
-
-  // We still have to do this manually because the Interrupt attributes are
-  // a bit special due to sharing their spellings across targets.
-  if (checkAttrMutualExclusion<Mips16Attr>(S, D, AL))
-    return;
-
-  MipsInterruptAttr::InterruptType Kind;
-  if (!MipsInterruptAttr::ConvertStrToInterruptType(Str, Kind)) {
-    S.Diag(AL.getLoc(), diag::warn_attribute_type_not_supported)
-        << AL << "'" + std::string(Str) + "'";
-    return;
-  }
-
-  D->addAttr(::new (S.Context) MipsInterruptAttr(S.Context, AL, Kind));
-}
-
-static void handleM68kInterruptAttr(Sema &S, Decl *D, const ParsedAttr &AL) {
-  if (!AL.checkExactlyNumArgs(S, 1))
-    return;
-
-  if (!AL.isArgExpr(0)) {
-    S.Diag(AL.getLoc(), diag::err_attribute_argument_type)
-        << AL << AANT_ArgumentIntegerConstant;
-    return;
-  }
-
-  // FIXME: Check for decl - it should be void ()(void).
-
-  Expr *NumParamsExpr = static_cast<Expr *>(AL.getArgAsExpr(0));
-  auto MaybeNumParams = NumParamsExpr->getIntegerConstantExpr(S.Context);
-  if (!MaybeNumParams) {
-    S.Diag(AL.getLoc(), diag::err_attribute_argument_type)
-        << AL << AANT_ArgumentIntegerConstant
-        << NumParamsExpr->getSourceRange();
-    return;
-  }
-
-  unsigned Num = MaybeNumParams->getLimitedValue(255);
-  if ((Num & 1) || Num > 30) {
-    S.Diag(AL.getLoc(), diag::err_attribute_argument_out_of_bounds)
-        << AL << (int)MaybeNumParams->getSExtValue()
-        << NumParamsExpr->getSourceRange();
-    return;
-  }
-
-  D->addAttr(::new (S.Context) M68kInterruptAttr(S.Context, AL, Num));
-  D->addAttr(UsedAttr::CreateImplicit(S.Context));
-}
-
-static void handleMOSInterruptAttr(Sema &S, Decl *D, const ParsedAttr &AL) {
-  if (!isFuncOrMethodForAttrSubject(D)) {
-    S.Diag(D->getLocation(), diag::warn_attribute_wrong_decl_type)
-        << "'interrupt'" << ExpectedFunction;
-    return;
-  }
-
-  if (!AL.checkExactlyNumArgs(S, 0))
-    return;
-
-  handleSimpleAttribute<MOSInterruptAttr>(S, D, AL);
-}
-
-static void handleAnyX86InterruptAttr(Sema &S, Decl *D, const ParsedAttr &AL) {
-  // Semantic checks for a function with the 'interrupt' attribute.
-  // a) Must be a function.
-  // b) Must have the 'void' return type.
-  // c) Must take 1 or 2 arguments.
-  // d) The 1st argument must be a pointer.
-  // e) The 2nd argument (if any) must be an unsigned integer.
-  if (!isFuncOrMethodForAttrSubject(D) || !hasFunctionProto(D) ||
-      isInstanceMethod(D) ||
-      CXXMethodDecl::isStaticOverloadedOperator(
-          cast<NamedDecl>(D)->getDeclName().getCXXOverloadedOperator())) {
-    S.Diag(AL.getLoc(), diag::warn_attribute_wrong_decl_type)
-        << AL << AL.isRegularKeywordAttribute()
-        << ExpectedFunctionWithProtoType;
-    return;
-  }
-  // Interrupt handler must have void return type.
-  if (!getFunctionOrMethodResultType(D)->isVoidType()) {
-    S.Diag(getFunctionOrMethodResultSourceRange(D).getBegin(),
-           diag::err_anyx86_interrupt_attribute)
-        << (S.Context.getTargetInfo().getTriple().getArch() == llvm::Triple::x86
-                ? 0
-                : 1)
-        << 0;
-    return;
-  }
-  // Interrupt handler must have 1 or 2 parameters.
-  unsigned NumParams = getFunctionOrMethodNumParams(D);
-  if (NumParams < 1 || NumParams > 2) {
-    S.Diag(D->getBeginLoc(), diag::err_anyx86_interrupt_attribute)
-        << (S.Context.getTargetInfo().getTriple().getArch() == llvm::Triple::x86
-                ? 0
-                : 1)
-        << 1;
-    return;
-  }
-  // The first argument must be a pointer.
-  if (!getFunctionOrMethodParamType(D, 0)->isPointerType()) {
-    S.Diag(getFunctionOrMethodParamRange(D, 0).getBegin(),
-           diag::err_anyx86_interrupt_attribute)
-        << (S.Context.getTargetInfo().getTriple().getArch() == llvm::Triple::x86
-                ? 0
-                : 1)
-        << 2;
-    return;
-  }
-  // The second argument, if present, must be an unsigned integer.
-  unsigned TypeSize =
-      S.Context.getTargetInfo().getTriple().getArch() == llvm::Triple::x86_64
-          ? 64
-          : 32;
-  if (NumParams == 2 &&
-      (!getFunctionOrMethodParamType(D, 1)->isUnsignedIntegerType() ||
-       S.Context.getTypeSize(getFunctionOrMethodParamType(D, 1)) != TypeSize)) {
-    S.Diag(getFunctionOrMethodParamRange(D, 1).getBegin(),
-           diag::err_anyx86_interrupt_attribute)
-        << (S.Context.getTargetInfo().getTriple().getArch() == llvm::Triple::x86
-                ? 0
-                : 1)
-        << 3 << S.Context.getIntTypeForBitwidth(TypeSize, /*Signed=*/false);
-    return;
-  }
-  D->addAttr(::new (S.Context) AnyX86InterruptAttr(S.Context, AL));
-  D->addAttr(UsedAttr::CreateImplicit(S.Context));
-}
-
-static void handleAVRInterruptAttr(Sema &S, Decl *D, const ParsedAttr &AL) {
-  if (!isFuncOrMethodForAttrSubject(D)) {
-    S.Diag(D->getLocation(), diag::warn_attribute_wrong_decl_type)
-        << AL << AL.isRegularKeywordAttribute() << ExpectedFunction;
-    return;
-  }
-
-  if (!AL.checkExactlyNumArgs(S, 0))
-    return;
-
-  handleSimpleAttribute<AVRInterruptAttr>(S, D, AL);
-}
-
-static void handleAVRSignalAttr(Sema &S, Decl *D, const ParsedAttr &AL) {
-  if (!isFuncOrMethodForAttrSubject(D)) {
-    S.Diag(D->getLocation(), diag::warn_attribute_wrong_decl_type)
-        << AL << AL.isRegularKeywordAttribute() << ExpectedFunction;
-    return;
-  }
-
-  if (!AL.checkExactlyNumArgs(S, 0))
-    return;
-
-  handleSimpleAttribute<AVRSignalAttr>(S, D, AL);
-}
-
-static void handleBPFPreserveAIRecord(Sema &S, RecordDecl *RD) {
-  // Add preserve_access_index attribute to all fields and inner records.
-  for (auto *D : RD->decls()) {
-    if (D->hasAttr<BPFPreserveAccessIndexAttr>())
-      continue;
-
-    D->addAttr(BPFPreserveAccessIndexAttr::CreateImplicit(S.Context));
-    if (auto *Rec = dyn_cast<RecordDecl>(D))
-      handleBPFPreserveAIRecord(S, Rec);
-  }
-}
-
-static void handleBPFPreserveAccessIndexAttr(Sema &S, Decl *D,
-    const ParsedAttr &AL) {
-  auto *Rec = cast<RecordDecl>(D);
-  handleBPFPreserveAIRecord(S, Rec);
-  Rec->addAttr(::new (S.Context) BPFPreserveAccessIndexAttr(S.Context, AL));
-}
-
-=======
->>>>>>> 982b4b6f
 static bool hasBTFDeclTagAttr(Decl *D, StringRef Tag) {
   for (const auto *I : D->specific_attrs<BTFDeclTagAttr>()) {
     if (I->getBTFDeclTag() == Tag)
@@ -5863,93 +5570,6 @@
   return ::new (Context) BTFDeclTagAttr(Context, AL, AL.getBTFDeclTag());
 }
 
-<<<<<<< HEAD
-static void handleMOSInterruptNorecurseAttr(Sema &S, Decl *D, const ParsedAttr &AL) {
-  if (!isFuncOrMethodForAttrSubject(D)) {
-    S.Diag(D->getLocation(), diag::warn_attribute_wrong_decl_type)
-        << "'interrupt_norecurse'" << ExpectedFunction;
-    return;
-  }
-
-  if (!AL.checkExactlyNumArgs(S, 0))
-    return;
-
-  handleSimpleAttribute<MOSInterruptNorecurseAttr>(S, D, AL);
-}
-
-static void handleMOSInterruptNoISRAttr(Sema &S, Decl *D, const ParsedAttr &AL) {
-  if (!isFuncOrMethodForAttrSubject(D)) {
-    S.Diag(D->getLocation(), diag::warn_attribute_wrong_decl_type)
-        << "'no_isr'" << ExpectedFunction;
-    return;
-  }
-
-  if (!AL.checkExactlyNumArgs(S, 0))
-    return;
-
-  handleSimpleAttribute<MOSNoISRAttr>(S, D, AL);
-}
-
-static void handleRISCVInterruptAttr(Sema &S, Decl *D,
-                                     const ParsedAttr &AL) {
-  // Warn about repeated attributes.
-  if (const auto *A = D->getAttr<RISCVInterruptAttr>()) {
-    S.Diag(AL.getRange().getBegin(),
-      diag::warn_riscv_repeated_interrupt_attribute);
-    S.Diag(A->getLocation(), diag::note_riscv_repeated_interrupt_attribute);
-    return;
-  }
-
-  // Check the attribute argument. Argument is optional.
-  if (!AL.checkAtMostNumArgs(S, 1))
-    return;
-
-  StringRef Str;
-  SourceLocation ArgLoc;
-
-  // 'machine'is the default interrupt mode.
-  if (AL.getNumArgs() == 0)
-    Str = "machine";
-  else if (!S.checkStringLiteralArgumentAttr(AL, 0, Str, &ArgLoc))
-    return;
-
-  // Semantic checks for a function with the 'interrupt' attribute:
-  // - Must be a function.
-  // - Must have no parameters.
-  // - Must have the 'void' return type.
-  // - The attribute itself must either have no argument or one of the
-  //   valid interrupt types, see [RISCVInterruptDocs].
-
-  if (D->getFunctionType() == nullptr) {
-    S.Diag(D->getLocation(), diag::warn_attribute_wrong_decl_type)
-        << AL << AL.isRegularKeywordAttribute() << ExpectedFunction;
-    return;
-  }
-
-  if (hasFunctionProto(D) && getFunctionOrMethodNumParams(D) != 0) {
-    S.Diag(D->getLocation(), diag::warn_interrupt_attribute_invalid)
-      << /*RISC-V*/ 2 << 0;
-    return;
-  }
-
-  if (!getFunctionOrMethodResultType(D)->isVoidType()) {
-    S.Diag(D->getLocation(), diag::warn_interrupt_attribute_invalid)
-      << /*RISC-V*/ 2 << 1;
-    return;
-  }
-
-  RISCVInterruptAttr::InterruptType Kind;
-  if (!RISCVInterruptAttr::ConvertStrToInterruptType(Str, Kind)) {
-    S.Diag(AL.getLoc(), diag::warn_attribute_type_not_supported) << AL << Str
-                                                                 << ArgLoc;
-    return;
-  }
-
-  D->addAttr(::new (S.Context) RISCVInterruptAttr(S.Context, AL, Kind));
-}
-
-=======
->>>>>>> 982b4b6f
 static void handleInterruptAttr(Sema &S, Decl *D, const ParsedAttr &AL) {
   // Dispatch the interrupt attribute based on the current target.
   switch (S.Context.getTargetInfo().getTriple().getArch()) {
@@ -5964,7 +5584,7 @@
     S.M68k().handleInterruptAttr(D, AL);
     break;
   case llvm::Triple::mos:
-    handleMOSInterruptAttr(S, D, AL);
+    S.MOS().handleInterruptAttr(D, AL);
     break;
   case llvm::Triple::x86:
   case llvm::Triple::x86_64:
@@ -6880,10 +6500,10 @@
     handleBTFDeclTagAttr(S, D, AL);
     break;
   case ParsedAttr::AT_MOSInterruptNorecurse:
-    handleMOSInterruptNorecurseAttr(S, D, AL);
+    S.MOS().handleInterruptNorecurseAttr(D, AL);
     break;
   case ParsedAttr::AT_MOSNoISR:
-    handleMOSInterruptNoISRAttr(S, D, AL);
+    S.MOS().handleInterruptNoISRAttr(D, AL);
     break;
   case ParsedAttr::AT_WebAssemblyExportName:
     S.Wasm().handleWebAssemblyExportNameAttr(D, AL);
