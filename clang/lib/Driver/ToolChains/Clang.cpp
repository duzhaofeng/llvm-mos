--- conflicted
+++ resolved
@@ -1343,11 +1343,8 @@
     return false;
 
   case llvm::Triple::hexagon:
-<<<<<<< HEAD
   case llvm::Triple::mos:
-=======
   case llvm::Triple::msp430:
->>>>>>> 6e482148
   case llvm::Triple::ppcle:
   case llvm::Triple::ppc64le:
   case llvm::Triple::riscv32:
