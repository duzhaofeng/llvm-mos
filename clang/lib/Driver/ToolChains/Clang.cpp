//===-- Clang.cpp - Clang+LLVM ToolChain Implementations --------*- C++ -*-===//
//
// Part of the LLVM Project, under the Apache License v2.0 with LLVM Exceptions.
// See https://llvm.org/LICENSE.txt for license information.
// SPDX-License-Identifier: Apache-2.0 WITH LLVM-exception
//
//===----------------------------------------------------------------------===//


#include "Clang.h"
#include "AMDGPU.h"
#include "Arch/AArch64.h"
#include "Arch/ARM.h"
#include "Arch/CSKY.h"
#include "Arch/LoongArch.h"
#include "Arch/M68k.h"
#include "Arch/MOS.h"
#include "Arch/Mips.h"
#include "Arch/PPC.h"
#include "Arch/RISCV.h"
#include "Arch/Sparc.h"
#include "Arch/SystemZ.h"
#include "Arch/VE.h"
#include "Arch/X86.h"
#include "CommonArgs.h"
#include "Hexagon.h"
#include "MSP430.h"
#include "PS4CPU.h"
#include "clang/Basic/CLWarnings.h"
#include "clang/Basic/CharInfo.h"
#include "clang/Basic/CodeGenOptions.h"
#include "clang/Basic/LangOptions.h"
#include "clang/Basic/MakeSupport.h"
#include "clang/Basic/ObjCRuntime.h"
#include "clang/Basic/Version.h"
#include "clang/Config/config.h"
#include "clang/Driver/Action.h"
#include "clang/Driver/Distro.h"
#include "clang/Driver/DriverDiagnostic.h"
#include "clang/Driver/InputInfo.h"
#include "clang/Driver/Options.h"
#include "clang/Driver/SanitizerArgs.h"
#include "clang/Driver/Types.h"
#include "clang/Driver/XRayArgs.h"
#include "llvm/ADT/SmallSet.h"
#include "llvm/ADT/StringExtras.h"
#include "llvm/Config/llvm-config.h"
#include "llvm/Option/ArgList.h"
#include "llvm/Support/ARMTargetParserCommon.h"
#include "llvm/Support/CodeGen.h"
#include "llvm/Support/Compiler.h"
#include "llvm/Support/Compression.h"
#include "llvm/Support/FileSystem.h"
#include "llvm/Support/Host.h"
#include "llvm/Support/Path.h"
#include "llvm/Support/Process.h"
#include "llvm/Support/YAMLParser.h"
#include <cctype>

using namespace clang::driver;
using namespace clang::driver::tools;
using namespace clang;
using namespace llvm::opt;

static void CheckPreprocessingOptions(const Driver &D, const ArgList &Args) {
  if (Arg *A = Args.getLastArg(clang::driver::options::OPT_C, options::OPT_CC,
                               options::OPT_fminimize_whitespace,
                               options::OPT_fno_minimize_whitespace)) {
    if (!Args.hasArg(options::OPT_E) && !Args.hasArg(options::OPT__SLASH_P) &&
        !Args.hasArg(options::OPT__SLASH_EP) && !D.CCCIsCPP()) {
      D.Diag(clang::diag::err_drv_argument_only_allowed_with)
          << A->getBaseArg().getAsString(Args)
          << (D.IsCLMode() ? "/E, /P or /EP" : "-E");
    }
  }
}

static void CheckCodeGenerationOptions(const Driver &D, const ArgList &Args) {
  // In gcc, only ARM checks this, but it seems reasonable to check universally.
  if (Args.hasArg(options::OPT_static))
    if (const Arg *A =
            Args.getLastArg(options::OPT_dynamic, options::OPT_mdynamic_no_pic))
      D.Diag(diag::err_drv_argument_not_allowed_with) << A->getAsString(Args)
                                                      << "-static";
}

// Add backslashes to escape spaces and other backslashes.
// This is used for the space-separated argument list specified with
// the -dwarf-debug-flags option.
static void EscapeSpacesAndBackslashes(const char *Arg,
                                       SmallVectorImpl<char> &Res) {
  for (; *Arg; ++Arg) {
    switch (*Arg) {
    default:
      break;
    case ' ':
    case '\\':
      Res.push_back('\\');
      break;
    }
    Res.push_back(*Arg);
  }
}

/// Apply \a Work on the current tool chain \a RegularToolChain and any other
/// offloading tool chain that is associated with the current action \a JA.
static void
forAllAssociatedToolChains(Compilation &C, const JobAction &JA,
                           const ToolChain &RegularToolChain,
                           llvm::function_ref<void(const ToolChain &)> Work) {
  // Apply Work on the current/regular tool chain.
  Work(RegularToolChain);

  // Apply Work on all the offloading tool chains associated with the current
  // action.
  if (JA.isHostOffloading(Action::OFK_Cuda))
    Work(*C.getSingleOffloadToolChain<Action::OFK_Cuda>());
  else if (JA.isDeviceOffloading(Action::OFK_Cuda))
    Work(*C.getSingleOffloadToolChain<Action::OFK_Host>());
  else if (JA.isHostOffloading(Action::OFK_HIP))
    Work(*C.getSingleOffloadToolChain<Action::OFK_HIP>());
  else if (JA.isDeviceOffloading(Action::OFK_HIP))
    Work(*C.getSingleOffloadToolChain<Action::OFK_Host>());

  if (JA.isHostOffloading(Action::OFK_OpenMP)) {
    auto TCs = C.getOffloadToolChains<Action::OFK_OpenMP>();
    for (auto II = TCs.first, IE = TCs.second; II != IE; ++II)
      Work(*II->second);
  } else if (JA.isDeviceOffloading(Action::OFK_OpenMP))
    Work(*C.getSingleOffloadToolChain<Action::OFK_Host>());

  //
  // TODO: Add support for other offloading programming models here.
  //
}

/// This is a helper function for validating the optional refinement step
/// parameter in reciprocal argument strings. Return false if there is an error
/// parsing the refinement step. Otherwise, return true and set the Position
/// of the refinement step in the input string.
static bool getRefinementStep(StringRef In, const Driver &D,
                              const Arg &A, size_t &Position) {
  const char RefinementStepToken = ':';
  Position = In.find(RefinementStepToken);
  if (Position != StringRef::npos) {
    StringRef Option = A.getOption().getName();
    StringRef RefStep = In.substr(Position + 1);
    // Allow exactly one numeric character for the additional refinement
    // step parameter. This is reasonable for all currently-supported
    // operations and architectures because we would expect that a larger value
    // of refinement steps would cause the estimate "optimization" to
    // under-perform the native operation. Also, if the estimate does not
    // converge quickly, it probably will not ever converge, so further
    // refinement steps will not produce a better answer.
    if (RefStep.size() != 1) {
      D.Diag(diag::err_drv_invalid_value) << Option << RefStep;
      return false;
    }
    char RefStepChar = RefStep[0];
    if (RefStepChar < '0' || RefStepChar > '9') {
      D.Diag(diag::err_drv_invalid_value) << Option << RefStep;
      return false;
    }
  }
  return true;
}

/// The -mrecip flag requires processing of many optional parameters.
static void ParseMRecip(const Driver &D, const ArgList &Args,
                        ArgStringList &OutStrings) {
  StringRef DisabledPrefixIn = "!";
  StringRef DisabledPrefixOut = "!";
  StringRef EnabledPrefixOut = "";
  StringRef Out = "-mrecip=";

  Arg *A = Args.getLastArg(options::OPT_mrecip, options::OPT_mrecip_EQ);
  if (!A)
    return;

  unsigned NumOptions = A->getNumValues();
  if (NumOptions == 0) {
    // No option is the same as "all".
    OutStrings.push_back(Args.MakeArgString(Out + "all"));
    return;
  }

  // Pass through "all", "none", or "default" with an optional refinement step.
  if (NumOptions == 1) {
    StringRef Val = A->getValue(0);
    size_t RefStepLoc;
    if (!getRefinementStep(Val, D, *A, RefStepLoc))
      return;
    StringRef ValBase = Val.slice(0, RefStepLoc);
    if (ValBase == "all" || ValBase == "none" || ValBase == "default") {
      OutStrings.push_back(Args.MakeArgString(Out + Val));
      return;
    }
  }

  // Each reciprocal type may be enabled or disabled individually.
  // Check each input value for validity, concatenate them all back together,
  // and pass through.

  llvm::StringMap<bool> OptionStrings;
  OptionStrings.insert(std::make_pair("divd", false));
  OptionStrings.insert(std::make_pair("divf", false));
  OptionStrings.insert(std::make_pair("divh", false));
  OptionStrings.insert(std::make_pair("vec-divd", false));
  OptionStrings.insert(std::make_pair("vec-divf", false));
  OptionStrings.insert(std::make_pair("vec-divh", false));
  OptionStrings.insert(std::make_pair("sqrtd", false));
  OptionStrings.insert(std::make_pair("sqrtf", false));
  OptionStrings.insert(std::make_pair("sqrth", false));
  OptionStrings.insert(std::make_pair("vec-sqrtd", false));
  OptionStrings.insert(std::make_pair("vec-sqrtf", false));
  OptionStrings.insert(std::make_pair("vec-sqrth", false));

  for (unsigned i = 0; i != NumOptions; ++i) {
    StringRef Val = A->getValue(i);

    bool IsDisabled = Val.startswith(DisabledPrefixIn);
    // Ignore the disablement token for string matching.
    if (IsDisabled)
      Val = Val.substr(1);

    size_t RefStep;
    if (!getRefinementStep(Val, D, *A, RefStep))
      return;

    StringRef ValBase = Val.slice(0, RefStep);
    llvm::StringMap<bool>::iterator OptionIter = OptionStrings.find(ValBase);
    if (OptionIter == OptionStrings.end()) {
      // Try again specifying float suffix.
      OptionIter = OptionStrings.find(ValBase.str() + 'f');
      if (OptionIter == OptionStrings.end()) {
        // The input name did not match any known option string.
        D.Diag(diag::err_drv_unknown_argument) << Val;
        return;
      }
      // The option was specified without a half or float or double suffix.
      // Make sure that the double or half entry was not already specified.
      // The float entry will be checked below.
      if (OptionStrings[ValBase.str() + 'd'] ||
          OptionStrings[ValBase.str() + 'h']) {
        D.Diag(diag::err_drv_invalid_value) << A->getOption().getName() << Val;
        return;
      }
    }

    if (OptionIter->second == true) {
      // Duplicate option specified.
      D.Diag(diag::err_drv_invalid_value) << A->getOption().getName() << Val;
      return;
    }

    // Mark the matched option as found. Do not allow duplicate specifiers.
    OptionIter->second = true;

    // If the precision was not specified, also mark the double and half entry
    // as found.
    if (ValBase.back() != 'f' && ValBase.back() != 'd' && ValBase.back() != 'h') {
      OptionStrings[ValBase.str() + 'd'] = true;
      OptionStrings[ValBase.str() + 'h'] = true;
    }

    // Build the output string.
    StringRef Prefix = IsDisabled ? DisabledPrefixOut : EnabledPrefixOut;
    Out = Args.MakeArgString(Out + Prefix + Val);
    if (i != NumOptions - 1)
      Out = Args.MakeArgString(Out + ",");
  }

  OutStrings.push_back(Args.MakeArgString(Out));
}

/// The -mprefer-vector-width option accepts either a positive integer
/// or the string "none".
static void ParseMPreferVectorWidth(const Driver &D, const ArgList &Args,
                                    ArgStringList &CmdArgs) {
  Arg *A = Args.getLastArg(options::OPT_mprefer_vector_width_EQ);
  if (!A)
    return;

  StringRef Value = A->getValue();
  if (Value == "none") {
    CmdArgs.push_back("-mprefer-vector-width=none");
  } else {
    unsigned Width;
    if (Value.getAsInteger(10, Width)) {
      D.Diag(diag::err_drv_invalid_value) << A->getOption().getName() << Value;
      return;
    }
    CmdArgs.push_back(Args.MakeArgString("-mprefer-vector-width=" + Value));
  }
}

<<<<<<< HEAD
static void getWebAssemblyTargetFeatures(const ArgList &Args,
                                         std::vector<StringRef> &Features) {
  handleTargetFeaturesGroup(Args, Features, options::OPT_m_wasm_Features_Group);
}

static void getTargetFeatures(const Driver &D, const llvm::Triple &Triple,
                              const ArgList &Args, ArgStringList &CmdArgs,
                              bool ForAS, bool IsAux = false) {
  std::vector<StringRef> Features;
  switch (Triple.getArch()) {
  default:
    break;
  case llvm::Triple::mips:
  case llvm::Triple::mipsel:
  case llvm::Triple::mips64:
  case llvm::Triple::mips64el:
    mips::getMIPSTargetFeatures(D, Triple, Args, Features);
    break;

  case llvm::Triple::arm:
  case llvm::Triple::armeb:
  case llvm::Triple::thumb:
  case llvm::Triple::thumbeb:
    arm::getARMTargetFeatures(D, Triple, Args, Features, ForAS);
    break;

  case llvm::Triple::ppc:
  case llvm::Triple::ppcle:
  case llvm::Triple::ppc64:
  case llvm::Triple::ppc64le:
    ppc::getPPCTargetFeatures(D, Triple, Args, Features);
    break;
  case llvm::Triple::riscv32:
  case llvm::Triple::riscv64:
    riscv::getRISCVTargetFeatures(D, Triple, Args, Features);
    break;
  case llvm::Triple::systemz:
    systemz::getSystemZTargetFeatures(D, Args, Features);
    break;
  case llvm::Triple::aarch64:
  case llvm::Triple::aarch64_32:
  case llvm::Triple::aarch64_be:
    aarch64::getAArch64TargetFeatures(D, Triple, Args, Features, ForAS);
    break;
  case llvm::Triple::x86:
  case llvm::Triple::x86_64:
    x86::getX86TargetFeatures(D, Triple, Args, Features);
    break;
  case llvm::Triple::hexagon:
    hexagon::getHexagonTargetFeatures(D, Args, Features);
    break;
  case llvm::Triple::wasm32:
  case llvm::Triple::wasm64:
    getWebAssemblyTargetFeatures(Args, Features);
    break;
  case llvm::Triple::sparc:
  case llvm::Triple::sparcel:
  case llvm::Triple::sparcv9:
    sparc::getSparcTargetFeatures(D, Args, Features);
    break;
  case llvm::Triple::r600:
  case llvm::Triple::amdgcn:
    amdgpu::getAMDGPUTargetFeatures(D, Triple, Args, Features);
    break;
  case llvm::Triple::nvptx:
  case llvm::Triple::nvptx64:
    NVPTX::getNVPTXTargetFeatures(D, Triple, Args, Features);
    break;
  case llvm::Triple::m68k:
    m68k::getM68kTargetFeatures(D, Triple, Args, Features);
    break;
  case llvm::Triple::mos:
    mos::getMOSTargetFeatures(D, Args, Features);
    break;
  case llvm::Triple::msp430:
    msp430::getMSP430TargetFeatures(D, Args, Features);
    break;
  case llvm::Triple::ve:
    ve::getVETargetFeatures(D, Args, Features);
    break;
  case llvm::Triple::csky:
    csky::getCSKYTargetFeatures(D, Triple, Args, CmdArgs, Features);
    break;
  case llvm::Triple::loongarch32:
  case llvm::Triple::loongarch64:
    loongarch::getLoongArchTargetFeatures(D, Triple, Args, Features);
    break;
  }

  for (auto Feature : unifyTargetFeatures(Features)) {
    CmdArgs.push_back(IsAux ? "-aux-target-feature" : "-target-feature");
    CmdArgs.push_back(Feature.data());
  }
}

=======
>>>>>>> 8ff4d218
static bool
shouldUseExceptionTablesForObjCExceptions(const ObjCRuntime &runtime,
                                          const llvm::Triple &Triple) {
  // We use the zero-cost exception tables for Objective-C if the non-fragile
  // ABI is enabled or when compiling for x86_64 and ARM on Snow Leopard and
  // later.
  if (runtime.isNonFragile())
    return true;

  if (!Triple.isMacOSX())
    return false;

  return (!Triple.isMacOSXVersionLT(10, 5) &&
          (Triple.getArch() == llvm::Triple::x86_64 ||
           Triple.getArch() == llvm::Triple::arm));
}

/// Adds exception related arguments to the driver command arguments. There's a
/// main flag, -fexceptions and also language specific flags to enable/disable
/// C++ and Objective-C exceptions. This makes it possible to for example
/// disable C++ exceptions but enable Objective-C exceptions.
static bool addExceptionArgs(const ArgList &Args, types::ID InputType,
                             const ToolChain &TC, bool KernelOrKext,
                             const ObjCRuntime &objcRuntime,
                             ArgStringList &CmdArgs) {
  const llvm::Triple &Triple = TC.getTriple();

  if (KernelOrKext) {
    // -mkernel and -fapple-kext imply no exceptions, so claim exception related
    // arguments now to avoid warnings about unused arguments.
    Args.ClaimAllArgs(options::OPT_fexceptions);
    Args.ClaimAllArgs(options::OPT_fno_exceptions);
    Args.ClaimAllArgs(options::OPT_fobjc_exceptions);
    Args.ClaimAllArgs(options::OPT_fno_objc_exceptions);
    Args.ClaimAllArgs(options::OPT_fcxx_exceptions);
    Args.ClaimAllArgs(options::OPT_fno_cxx_exceptions);
    Args.ClaimAllArgs(options::OPT_fasync_exceptions);
    Args.ClaimAllArgs(options::OPT_fno_async_exceptions);
    return false;
  }

  // See if the user explicitly enabled exceptions.
  bool EH = Args.hasFlag(options::OPT_fexceptions, options::OPT_fno_exceptions,
                         false);

  bool EHa = Args.hasFlag(options::OPT_fasync_exceptions,
                          options::OPT_fno_async_exceptions, false);
  if (EHa) {
    CmdArgs.push_back("-fasync-exceptions");
    EH = true;
  }

  // Obj-C exceptions are enabled by default, regardless of -fexceptions. This
  // is not necessarily sensible, but follows GCC.
  if (types::isObjC(InputType) &&
      Args.hasFlag(options::OPT_fobjc_exceptions,
                   options::OPT_fno_objc_exceptions, true)) {
    CmdArgs.push_back("-fobjc-exceptions");

    EH |= shouldUseExceptionTablesForObjCExceptions(objcRuntime, Triple);
  }

  if (types::isCXX(InputType)) {
    // Disable C++ EH by default on XCore and PS4/PS5.
    bool CXXExceptionsEnabled = Triple.getArch() != llvm::Triple::xcore &&
                                !Triple.isPS() && !Triple.isDriverKit();
    Arg *ExceptionArg = Args.getLastArg(
        options::OPT_fcxx_exceptions, options::OPT_fno_cxx_exceptions,
        options::OPT_fexceptions, options::OPT_fno_exceptions);
    if (ExceptionArg)
      CXXExceptionsEnabled =
          ExceptionArg->getOption().matches(options::OPT_fcxx_exceptions) ||
          ExceptionArg->getOption().matches(options::OPT_fexceptions);

    if (CXXExceptionsEnabled) {
      CmdArgs.push_back("-fcxx-exceptions");

      EH = true;
    }
  }

  // OPT_fignore_exceptions means exception could still be thrown,
  // but no clean up or catch would happen in current module.
  // So we do not set EH to false.
  Args.AddLastArg(CmdArgs, options::OPT_fignore_exceptions);

  if (EH)
    CmdArgs.push_back("-fexceptions");
  return EH;
}

static bool ShouldEnableAutolink(const ArgList &Args, const ToolChain &TC,
                                 const JobAction &JA) {
  bool Default = true;
  if (TC.getTriple().isOSDarwin()) {
    // The native darwin assembler doesn't support the linker_option directives,
    // so we disable them if we think the .s file will be passed to it.
    Default = TC.useIntegratedAs();
  }
  // The linker_option directives are intended for host compilation.
  if (JA.isDeviceOffloading(Action::OFK_Cuda) ||
      JA.isDeviceOffloading(Action::OFK_HIP))
    Default = false;
  return Args.hasFlag(options::OPT_fautolink, options::OPT_fno_autolink,
                      Default);
}

// Convert an arg of the form "-gN" or "-ggdbN" or one of their aliases
// to the corresponding DebugInfoKind.
static codegenoptions::DebugInfoKind DebugLevelToInfoKind(const Arg &A) {
  assert(A.getOption().matches(options::OPT_gN_Group) &&
         "Not a -g option that specifies a debug-info level");
  if (A.getOption().matches(options::OPT_g0) ||
      A.getOption().matches(options::OPT_ggdb0))
    return codegenoptions::NoDebugInfo;
  if (A.getOption().matches(options::OPT_gline_tables_only) ||
      A.getOption().matches(options::OPT_ggdb1))
    return codegenoptions::DebugLineTablesOnly;
  if (A.getOption().matches(options::OPT_gline_directives_only))
    return codegenoptions::DebugDirectivesOnly;
  return codegenoptions::DebugInfoConstructor;
}

static bool mustUseNonLeafFramePointerForTarget(const llvm::Triple &Triple) {
  switch (Triple.getArch()){
  default:
    return false;
  case llvm::Triple::arm:
  case llvm::Triple::thumb:
    // ARM Darwin targets require a frame pointer to be always present to aid
    // offline debugging via backtraces.
    return Triple.isOSDarwin();
  }
}

static bool useFramePointerForTargetByDefault(const ArgList &Args,
                                              const llvm::Triple &Triple) {
  if (Args.hasArg(options::OPT_pg) && !Args.hasArg(options::OPT_mfentry))
    return true;

  switch (Triple.getArch()) {
  case llvm::Triple::xcore:
  case llvm::Triple::wasm32:
  case llvm::Triple::wasm64:
  case llvm::Triple::msp430:
    // XCore never wants frame pointers, regardless of OS.
    // WebAssembly never wants frame pointers.
    return false;
  case llvm::Triple::ppc:
  case llvm::Triple::ppcle:
  case llvm::Triple::ppc64:
  case llvm::Triple::ppc64le:
  case llvm::Triple::riscv32:
  case llvm::Triple::riscv64:
  case llvm::Triple::sparc:
  case llvm::Triple::sparcel:
  case llvm::Triple::sparcv9:
  case llvm::Triple::amdgcn:
  case llvm::Triple::r600:
  case llvm::Triple::csky:
  case llvm::Triple::loongarch32:
  case llvm::Triple::loongarch64:
    return !areOptimizationsEnabled(Args);
  default:
    break;
  }

  if (Triple.isOSFuchsia() || Triple.isOSNetBSD()) {
    return !areOptimizationsEnabled(Args);
  }

  if (Triple.isOSLinux() || Triple.getOS() == llvm::Triple::CloudABI ||
      Triple.isOSHurd()) {
    switch (Triple.getArch()) {
    // Don't use a frame pointer on linux if optimizing for certain targets.
    case llvm::Triple::arm:
    case llvm::Triple::armeb:
    case llvm::Triple::thumb:
    case llvm::Triple::thumbeb:
      if (Triple.isAndroid())
        return true;
      [[fallthrough]];
    case llvm::Triple::mips64:
    case llvm::Triple::mips64el:
    case llvm::Triple::mips:
    case llvm::Triple::mipsel:
    case llvm::Triple::systemz:
    case llvm::Triple::x86:
    case llvm::Triple::x86_64:
      return !areOptimizationsEnabled(Args);
    default:
      return true;
    }
  }

  if (Triple.isOSWindows()) {
    switch (Triple.getArch()) {
    case llvm::Triple::x86:
      return !areOptimizationsEnabled(Args);
    case llvm::Triple::x86_64:
      return Triple.isOSBinFormatMachO();
    case llvm::Triple::arm:
    case llvm::Triple::thumb:
      // Windows on ARM builds with FPO disabled to aid fast stack walking
      return true;
    default:
      // All other supported Windows ISAs use xdata unwind information, so frame
      // pointers are not generally useful.
      return false;
    }
  }

  return true;
}

static CodeGenOptions::FramePointerKind
getFramePointerKind(const ArgList &Args, const llvm::Triple &Triple) {
  // We have 4 states:
  //
  //  00) leaf retained, non-leaf retained
  //  01) leaf retained, non-leaf omitted (this is invalid)
  //  10) leaf omitted, non-leaf retained
  //      (what -momit-leaf-frame-pointer was designed for)
  //  11) leaf omitted, non-leaf omitted
  //
  //  "omit" options taking precedence over "no-omit" options is the only way
  //  to make 3 valid states representable
  Arg *A = Args.getLastArg(options::OPT_fomit_frame_pointer,
                           options::OPT_fno_omit_frame_pointer);
  bool OmitFP = A && A->getOption().matches(options::OPT_fomit_frame_pointer);
  bool NoOmitFP =
      A && A->getOption().matches(options::OPT_fno_omit_frame_pointer);
  bool OmitLeafFP =
      Args.hasFlag(options::OPT_momit_leaf_frame_pointer,
                   options::OPT_mno_omit_leaf_frame_pointer,
                   Triple.isAArch64() || Triple.isPS() || Triple.isVE());
  if (NoOmitFP || mustUseNonLeafFramePointerForTarget(Triple) ||
      (!OmitFP && useFramePointerForTargetByDefault(Args, Triple))) {
    if (OmitLeafFP)
      return CodeGenOptions::FramePointerKind::NonLeaf;
    return CodeGenOptions::FramePointerKind::All;
  }
  return CodeGenOptions::FramePointerKind::None;
}

/// Add a CC1 option to specify the debug compilation directory.
static const char *addDebugCompDirArg(const ArgList &Args,
                                      ArgStringList &CmdArgs,
                                      const llvm::vfs::FileSystem &VFS) {
  if (Arg *A = Args.getLastArg(options::OPT_ffile_compilation_dir_EQ,
                               options::OPT_fdebug_compilation_dir_EQ)) {
    if (A->getOption().matches(options::OPT_ffile_compilation_dir_EQ))
      CmdArgs.push_back(Args.MakeArgString(Twine("-fdebug-compilation-dir=") +
                                           A->getValue()));
    else
      A->render(Args, CmdArgs);
  } else if (llvm::ErrorOr<std::string> CWD =
                 VFS.getCurrentWorkingDirectory()) {
    CmdArgs.push_back(Args.MakeArgString("-fdebug-compilation-dir=" + *CWD));
  }
  StringRef Path(CmdArgs.back());
  return Path.substr(Path.find('=') + 1).data();
}

static void addDebugObjectName(const ArgList &Args, ArgStringList &CmdArgs,
                               const char *DebugCompilationDir,
                               const char *OutputFileName) {
  // No need to generate a value for -object-file-name if it was provided.
  for (auto *Arg : Args.filtered(options::OPT_Xclang))
    if (StringRef(Arg->getValue()).startswith("-object-file-name"))
      return;

  if (Args.hasArg(options::OPT_object_file_name_EQ))
    return;

  SmallString<128> ObjFileNameForDebug(OutputFileName);
  if (ObjFileNameForDebug != "-" &&
      !llvm::sys::path::is_absolute(ObjFileNameForDebug) &&
      (!DebugCompilationDir ||
       llvm::sys::path::is_absolute(DebugCompilationDir))) {
    // Make the path absolute in the debug infos like MSVC does.
    llvm::sys::fs::make_absolute(ObjFileNameForDebug);
  }
  CmdArgs.push_back(
      Args.MakeArgString(Twine("-object-file-name=") + ObjFileNameForDebug));
}

/// Add a CC1 and CC1AS option to specify the debug file path prefix map.
static void addDebugPrefixMapArg(const Driver &D, const ToolChain &TC,
                                 const ArgList &Args, ArgStringList &CmdArgs) {
  auto AddOneArg = [&](StringRef Map, StringRef Name) {
    if (!Map.contains('='))
      D.Diag(diag::err_drv_invalid_argument_to_option) << Map << Name;
    else
      CmdArgs.push_back(Args.MakeArgString("-fdebug-prefix-map=" + Map));
  };

  for (const Arg *A : Args.filtered(options::OPT_ffile_prefix_map_EQ,
                                    options::OPT_fdebug_prefix_map_EQ)) {
    AddOneArg(A->getValue(), A->getOption().getName());
    A->claim();
  }
  std::string GlobalRemapEntry = TC.GetGlobalDebugPathRemapping();
  if (GlobalRemapEntry.empty())
    return;
  AddOneArg(GlobalRemapEntry, "environment");
}

/// Add a CC1 and CC1AS option to specify the macro file path prefix map.
static void addMacroPrefixMapArg(const Driver &D, const ArgList &Args,
                                 ArgStringList &CmdArgs) {
  for (const Arg *A : Args.filtered(options::OPT_ffile_prefix_map_EQ,
                                    options::OPT_fmacro_prefix_map_EQ)) {
    StringRef Map = A->getValue();
    if (!Map.contains('='))
      D.Diag(diag::err_drv_invalid_argument_to_option)
          << Map << A->getOption().getName();
    else
      CmdArgs.push_back(Args.MakeArgString("-fmacro-prefix-map=" + Map));
    A->claim();
  }
}

/// Add a CC1 and CC1AS option to specify the coverage file path prefix map.
static void addCoveragePrefixMapArg(const Driver &D, const ArgList &Args,
                                   ArgStringList &CmdArgs) {
  for (const Arg *A : Args.filtered(options::OPT_ffile_prefix_map_EQ,
                                    options::OPT_fcoverage_prefix_map_EQ)) {
    StringRef Map = A->getValue();
    if (!Map.contains('='))
      D.Diag(diag::err_drv_invalid_argument_to_option)
          << Map << A->getOption().getName();
    else
      CmdArgs.push_back(Args.MakeArgString("-fcoverage-prefix-map=" + Map));
    A->claim();
  }
}

/// Vectorize at all optimization levels greater than 1 except for -Oz.
/// For -Oz the loop vectorizer is disabled, while the slp vectorizer is
/// enabled.
static bool shouldEnableVectorizerAtOLevel(const ArgList &Args, bool isSlpVec) {
  if (Arg *A = Args.getLastArg(options::OPT_O_Group)) {
    if (A->getOption().matches(options::OPT_O4) ||
        A->getOption().matches(options::OPT_Ofast))
      return true;

    if (A->getOption().matches(options::OPT_O0))
      return false;

    assert(A->getOption().matches(options::OPT_O) && "Must have a -O flag");

    // Vectorize -Os.
    StringRef S(A->getValue());
    if (S == "s")
      return true;

    // Don't vectorize -Oz, unless it's the slp vectorizer.
    if (S == "z")
      return isSlpVec;

    unsigned OptLevel = 0;
    if (S.getAsInteger(10, OptLevel))
      return false;

    return OptLevel > 1;
  }

  return false;
}

/// Add -x lang to \p CmdArgs for \p Input.
static void addDashXForInput(const ArgList &Args, const InputInfo &Input,
                             ArgStringList &CmdArgs) {
  // When using -verify-pch, we don't want to provide the type
  // 'precompiled-header' if it was inferred from the file extension
  if (Args.hasArg(options::OPT_verify_pch) && Input.getType() == types::TY_PCH)
    return;

  CmdArgs.push_back("-x");
  if (Args.hasArg(options::OPT_rewrite_objc))
    CmdArgs.push_back(types::getTypeName(types::TY_PP_ObjCXX));
  else {
    // Map the driver type to the frontend type. This is mostly an identity
    // mapping, except that the distinction between module interface units
    // and other source files does not exist at the frontend layer.
    const char *ClangType;
    switch (Input.getType()) {
    case types::TY_CXXModule:
      ClangType = "c++";
      break;
    case types::TY_PP_CXXModule:
      ClangType = "c++-cpp-output";
      break;
    default:
      ClangType = types::getTypeName(Input.getType());
      break;
    }
    CmdArgs.push_back(ClangType);
  }
}

static void addPGOAndCoverageFlags(const ToolChain &TC, Compilation &C,
                                   const Driver &D, const InputInfo &Output,
                                   const ArgList &Args, SanitizerArgs &SanArgs,
                                   ArgStringList &CmdArgs) {

  auto *PGOGenerateArg = Args.getLastArg(options::OPT_fprofile_generate,
                                         options::OPT_fprofile_generate_EQ,
                                         options::OPT_fno_profile_generate);
  if (PGOGenerateArg &&
      PGOGenerateArg->getOption().matches(options::OPT_fno_profile_generate))
    PGOGenerateArg = nullptr;

  auto *CSPGOGenerateArg = Args.getLastArg(options::OPT_fcs_profile_generate,
                                           options::OPT_fcs_profile_generate_EQ,
                                           options::OPT_fno_profile_generate);
  if (CSPGOGenerateArg &&
      CSPGOGenerateArg->getOption().matches(options::OPT_fno_profile_generate))
    CSPGOGenerateArg = nullptr;

  auto *ProfileGenerateArg = Args.getLastArg(
      options::OPT_fprofile_instr_generate,
      options::OPT_fprofile_instr_generate_EQ,
      options::OPT_fno_profile_instr_generate);
  if (ProfileGenerateArg &&
      ProfileGenerateArg->getOption().matches(
          options::OPT_fno_profile_instr_generate))
    ProfileGenerateArg = nullptr;

  if (PGOGenerateArg && ProfileGenerateArg)
    D.Diag(diag::err_drv_argument_not_allowed_with)
        << PGOGenerateArg->getSpelling() << ProfileGenerateArg->getSpelling();

  auto *ProfileUseArg = getLastProfileUseArg(Args);

  if (PGOGenerateArg && ProfileUseArg)
    D.Diag(diag::err_drv_argument_not_allowed_with)
        << ProfileUseArg->getSpelling() << PGOGenerateArg->getSpelling();

  if (ProfileGenerateArg && ProfileUseArg)
    D.Diag(diag::err_drv_argument_not_allowed_with)
        << ProfileGenerateArg->getSpelling() << ProfileUseArg->getSpelling();

  if (CSPGOGenerateArg && PGOGenerateArg) {
    D.Diag(diag::err_drv_argument_not_allowed_with)
        << CSPGOGenerateArg->getSpelling() << PGOGenerateArg->getSpelling();
    PGOGenerateArg = nullptr;
  }

  if (TC.getTriple().isOSAIX()) {
    if (ProfileGenerateArg)
      D.Diag(diag::err_drv_unsupported_opt_for_target)
          << ProfileGenerateArg->getSpelling() << TC.getTriple().str();
    if (Arg *ProfileSampleUseArg = getLastProfileSampleUseArg(Args))
      D.Diag(diag::err_drv_unsupported_opt_for_target)
          << ProfileSampleUseArg->getSpelling() << TC.getTriple().str();
  }

  if (ProfileGenerateArg) {
    if (ProfileGenerateArg->getOption().matches(
            options::OPT_fprofile_instr_generate_EQ))
      CmdArgs.push_back(Args.MakeArgString(Twine("-fprofile-instrument-path=") +
                                           ProfileGenerateArg->getValue()));
    // The default is to use Clang Instrumentation.
    CmdArgs.push_back("-fprofile-instrument=clang");
    if (TC.getTriple().isWindowsMSVCEnvironment()) {
      // Add dependent lib for clang_rt.profile
      CmdArgs.push_back(Args.MakeArgString(
          "--dependent-lib=" + TC.getCompilerRTBasename(Args, "profile")));
    }
  }

  Arg *PGOGenArg = nullptr;
  if (PGOGenerateArg) {
    assert(!CSPGOGenerateArg);
    PGOGenArg = PGOGenerateArg;
    CmdArgs.push_back("-fprofile-instrument=llvm");
  }
  if (CSPGOGenerateArg) {
    assert(!PGOGenerateArg);
    PGOGenArg = CSPGOGenerateArg;
    CmdArgs.push_back("-fprofile-instrument=csllvm");
  }
  if (PGOGenArg) {
    if (TC.getTriple().isWindowsMSVCEnvironment()) {
      // Add dependent lib for clang_rt.profile
      CmdArgs.push_back(Args.MakeArgString(
          "--dependent-lib=" + TC.getCompilerRTBasename(Args, "profile")));
    }
    if (PGOGenArg->getOption().matches(
            PGOGenerateArg ? options::OPT_fprofile_generate_EQ
                           : options::OPT_fcs_profile_generate_EQ)) {
      SmallString<128> Path(PGOGenArg->getValue());
      llvm::sys::path::append(Path, "default_%m.profraw");
      CmdArgs.push_back(
          Args.MakeArgString(Twine("-fprofile-instrument-path=") + Path));
    }
  }

  if (ProfileUseArg) {
    if (ProfileUseArg->getOption().matches(options::OPT_fprofile_instr_use_EQ))
      CmdArgs.push_back(Args.MakeArgString(
          Twine("-fprofile-instrument-use-path=") + ProfileUseArg->getValue()));
    else if ((ProfileUseArg->getOption().matches(
                  options::OPT_fprofile_use_EQ) ||
              ProfileUseArg->getOption().matches(
                  options::OPT_fprofile_instr_use))) {
      SmallString<128> Path(
          ProfileUseArg->getNumValues() == 0 ? "" : ProfileUseArg->getValue());
      if (Path.empty() || llvm::sys::fs::is_directory(Path))
        llvm::sys::path::append(Path, "default.profdata");
      CmdArgs.push_back(
          Args.MakeArgString(Twine("-fprofile-instrument-use-path=") + Path));
    }
  }

  bool EmitCovNotes = Args.hasFlag(options::OPT_ftest_coverage,
                                   options::OPT_fno_test_coverage, false) ||
                      Args.hasArg(options::OPT_coverage);
  bool EmitCovData = TC.needsGCovInstrumentation(Args);
  if (EmitCovNotes)
    CmdArgs.push_back("-ftest-coverage");
  if (EmitCovData)
    CmdArgs.push_back("-fprofile-arcs");

  if (Args.hasFlag(options::OPT_fcoverage_mapping,
                   options::OPT_fno_coverage_mapping, false)) {
    if (!ProfileGenerateArg)
      D.Diag(clang::diag::err_drv_argument_only_allowed_with)
          << "-fcoverage-mapping"
          << "-fprofile-instr-generate";

    CmdArgs.push_back("-fcoverage-mapping");
  }

  if (Arg *A = Args.getLastArg(options::OPT_ffile_compilation_dir_EQ,
                               options::OPT_fcoverage_compilation_dir_EQ)) {
    if (A->getOption().matches(options::OPT_ffile_compilation_dir_EQ))
      CmdArgs.push_back(Args.MakeArgString(
          Twine("-fcoverage-compilation-dir=") + A->getValue()));
    else
      A->render(Args, CmdArgs);
  } else if (llvm::ErrorOr<std::string> CWD =
                 D.getVFS().getCurrentWorkingDirectory()) {
    CmdArgs.push_back(Args.MakeArgString("-fcoverage-compilation-dir=" + *CWD));
  }

  if (Args.hasArg(options::OPT_fprofile_exclude_files_EQ)) {
    auto *Arg = Args.getLastArg(options::OPT_fprofile_exclude_files_EQ);
    if (!Args.hasArg(options::OPT_coverage))
      D.Diag(clang::diag::err_drv_argument_only_allowed_with)
          << "-fprofile-exclude-files="
          << "--coverage";

    StringRef v = Arg->getValue();
    CmdArgs.push_back(
        Args.MakeArgString(Twine("-fprofile-exclude-files=" + v)));
  }

  if (Args.hasArg(options::OPT_fprofile_filter_files_EQ)) {
    auto *Arg = Args.getLastArg(options::OPT_fprofile_filter_files_EQ);
    if (!Args.hasArg(options::OPT_coverage))
      D.Diag(clang::diag::err_drv_argument_only_allowed_with)
          << "-fprofile-filter-files="
          << "--coverage";

    StringRef v = Arg->getValue();
    CmdArgs.push_back(Args.MakeArgString(Twine("-fprofile-filter-files=" + v)));
  }

  if (const auto *A = Args.getLastArg(options::OPT_fprofile_update_EQ)) {
    StringRef Val = A->getValue();
    if (Val == "atomic" || Val == "prefer-atomic")
      CmdArgs.push_back("-fprofile-update=atomic");
    else if (Val != "single")
      D.Diag(diag::err_drv_unsupported_option_argument)
          << A->getSpelling() << Val;
  } else if (SanArgs.needsTsanRt()) {
    CmdArgs.push_back("-fprofile-update=atomic");
  }

  int FunctionGroups = 1;
  int SelectedFunctionGroup = 0;
  if (const auto *A = Args.getLastArg(options::OPT_fprofile_function_groups)) {
    StringRef Val = A->getValue();
    if (Val.getAsInteger(0, FunctionGroups) || FunctionGroups < 1)
      D.Diag(diag::err_drv_invalid_int_value) << A->getAsString(Args) << Val;
  }
  if (const auto *A =
          Args.getLastArg(options::OPT_fprofile_selected_function_group)) {
    StringRef Val = A->getValue();
    if (Val.getAsInteger(0, SelectedFunctionGroup) ||
        SelectedFunctionGroup < 0 || SelectedFunctionGroup >= FunctionGroups)
      D.Diag(diag::err_drv_invalid_int_value) << A->getAsString(Args) << Val;
  }
  if (FunctionGroups != 1)
    CmdArgs.push_back(Args.MakeArgString("-fprofile-function-groups=" +
                                         Twine(FunctionGroups)));
  if (SelectedFunctionGroup != 0)
    CmdArgs.push_back(Args.MakeArgString("-fprofile-selected-function-group=" +
                                         Twine(SelectedFunctionGroup)));

  // Leave -fprofile-dir= an unused argument unless .gcda emission is
  // enabled. To be polite, with '-fprofile-arcs -fno-profile-arcs' consider
  // the flag used. There is no -fno-profile-dir, so the user has no
  // targeted way to suppress the warning.
  Arg *FProfileDir = nullptr;
  if (Args.hasArg(options::OPT_fprofile_arcs) ||
      Args.hasArg(options::OPT_coverage))
    FProfileDir = Args.getLastArg(options::OPT_fprofile_dir);

  // Put the .gcno and .gcda files (if needed) next to the object file or
  // bitcode file in the case of LTO.
  // FIXME: There should be a simpler way to find the object file for this
  // input, and this code probably does the wrong thing for commands that
  // compile and link all at once.
  if ((Args.hasArg(options::OPT_c) || Args.hasArg(options::OPT_S)) &&
      (EmitCovNotes || EmitCovData) && Output.isFilename()) {
    SmallString<128> OutputFilename;
    if (Arg *FinalOutput = C.getArgs().getLastArg(options::OPT__SLASH_Fo))
      OutputFilename = FinalOutput->getValue();
    else if (Arg *FinalOutput = C.getArgs().getLastArg(options::OPT_o))
      OutputFilename = FinalOutput->getValue();
    else
      OutputFilename = llvm::sys::path::filename(Output.getBaseInput());
    SmallString<128> CoverageFilename = OutputFilename;
    if (llvm::sys::path::is_relative(CoverageFilename))
      (void)D.getVFS().makeAbsolute(CoverageFilename);
    llvm::sys::path::replace_extension(CoverageFilename, "gcno");

    CmdArgs.push_back("-coverage-notes-file");
    CmdArgs.push_back(Args.MakeArgString(CoverageFilename));

    if (EmitCovData) {
      if (FProfileDir) {
        CoverageFilename = FProfileDir->getValue();
        llvm::sys::path::append(CoverageFilename, OutputFilename);
      }
      llvm::sys::path::replace_extension(CoverageFilename, "gcda");
      CmdArgs.push_back("-coverage-data-file");
      CmdArgs.push_back(Args.MakeArgString(CoverageFilename));
    }
  }
}

/// Check whether the given input tree contains any compilation actions.
static bool ContainsCompileAction(const Action *A) {
  if (isa<CompileJobAction>(A) || isa<BackendJobAction>(A))
    return true;

  return llvm::any_of(A->inputs(), ContainsCompileAction);
}

/// Check if -relax-all should be passed to the internal assembler.
/// This is done by default when compiling non-assembler source with -O0.
static bool UseRelaxAll(Compilation &C, const ArgList &Args) {
  bool RelaxDefault = true;

  if (Arg *A = Args.getLastArg(options::OPT_O_Group))
    RelaxDefault = A->getOption().matches(options::OPT_O0);

  if (RelaxDefault) {
    RelaxDefault = false;
    for (const auto &Act : C.getActions()) {
      if (ContainsCompileAction(Act)) {
        RelaxDefault = true;
        break;
      }
    }
  }

  return Args.hasFlag(options::OPT_mrelax_all, options::OPT_mno_relax_all,
                      RelaxDefault);
}

static void RenderDebugEnablingArgs(const ArgList &Args, ArgStringList &CmdArgs,
                                    codegenoptions::DebugInfoKind DebugInfoKind,
                                    unsigned DwarfVersion,
                                    llvm::DebuggerKind DebuggerTuning) {
  switch (DebugInfoKind) {
  case codegenoptions::DebugDirectivesOnly:
    CmdArgs.push_back("-debug-info-kind=line-directives-only");
    break;
  case codegenoptions::DebugLineTablesOnly:
    CmdArgs.push_back("-debug-info-kind=line-tables-only");
    break;
  case codegenoptions::DebugInfoConstructor:
    CmdArgs.push_back("-debug-info-kind=constructor");
    break;
  case codegenoptions::LimitedDebugInfo:
    CmdArgs.push_back("-debug-info-kind=limited");
    break;
  case codegenoptions::FullDebugInfo:
    CmdArgs.push_back("-debug-info-kind=standalone");
    break;
  case codegenoptions::UnusedTypeInfo:
    CmdArgs.push_back("-debug-info-kind=unused-types");
    break;
  default:
    break;
  }
  if (DwarfVersion > 0)
    CmdArgs.push_back(
        Args.MakeArgString("-dwarf-version=" + Twine(DwarfVersion)));
  switch (DebuggerTuning) {
  case llvm::DebuggerKind::GDB:
    CmdArgs.push_back("-debugger-tuning=gdb");
    break;
  case llvm::DebuggerKind::LLDB:
    CmdArgs.push_back("-debugger-tuning=lldb");
    break;
  case llvm::DebuggerKind::SCE:
    CmdArgs.push_back("-debugger-tuning=sce");
    break;
  case llvm::DebuggerKind::DBX:
    CmdArgs.push_back("-debugger-tuning=dbx");
    break;
  default:
    break;
  }
}

static bool checkDebugInfoOption(const Arg *A, const ArgList &Args,
                                 const Driver &D, const ToolChain &TC) {
  assert(A && "Expected non-nullptr argument.");
  if (TC.supportsDebugInfoOption(A))
    return true;
  D.Diag(diag::warn_drv_unsupported_debug_info_opt_for_target)
      << A->getAsString(Args) << TC.getTripleString();
  return false;
}

static void RenderDebugInfoCompressionArgs(const ArgList &Args,
                                           ArgStringList &CmdArgs,
                                           const Driver &D,
                                           const ToolChain &TC) {
  const Arg *A = Args.getLastArg(options::OPT_gz_EQ);
  if (!A)
    return;
  if (checkDebugInfoOption(A, Args, D, TC)) {
    StringRef Value = A->getValue();
    if (Value == "none") {
      CmdArgs.push_back("--compress-debug-sections=none");
    } else if (Value == "zlib") {
      if (llvm::compression::zlib::isAvailable()) {
        CmdArgs.push_back(
            Args.MakeArgString("--compress-debug-sections=" + Twine(Value)));
      } else {
        D.Diag(diag::warn_debug_compression_unavailable) << "zlib";
      }
    } else if (Value == "zstd") {
      if (llvm::compression::zstd::isAvailable()) {
        CmdArgs.push_back(
            Args.MakeArgString("--compress-debug-sections=" + Twine(Value)));
      } else {
        D.Diag(diag::warn_debug_compression_unavailable) << "zstd";
      }
    } else {
      D.Diag(diag::err_drv_unsupported_option_argument)
          << A->getSpelling() << Value;
    }
  }
}

static void handleAMDGPUCodeObjectVersionOptions(const Driver &D,
                                                 const ArgList &Args,
                                                 ArgStringList &CmdArgs,
                                                 bool IsCC1As = false) {
  // If no version was requested by the user, use the default value from the
  // back end. This is consistent with the value returned from
  // getAMDGPUCodeObjectVersion. This lets clang emit IR for amdgpu without
  // requiring the corresponding llvm to have the AMDGPU target enabled,
  // provided the user (e.g. front end tests) can use the default.
  if (haveAMDGPUCodeObjectVersionArgument(D, Args)) {
    unsigned CodeObjVer = getAMDGPUCodeObjectVersion(D, Args);
    CmdArgs.insert(CmdArgs.begin() + 1,
                   Args.MakeArgString(Twine("--amdhsa-code-object-version=") +
                                      Twine(CodeObjVer)));
    CmdArgs.insert(CmdArgs.begin() + 1, "-mllvm");
    // -cc1as does not accept -mcode-object-version option.
    if (!IsCC1As)
      CmdArgs.insert(CmdArgs.begin() + 1,
                     Args.MakeArgString(Twine("-mcode-object-version=") +
                                        Twine(CodeObjVer)));
  }
}

void Clang::AddPreprocessingOptions(Compilation &C, const JobAction &JA,
                                    const Driver &D, const ArgList &Args,
                                    ArgStringList &CmdArgs,
                                    const InputInfo &Output,
                                    const InputInfoList &Inputs) const {
  const bool IsIAMCU = getToolChain().getTriple().isOSIAMCU();

  CheckPreprocessingOptions(D, Args);

  Args.AddLastArg(CmdArgs, options::OPT_C);
  Args.AddLastArg(CmdArgs, options::OPT_CC);

  // Handle dependency file generation.
  Arg *ArgM = Args.getLastArg(options::OPT_MM);
  if (!ArgM)
    ArgM = Args.getLastArg(options::OPT_M);
  Arg *ArgMD = Args.getLastArg(options::OPT_MMD);
  if (!ArgMD)
    ArgMD = Args.getLastArg(options::OPT_MD);

  // -M and -MM imply -w.
  if (ArgM)
    CmdArgs.push_back("-w");
  else
    ArgM = ArgMD;

  if (ArgM) {
    // Determine the output location.
    const char *DepFile;
    if (Arg *MF = Args.getLastArg(options::OPT_MF)) {
      DepFile = MF->getValue();
      C.addFailureResultFile(DepFile, &JA);
    } else if (Output.getType() == types::TY_Dependencies) {
      DepFile = Output.getFilename();
    } else if (!ArgMD) {
      DepFile = "-";
    } else {
      DepFile = getDependencyFileName(Args, Inputs);
      C.addFailureResultFile(DepFile, &JA);
    }
    CmdArgs.push_back("-dependency-file");
    CmdArgs.push_back(DepFile);

    bool HasTarget = false;
    for (const Arg *A : Args.filtered(options::OPT_MT, options::OPT_MQ)) {
      HasTarget = true;
      A->claim();
      if (A->getOption().matches(options::OPT_MT)) {
        A->render(Args, CmdArgs);
      } else {
        CmdArgs.push_back("-MT");
        SmallString<128> Quoted;
        quoteMakeTarget(A->getValue(), Quoted);
        CmdArgs.push_back(Args.MakeArgString(Quoted));
      }
    }

    // Add a default target if one wasn't specified.
    if (!HasTarget) {
      const char *DepTarget;

      // If user provided -o, that is the dependency target, except
      // when we are only generating a dependency file.
      Arg *OutputOpt = Args.getLastArg(options::OPT_o);
      if (OutputOpt && Output.getType() != types::TY_Dependencies) {
        DepTarget = OutputOpt->getValue();
      } else {
        // Otherwise derive from the base input.
        //
        // FIXME: This should use the computed output file location.
        SmallString<128> P(Inputs[0].getBaseInput());
        llvm::sys::path::replace_extension(P, "o");
        DepTarget = Args.MakeArgString(llvm::sys::path::filename(P));
      }

      CmdArgs.push_back("-MT");
      SmallString<128> Quoted;
      quoteMakeTarget(DepTarget, Quoted);
      CmdArgs.push_back(Args.MakeArgString(Quoted));
    }

    if (ArgM->getOption().matches(options::OPT_M) ||
        ArgM->getOption().matches(options::OPT_MD))
      CmdArgs.push_back("-sys-header-deps");
    if ((isa<PrecompileJobAction>(JA) &&
         !Args.hasArg(options::OPT_fno_module_file_deps)) ||
        Args.hasArg(options::OPT_fmodule_file_deps))
      CmdArgs.push_back("-module-file-deps");
  }

  if (Args.hasArg(options::OPT_MG)) {
    if (!ArgM || ArgM->getOption().matches(options::OPT_MD) ||
        ArgM->getOption().matches(options::OPT_MMD))
      D.Diag(diag::err_drv_mg_requires_m_or_mm);
    CmdArgs.push_back("-MG");
  }

  Args.AddLastArg(CmdArgs, options::OPT_MP);
  Args.AddLastArg(CmdArgs, options::OPT_MV);

  // Add offload include arguments specific for CUDA/HIP.  This must happen
  // before we -I or -include anything else, because we must pick up the
  // CUDA/HIP headers from the particular CUDA/ROCm installation, rather than
  // from e.g. /usr/local/include.
  if (JA.isOffloading(Action::OFK_Cuda))
    getToolChain().AddCudaIncludeArgs(Args, CmdArgs);
  if (JA.isOffloading(Action::OFK_HIP))
    getToolChain().AddHIPIncludeArgs(Args, CmdArgs);

  // If we are offloading to a target via OpenMP we need to include the
  // openmp_wrappers folder which contains alternative system headers.
  if (JA.isDeviceOffloading(Action::OFK_OpenMP) &&
      !Args.hasArg(options::OPT_nostdinc) &&
      !Args.hasArg(options::OPT_nogpuinc) &&
      (getToolChain().getTriple().isNVPTX() ||
       getToolChain().getTriple().isAMDGCN())) {
    if (!Args.hasArg(options::OPT_nobuiltininc)) {
      // Add openmp_wrappers/* to our system include path.  This lets us wrap
      // standard library headers.
      SmallString<128> P(D.ResourceDir);
      llvm::sys::path::append(P, "include");
      llvm::sys::path::append(P, "openmp_wrappers");
      CmdArgs.push_back("-internal-isystem");
      CmdArgs.push_back(Args.MakeArgString(P));
    }

    CmdArgs.push_back("-include");
    CmdArgs.push_back("__clang_openmp_device_functions.h");
  }

  // Add -i* options, and automatically translate to
  // -include-pch/-include-pth for transparent PCH support. It's
  // wonky, but we include looking for .gch so we can support seamless
  // replacement into a build system already set up to be generating
  // .gch files.

  if (getToolChain().getDriver().IsCLMode()) {
    const Arg *YcArg = Args.getLastArg(options::OPT__SLASH_Yc);
    const Arg *YuArg = Args.getLastArg(options::OPT__SLASH_Yu);
    if (YcArg && JA.getKind() >= Action::PrecompileJobClass &&
        JA.getKind() <= Action::AssembleJobClass) {
      CmdArgs.push_back(Args.MakeArgString("-building-pch-with-obj"));
      // -fpch-instantiate-templates is the default when creating
      // precomp using /Yc
      if (Args.hasFlag(options::OPT_fpch_instantiate_templates,
                       options::OPT_fno_pch_instantiate_templates, true))
        CmdArgs.push_back(Args.MakeArgString("-fpch-instantiate-templates"));
    }
    if (YcArg || YuArg) {
      StringRef ThroughHeader = YcArg ? YcArg->getValue() : YuArg->getValue();
      if (!isa<PrecompileJobAction>(JA)) {
        CmdArgs.push_back("-include-pch");
        CmdArgs.push_back(Args.MakeArgString(D.GetClPchPath(
            C, !ThroughHeader.empty()
                   ? ThroughHeader
                   : llvm::sys::path::filename(Inputs[0].getBaseInput()))));
      }

      if (ThroughHeader.empty()) {
        CmdArgs.push_back(Args.MakeArgString(
            Twine("-pch-through-hdrstop-") + (YcArg ? "create" : "use")));
      } else {
        CmdArgs.push_back(
            Args.MakeArgString(Twine("-pch-through-header=") + ThroughHeader));
      }
    }
  }

  bool RenderedImplicitInclude = false;
  for (const Arg *A : Args.filtered(options::OPT_clang_i_Group)) {
    if (A->getOption().matches(options::OPT_include) &&
        D.getProbePrecompiled()) {
      // Handling of gcc-style gch precompiled headers.
      bool IsFirstImplicitInclude = !RenderedImplicitInclude;
      RenderedImplicitInclude = true;

      bool FoundPCH = false;
      SmallString<128> P(A->getValue());
      // We want the files to have a name like foo.h.pch. Add a dummy extension
      // so that replace_extension does the right thing.
      P += ".dummy";
      llvm::sys::path::replace_extension(P, "pch");
      if (D.getVFS().exists(P))
        FoundPCH = true;

      if (!FoundPCH) {
        llvm::sys::path::replace_extension(P, "gch");
        if (D.getVFS().exists(P)) {
          FoundPCH = true;
        }
      }

      if (FoundPCH) {
        if (IsFirstImplicitInclude) {
          A->claim();
          CmdArgs.push_back("-include-pch");
          CmdArgs.push_back(Args.MakeArgString(P));
          continue;
        } else {
          // Ignore the PCH if not first on command line and emit warning.
          D.Diag(diag::warn_drv_pch_not_first_include) << P
                                                       << A->getAsString(Args);
        }
      }
    } else if (A->getOption().matches(options::OPT_isystem_after)) {
      // Handling of paths which must come late.  These entries are handled by
      // the toolchain itself after the resource dir is inserted in the right
      // search order.
      // Do not claim the argument so that the use of the argument does not
      // silently go unnoticed on toolchains which do not honour the option.
      continue;
    } else if (A->getOption().matches(options::OPT_stdlibxx_isystem)) {
      // Translated to -internal-isystem by the driver, no need to pass to cc1.
      continue;
    }

    // Not translated, render as usual.
    A->claim();
    A->render(Args, CmdArgs);
  }

  Args.AddAllArgs(CmdArgs,
                  {options::OPT_D, options::OPT_U, options::OPT_I_Group,
                   options::OPT_F, options::OPT_index_header_map});

  // Add -Wp, and -Xpreprocessor if using the preprocessor.

  // FIXME: There is a very unfortunate problem here, some troubled
  // souls abuse -Wp, to pass preprocessor options in gcc syntax. To
  // really support that we would have to parse and then translate
  // those options. :(
  Args.AddAllArgValues(CmdArgs, options::OPT_Wp_COMMA,
                       options::OPT_Xpreprocessor);

  // -I- is a deprecated GCC feature, reject it.
  if (Arg *A = Args.getLastArg(options::OPT_I_))
    D.Diag(diag::err_drv_I_dash_not_supported) << A->getAsString(Args);

  // If we have a --sysroot, and don't have an explicit -isysroot flag, add an
  // -isysroot to the CC1 invocation.
  StringRef sysroot = C.getSysRoot();
  if (sysroot != "") {
    if (!Args.hasArg(options::OPT_isysroot)) {
      CmdArgs.push_back("-isysroot");
      CmdArgs.push_back(C.getArgs().MakeArgString(sysroot));
    }
  }

  // Parse additional include paths from environment variables.
  // FIXME: We should probably sink the logic for handling these from the
  // frontend into the driver. It will allow deleting 4 otherwise unused flags.
  // CPATH - included following the user specified includes (but prior to
  // builtin and standard includes).
  addDirectoryList(Args, CmdArgs, "-I", "CPATH");
  // C_INCLUDE_PATH - system includes enabled when compiling C.
  addDirectoryList(Args, CmdArgs, "-c-isystem", "C_INCLUDE_PATH");
  // CPLUS_INCLUDE_PATH - system includes enabled when compiling C++.
  addDirectoryList(Args, CmdArgs, "-cxx-isystem", "CPLUS_INCLUDE_PATH");
  // OBJC_INCLUDE_PATH - system includes enabled when compiling ObjC.
  addDirectoryList(Args, CmdArgs, "-objc-isystem", "OBJC_INCLUDE_PATH");
  // OBJCPLUS_INCLUDE_PATH - system includes enabled when compiling ObjC++.
  addDirectoryList(Args, CmdArgs, "-objcxx-isystem", "OBJCPLUS_INCLUDE_PATH");

  // While adding the include arguments, we also attempt to retrieve the
  // arguments of related offloading toolchains or arguments that are specific
  // of an offloading programming model.

  // Add C++ include arguments, if needed.
  if (types::isCXX(Inputs[0].getType())) {
    bool HasStdlibxxIsystem = Args.hasArg(options::OPT_stdlibxx_isystem);
    forAllAssociatedToolChains(
        C, JA, getToolChain(),
        [&Args, &CmdArgs, HasStdlibxxIsystem](const ToolChain &TC) {
          HasStdlibxxIsystem ? TC.AddClangCXXStdlibIsystemArgs(Args, CmdArgs)
                             : TC.AddClangCXXStdlibIncludeArgs(Args, CmdArgs);
        });
  }

  // Add system include arguments for all targets but IAMCU.
  if (!IsIAMCU)
    forAllAssociatedToolChains(C, JA, getToolChain(),
                               [&Args, &CmdArgs](const ToolChain &TC) {
                                 TC.AddClangSystemIncludeArgs(Args, CmdArgs);
                               });
  else {
    // For IAMCU add special include arguments.
    getToolChain().AddIAMCUIncludeArgs(Args, CmdArgs);
  }

  addMacroPrefixMapArg(D, Args, CmdArgs);
  addCoveragePrefixMapArg(D, Args, CmdArgs);

  Args.AddLastArg(CmdArgs, options::OPT_ffile_reproducible,
                  options::OPT_fno_file_reproducible);

  if (const char *Epoch = std::getenv("SOURCE_DATE_EPOCH")) {
    CmdArgs.push_back("-source-date-epoch");
    CmdArgs.push_back(Args.MakeArgString(Epoch));
  }
}

// FIXME: Move to target hook.
static bool isSignedCharDefault(const llvm::Triple &Triple) {
  switch (Triple.getArch()) {
  default:
    return true;

  case llvm::Triple::aarch64:
  case llvm::Triple::aarch64_32:
  case llvm::Triple::aarch64_be:
  case llvm::Triple::arm:
  case llvm::Triple::armeb:
  case llvm::Triple::thumb:
  case llvm::Triple::thumbeb:
    if (Triple.isOSDarwin() || Triple.isOSWindows())
      return true;
    return false;

  case llvm::Triple::ppc:
  case llvm::Triple::ppc64:
    if (Triple.isOSDarwin())
      return true;
    return false;

  case llvm::Triple::hexagon:
  case llvm::Triple::mos:
  case llvm::Triple::ppcle:
  case llvm::Triple::ppc64le:
  case llvm::Triple::riscv32:
  case llvm::Triple::riscv64:
  case llvm::Triple::systemz:
  case llvm::Triple::xcore:
    return false;
  }
}

static bool hasMultipleInvocations(const llvm::Triple &Triple,
                                   const ArgList &Args) {
  // Supported only on Darwin where we invoke the compiler multiple times
  // followed by an invocation to lipo.
  if (!Triple.isOSDarwin())
    return false;
  // If more than one "-arch <arch>" is specified, we're targeting multiple
  // architectures resulting in a fat binary.
  return Args.getAllArgValues(options::OPT_arch).size() > 1;
}

static bool checkRemarksOptions(const Driver &D, const ArgList &Args,
                                const llvm::Triple &Triple) {
  // When enabling remarks, we need to error if:
  // * The remark file is specified but we're targeting multiple architectures,
  // which means more than one remark file is being generated.
  bool hasMultipleInvocations = ::hasMultipleInvocations(Triple, Args);
  bool hasExplicitOutputFile =
      Args.getLastArg(options::OPT_foptimization_record_file_EQ);
  if (hasMultipleInvocations && hasExplicitOutputFile) {
    D.Diag(diag::err_drv_invalid_output_with_multiple_archs)
        << "-foptimization-record-file";
    return false;
  }
  return true;
}

static void renderRemarksOptions(const ArgList &Args, ArgStringList &CmdArgs,
                                 const llvm::Triple &Triple,
                                 const InputInfo &Input,
                                 const InputInfo &Output, const JobAction &JA) {
  StringRef Format = "yaml";
  if (const Arg *A = Args.getLastArg(options::OPT_fsave_optimization_record_EQ))
    Format = A->getValue();

  CmdArgs.push_back("-opt-record-file");

  const Arg *A = Args.getLastArg(options::OPT_foptimization_record_file_EQ);
  if (A) {
    CmdArgs.push_back(A->getValue());
  } else {
    bool hasMultipleArchs =
        Triple.isOSDarwin() && // Only supported on Darwin platforms.
        Args.getAllArgValues(options::OPT_arch).size() > 1;

    SmallString<128> F;

    if (Args.hasArg(options::OPT_c) || Args.hasArg(options::OPT_S)) {
      if (Arg *FinalOutput = Args.getLastArg(options::OPT_o))
        F = FinalOutput->getValue();
    } else {
      if (Format != "yaml" && // For YAML, keep the original behavior.
          Triple.isOSDarwin() && // Enable this only on darwin, since it's the only platform supporting .dSYM bundles.
          Output.isFilename())
        F = Output.getFilename();
    }

    if (F.empty()) {
      // Use the input filename.
      F = llvm::sys::path::stem(Input.getBaseInput());

      // If we're compiling for an offload architecture (i.e. a CUDA device),
      // we need to make the file name for the device compilation different
      // from the host compilation.
      if (!JA.isDeviceOffloading(Action::OFK_None) &&
          !JA.isDeviceOffloading(Action::OFK_Host)) {
        llvm::sys::path::replace_extension(F, "");
        F += Action::GetOffloadingFileNamePrefix(JA.getOffloadingDeviceKind(),
                                                 Triple.normalize());
        F += "-";
        F += JA.getOffloadingArch();
      }
    }

    // If we're having more than one "-arch", we should name the files
    // differently so that every cc1 invocation writes to a different file.
    // We're doing that by appending "-<arch>" with "<arch>" being the arch
    // name from the triple.
    if (hasMultipleArchs) {
      // First, remember the extension.
      SmallString<64> OldExtension = llvm::sys::path::extension(F);
      // then, remove it.
      llvm::sys::path::replace_extension(F, "");
      // attach -<arch> to it.
      F += "-";
      F += Triple.getArchName();
      // put back the extension.
      llvm::sys::path::replace_extension(F, OldExtension);
    }

    SmallString<32> Extension;
    Extension += "opt.";
    Extension += Format;

    llvm::sys::path::replace_extension(F, Extension);
    CmdArgs.push_back(Args.MakeArgString(F));
  }

  if (const Arg *A =
          Args.getLastArg(options::OPT_foptimization_record_passes_EQ)) {
    CmdArgs.push_back("-opt-record-passes");
    CmdArgs.push_back(A->getValue());
  }

  if (!Format.empty()) {
    CmdArgs.push_back("-opt-record-format");
    CmdArgs.push_back(Format.data());
  }
}

void AddAAPCSVolatileBitfieldArgs(const ArgList &Args, ArgStringList &CmdArgs) {
  if (!Args.hasFlag(options::OPT_faapcs_bitfield_width,
                    options::OPT_fno_aapcs_bitfield_width, true))
    CmdArgs.push_back("-fno-aapcs-bitfield-width");

  if (Args.getLastArg(options::OPT_ForceAAPCSBitfieldLoad))
    CmdArgs.push_back("-faapcs-bitfield-load");
}

namespace {
void RenderARMABI(const Driver &D, const llvm::Triple &Triple,
                  const ArgList &Args, ArgStringList &CmdArgs) {
  // Select the ABI to use.
  // FIXME: Support -meabi.
  // FIXME: Parts of this are duplicated in the backend, unify this somehow.
  const char *ABIName = nullptr;
  if (Arg *A = Args.getLastArg(options::OPT_mabi_EQ)) {
    ABIName = A->getValue();
  } else {
    std::string CPU = getCPUName(D, Args, Triple, /*FromAs*/ false);
    ABIName = llvm::ARM::computeDefaultTargetABI(Triple, CPU).data();
  }

  CmdArgs.push_back("-target-abi");
  CmdArgs.push_back(ABIName);
}

void AddUnalignedAccessWarning(ArgStringList &CmdArgs) {
  auto StrictAlignIter =
      llvm::find_if(llvm::reverse(CmdArgs), [](StringRef Arg) {
        return Arg == "+strict-align" || Arg == "-strict-align";
      });
  if (StrictAlignIter != CmdArgs.rend() &&
      StringRef(*StrictAlignIter) == "+strict-align")
    CmdArgs.push_back("-Wunaligned-access");
}
}

static void CollectARMPACBTIOptions(const ToolChain &TC, const ArgList &Args,
                                    ArgStringList &CmdArgs, bool isAArch64) {
  const Arg *A = isAArch64
                     ? Args.getLastArg(options::OPT_msign_return_address_EQ,
                                       options::OPT_mbranch_protection_EQ)
                     : Args.getLastArg(options::OPT_mbranch_protection_EQ);
  if (!A)
    return;

  const Driver &D = TC.getDriver();
  const llvm::Triple &Triple = TC.getEffectiveTriple();
  if (!(isAArch64 || (Triple.isArmT32() && Triple.isArmMClass())))
    D.Diag(diag::warn_incompatible_branch_protection_option)
        << Triple.getArchName();

  StringRef Scope, Key;
  bool IndirectBranches;

  if (A->getOption().matches(options::OPT_msign_return_address_EQ)) {
    Scope = A->getValue();
    if (Scope != "none" && Scope != "non-leaf" && Scope != "all")
      D.Diag(diag::err_drv_unsupported_option_argument)
          << A->getSpelling() << Scope;
    Key = "a_key";
    IndirectBranches = false;
  } else {
    StringRef DiagMsg;
    llvm::ARM::ParsedBranchProtection PBP;
    if (!llvm::ARM::parseBranchProtection(A->getValue(), PBP, DiagMsg))
      D.Diag(diag::err_drv_unsupported_option_argument)
          << A->getSpelling() << DiagMsg;
    if (!isAArch64 && PBP.Key == "b_key")
      D.Diag(diag::warn_unsupported_branch_protection)
          << "b-key" << A->getAsString(Args);
    Scope = PBP.Scope;
    Key = PBP.Key;
    IndirectBranches = PBP.BranchTargetEnforcement;
  }

  CmdArgs.push_back(
      Args.MakeArgString(Twine("-msign-return-address=") + Scope));
  if (!Scope.equals("none"))
    CmdArgs.push_back(
        Args.MakeArgString(Twine("-msign-return-address-key=") + Key));
  if (IndirectBranches)
    CmdArgs.push_back("-mbranch-target-enforce");
}

void Clang::AddARMTargetArgs(const llvm::Triple &Triple, const ArgList &Args,
                             ArgStringList &CmdArgs, bool KernelOrKext) const {
  RenderARMABI(getToolChain().getDriver(), Triple, Args, CmdArgs);

  // Determine floating point ABI from the options & target defaults.
  arm::FloatABI ABI = arm::getARMFloatABI(getToolChain(), Args);
  if (ABI == arm::FloatABI::Soft) {
    // Floating point operations and argument passing are soft.
    // FIXME: This changes CPP defines, we need -target-soft-float.
    CmdArgs.push_back("-msoft-float");
    CmdArgs.push_back("-mfloat-abi");
    CmdArgs.push_back("soft");
  } else if (ABI == arm::FloatABI::SoftFP) {
    // Floating point operations are hard, but argument passing is soft.
    CmdArgs.push_back("-mfloat-abi");
    CmdArgs.push_back("soft");
  } else {
    // Floating point operations and argument passing are hard.
    assert(ABI == arm::FloatABI::Hard && "Invalid float abi!");
    CmdArgs.push_back("-mfloat-abi");
    CmdArgs.push_back("hard");
  }

  // Forward the -mglobal-merge option for explicit control over the pass.
  if (Arg *A = Args.getLastArg(options::OPT_mglobal_merge,
                               options::OPT_mno_global_merge)) {
    CmdArgs.push_back("-mllvm");
    if (A->getOption().matches(options::OPT_mno_global_merge))
      CmdArgs.push_back("-arm-global-merge=false");
    else
      CmdArgs.push_back("-arm-global-merge=true");
  }

  if (!Args.hasFlag(options::OPT_mimplicit_float,
                    options::OPT_mno_implicit_float, true))
    CmdArgs.push_back("-no-implicit-float");

  if (Args.getLastArg(options::OPT_mcmse))
    CmdArgs.push_back("-mcmse");

  AddAAPCSVolatileBitfieldArgs(Args, CmdArgs);

  // Enable/disable return address signing and indirect branch targets.
  CollectARMPACBTIOptions(getToolChain(), Args, CmdArgs, false /*isAArch64*/);

  AddUnalignedAccessWarning(CmdArgs);
}

void Clang::RenderTargetOptions(const llvm::Triple &EffectiveTriple,
                                const ArgList &Args, bool KernelOrKext,
                                ArgStringList &CmdArgs) const {
  const ToolChain &TC = getToolChain();

  // Add the target features
  getTargetFeatures(TC.getDriver(), EffectiveTriple, Args, CmdArgs, false);

  // Add target specific flags.
  switch (TC.getArch()) {
  default:
    break;

  case llvm::Triple::arm:
  case llvm::Triple::armeb:
  case llvm::Triple::thumb:
  case llvm::Triple::thumbeb:
    // Use the effective triple, which takes into account the deployment target.
    AddARMTargetArgs(EffectiveTriple, Args, CmdArgs, KernelOrKext);
    break;

  case llvm::Triple::aarch64:
  case llvm::Triple::aarch64_32:
  case llvm::Triple::aarch64_be:
    AddAArch64TargetArgs(Args, CmdArgs);
    break;

  case llvm::Triple::loongarch32:
  case llvm::Triple::loongarch64:
    AddLoongArchTargetArgs(Args, CmdArgs);
    break;

  case llvm::Triple::mips:
  case llvm::Triple::mipsel:
  case llvm::Triple::mips64:
  case llvm::Triple::mips64el:
    AddMIPSTargetArgs(Args, CmdArgs);
    break;

  case llvm::Triple::mos:
    AddMOSTargetArgs(Args, CmdArgs);
    break;

  case llvm::Triple::ppc:
  case llvm::Triple::ppcle:
  case llvm::Triple::ppc64:
  case llvm::Triple::ppc64le:
    AddPPCTargetArgs(Args, CmdArgs);
    break;

  case llvm::Triple::riscv32:
  case llvm::Triple::riscv64:
    AddRISCVTargetArgs(Args, CmdArgs);
    break;

  case llvm::Triple::sparc:
  case llvm::Triple::sparcel:
  case llvm::Triple::sparcv9:
    AddSparcTargetArgs(Args, CmdArgs);
    break;

  case llvm::Triple::systemz:
    AddSystemZTargetArgs(Args, CmdArgs);
    break;

  case llvm::Triple::x86:
  case llvm::Triple::x86_64:
    AddX86TargetArgs(Args, CmdArgs);
    break;

  case llvm::Triple::lanai:
    AddLanaiTargetArgs(Args, CmdArgs);
    break;

  case llvm::Triple::hexagon:
    AddHexagonTargetArgs(Args, CmdArgs);
    break;

  case llvm::Triple::wasm32:
  case llvm::Triple::wasm64:
    AddWebAssemblyTargetArgs(Args, CmdArgs);
    break;

  case llvm::Triple::ve:
    AddVETargetArgs(Args, CmdArgs);
    break;
  }
}

namespace {
void RenderAArch64ABI(const llvm::Triple &Triple, const ArgList &Args,
                      ArgStringList &CmdArgs) {
  const char *ABIName = nullptr;
  if (Arg *A = Args.getLastArg(options::OPT_mabi_EQ))
    ABIName = A->getValue();
  else if (Triple.isOSDarwin())
    ABIName = "darwinpcs";
  else
    ABIName = "aapcs";

  CmdArgs.push_back("-target-abi");
  CmdArgs.push_back(ABIName);
}
}

void Clang::AddAArch64TargetArgs(const ArgList &Args,
                                 ArgStringList &CmdArgs) const {
  const llvm::Triple &Triple = getToolChain().getEffectiveTriple();

  if (!Args.hasFlag(options::OPT_mred_zone, options::OPT_mno_red_zone, true) ||
      Args.hasArg(options::OPT_mkernel) ||
      Args.hasArg(options::OPT_fapple_kext))
    CmdArgs.push_back("-disable-red-zone");

  if (!Args.hasFlag(options::OPT_mimplicit_float,
                    options::OPT_mno_implicit_float, true))
    CmdArgs.push_back("-no-implicit-float");

  RenderAArch64ABI(Triple, Args, CmdArgs);

  // Forward the -mglobal-merge option for explicit control over the pass.
  if (Arg *A = Args.getLastArg(options::OPT_mglobal_merge,
                               options::OPT_mno_global_merge)) {
    CmdArgs.push_back("-mllvm");
    if (A->getOption().matches(options::OPT_mno_global_merge))
      CmdArgs.push_back("-aarch64-enable-global-merge=false");
    else
      CmdArgs.push_back("-aarch64-enable-global-merge=true");
  }

  // Enable/disable return address signing and indirect branch targets.
  CollectARMPACBTIOptions(getToolChain(), Args, CmdArgs, true /*isAArch64*/);

  // Handle -msve_vector_bits=<bits>
  if (Arg *A = Args.getLastArg(options::OPT_msve_vector_bits_EQ)) {
    StringRef Val = A->getValue();
    const Driver &D = getToolChain().getDriver();
    if (Val.equals("128") || Val.equals("256") || Val.equals("512") ||
        Val.equals("1024") || Val.equals("2048") || Val.equals("128+") ||
        Val.equals("256+") || Val.equals("512+") || Val.equals("1024+") ||
        Val.equals("2048+")) {
      unsigned Bits = 0;
      if (Val.endswith("+"))
        Val = Val.substr(0, Val.size() - 1);
      else {
        bool Invalid = Val.getAsInteger(10, Bits); (void)Invalid;
        assert(!Invalid && "Failed to parse value");
        CmdArgs.push_back(
            Args.MakeArgString("-mvscale-max=" + llvm::Twine(Bits / 128)));
      }

      bool Invalid = Val.getAsInteger(10, Bits); (void)Invalid;
      assert(!Invalid && "Failed to parse value");
      CmdArgs.push_back(
          Args.MakeArgString("-mvscale-min=" + llvm::Twine(Bits / 128)));
    // Silently drop requests for vector-length agnostic code as it's implied.
    } else if (!Val.equals("scalable"))
      // Handle the unsupported values passed to msve-vector-bits.
      D.Diag(diag::err_drv_unsupported_option_argument)
          << A->getSpelling() << Val;
  }

  AddAAPCSVolatileBitfieldArgs(Args, CmdArgs);

  if (const Arg *A = Args.getLastArg(clang::driver::options::OPT_mtune_EQ)) {
    CmdArgs.push_back("-tune-cpu");
    if (strcmp(A->getValue(), "native") == 0)
      CmdArgs.push_back(Args.MakeArgString(llvm::sys::getHostCPUName()));
    else
      CmdArgs.push_back(A->getValue());
  }

  AddUnalignedAccessWarning(CmdArgs);
}

void Clang::AddLoongArchTargetArgs(const ArgList &Args,
                                   ArgStringList &CmdArgs) const {
  CmdArgs.push_back("-target-abi");
  CmdArgs.push_back(loongarch::getLoongArchABI(getToolChain().getDriver(), Args,
                                               getToolChain().getTriple())
                        .data());
}

void Clang::AddMIPSTargetArgs(const ArgList &Args,
                              ArgStringList &CmdArgs) const {
  const Driver &D = getToolChain().getDriver();
  StringRef CPUName;
  StringRef ABIName;
  const llvm::Triple &Triple = getToolChain().getTriple();
  mips::getMipsCPUAndABI(Args, Triple, CPUName, ABIName);

  CmdArgs.push_back("-target-abi");
  CmdArgs.push_back(ABIName.data());

  mips::FloatABI ABI = mips::getMipsFloatABI(D, Args, Triple);
  if (ABI == mips::FloatABI::Soft) {
    // Floating point operations and argument passing are soft.
    CmdArgs.push_back("-msoft-float");
    CmdArgs.push_back("-mfloat-abi");
    CmdArgs.push_back("soft");
  } else {
    // Floating point operations and argument passing are hard.
    assert(ABI == mips::FloatABI::Hard && "Invalid float abi!");
    CmdArgs.push_back("-mfloat-abi");
    CmdArgs.push_back("hard");
  }

  if (Arg *A = Args.getLastArg(options::OPT_mldc1_sdc1,
                               options::OPT_mno_ldc1_sdc1)) {
    if (A->getOption().matches(options::OPT_mno_ldc1_sdc1)) {
      CmdArgs.push_back("-mllvm");
      CmdArgs.push_back("-mno-ldc1-sdc1");
    }
  }

  if (Arg *A = Args.getLastArg(options::OPT_mcheck_zero_division,
                               options::OPT_mno_check_zero_division)) {
    if (A->getOption().matches(options::OPT_mno_check_zero_division)) {
      CmdArgs.push_back("-mllvm");
      CmdArgs.push_back("-mno-check-zero-division");
    }
  }

  if (Args.getLastArg(options::OPT_mfix4300)) {
    CmdArgs.push_back("-mllvm");
    CmdArgs.push_back("-mfix4300");
  }

  if (Arg *A = Args.getLastArg(options::OPT_G)) {
    StringRef v = A->getValue();
    CmdArgs.push_back("-mllvm");
    CmdArgs.push_back(Args.MakeArgString("-mips-ssection-threshold=" + v));
    A->claim();
  }

  Arg *GPOpt = Args.getLastArg(options::OPT_mgpopt, options::OPT_mno_gpopt);
  Arg *ABICalls =
      Args.getLastArg(options::OPT_mabicalls, options::OPT_mno_abicalls);

  // -mabicalls is the default for many MIPS environments, even with -fno-pic.
  // -mgpopt is the default for static, -fno-pic environments but these two
  // options conflict. We want to be certain that -mno-abicalls -mgpopt is
  // the only case where -mllvm -mgpopt is passed.
  // NOTE: We need a warning here or in the backend to warn when -mgpopt is
  //       passed explicitly when compiling something with -mabicalls
  //       (implictly) in affect. Currently the warning is in the backend.
  //
  // When the ABI in use is  N64, we also need to determine the PIC mode that
  // is in use, as -fno-pic for N64 implies -mno-abicalls.
  bool NoABICalls =
      ABICalls && ABICalls->getOption().matches(options::OPT_mno_abicalls);

  llvm::Reloc::Model RelocationModel;
  unsigned PICLevel;
  bool IsPIE;
  std::tie(RelocationModel, PICLevel, IsPIE) =
      ParsePICArgs(getToolChain(), Args);

  NoABICalls = NoABICalls ||
               (RelocationModel == llvm::Reloc::Static && ABIName == "n64");

  bool WantGPOpt = GPOpt && GPOpt->getOption().matches(options::OPT_mgpopt);
  // We quietly ignore -mno-gpopt as the backend defaults to -mno-gpopt.
  if (NoABICalls && (!GPOpt || WantGPOpt)) {
    CmdArgs.push_back("-mllvm");
    CmdArgs.push_back("-mgpopt");

    Arg *LocalSData = Args.getLastArg(options::OPT_mlocal_sdata,
                                      options::OPT_mno_local_sdata);
    Arg *ExternSData = Args.getLastArg(options::OPT_mextern_sdata,
                                       options::OPT_mno_extern_sdata);
    Arg *EmbeddedData = Args.getLastArg(options::OPT_membedded_data,
                                        options::OPT_mno_embedded_data);
    if (LocalSData) {
      CmdArgs.push_back("-mllvm");
      if (LocalSData->getOption().matches(options::OPT_mlocal_sdata)) {
        CmdArgs.push_back("-mlocal-sdata=1");
      } else {
        CmdArgs.push_back("-mlocal-sdata=0");
      }
      LocalSData->claim();
    }

    if (ExternSData) {
      CmdArgs.push_back("-mllvm");
      if (ExternSData->getOption().matches(options::OPT_mextern_sdata)) {
        CmdArgs.push_back("-mextern-sdata=1");
      } else {
        CmdArgs.push_back("-mextern-sdata=0");
      }
      ExternSData->claim();
    }

    if (EmbeddedData) {
      CmdArgs.push_back("-mllvm");
      if (EmbeddedData->getOption().matches(options::OPT_membedded_data)) {
        CmdArgs.push_back("-membedded-data=1");
      } else {
        CmdArgs.push_back("-membedded-data=0");
      }
      EmbeddedData->claim();
    }

  } else if ((!ABICalls || (!NoABICalls && ABICalls)) && WantGPOpt)
    D.Diag(diag::warn_drv_unsupported_gpopt) << (ABICalls ? 0 : 1);

  if (GPOpt)
    GPOpt->claim();

  if (Arg *A = Args.getLastArg(options::OPT_mcompact_branches_EQ)) {
    StringRef Val = StringRef(A->getValue());
    if (mips::hasCompactBranches(CPUName)) {
      if (Val == "never" || Val == "always" || Val == "optimal") {
        CmdArgs.push_back("-mllvm");
        CmdArgs.push_back(Args.MakeArgString("-mips-compact-branches=" + Val));
      } else
        D.Diag(diag::err_drv_unsupported_option_argument)
            << A->getSpelling() << Val;
    } else
      D.Diag(diag::warn_target_unsupported_compact_branches) << CPUName;
  }

  if (Arg *A = Args.getLastArg(options::OPT_mrelax_pic_calls,
                               options::OPT_mno_relax_pic_calls)) {
    if (A->getOption().matches(options::OPT_mno_relax_pic_calls)) {
      CmdArgs.push_back("-mllvm");
      CmdArgs.push_back("-mips-jalr-reloc=0");
    }
  }
}

void Clang::AddMOSTargetArgs(const ArgList &Args,
                                 ArgStringList &CmdArgs) const {
  addMOSCodeGenArgs(CmdArgs);
}

void Clang::AddPPCTargetArgs(const ArgList &Args,
                             ArgStringList &CmdArgs) const {
  if (const Arg *A = Args.getLastArg(options::OPT_mtune_EQ)) {
    CmdArgs.push_back("-tune-cpu");
    if (strcmp(A->getValue(), "native") == 0)
      CmdArgs.push_back(Args.MakeArgString(llvm::sys::getHostCPUName()));
    else
      CmdArgs.push_back(A->getValue());
  }

  // Select the ABI to use.
  const char *ABIName = nullptr;
  const llvm::Triple &T = getToolChain().getTriple();
  if (T.isOSBinFormatELF()) {
    switch (getToolChain().getArch()) {
    case llvm::Triple::ppc64: {
      if ((T.isOSFreeBSD() && T.getOSMajorVersion() >= 13) ||
          T.isOSOpenBSD() || T.isMusl())
        ABIName = "elfv2";
      else
        ABIName = "elfv1";
      break;
    }
    case llvm::Triple::ppc64le:
      ABIName = "elfv2";
      break;
    default:
      break;
    }
  }

  bool IEEELongDouble = getToolChain().defaultToIEEELongDouble();
  for (const Arg *A : Args.filtered(options::OPT_mabi_EQ)) {
    StringRef V = A->getValue();
    if (V == "ieeelongdouble")
      IEEELongDouble = true;
    else if (V == "ibmlongdouble")
      IEEELongDouble = false;
    else if (V != "altivec")
      // The ppc64 linux abis are all "altivec" abis by default. Accept and ignore
      // the option if given as we don't have backend support for any targets
      // that don't use the altivec abi.
      ABIName = A->getValue();
  }
  if (IEEELongDouble)
    CmdArgs.push_back("-mabi=ieeelongdouble");

  ppc::FloatABI FloatABI =
      ppc::getPPCFloatABI(getToolChain().getDriver(), Args);

  if (FloatABI == ppc::FloatABI::Soft) {
    // Floating point operations and argument passing are soft.
    CmdArgs.push_back("-msoft-float");
    CmdArgs.push_back("-mfloat-abi");
    CmdArgs.push_back("soft");
  } else {
    // Floating point operations and argument passing are hard.
    assert(FloatABI == ppc::FloatABI::Hard && "Invalid float abi!");
    CmdArgs.push_back("-mfloat-abi");
    CmdArgs.push_back("hard");
  }

  if (ABIName) {
    CmdArgs.push_back("-target-abi");
    CmdArgs.push_back(ABIName);
  }
}

static void SetRISCVSmallDataLimit(const ToolChain &TC, const ArgList &Args,
                                   ArgStringList &CmdArgs) {
  const Driver &D = TC.getDriver();
  const llvm::Triple &Triple = TC.getTriple();
  // Default small data limitation is eight.
  const char *SmallDataLimit = "8";
  // Get small data limitation.
  if (Args.getLastArg(options::OPT_shared, options::OPT_fpic,
                      options::OPT_fPIC)) {
    // Not support linker relaxation for PIC.
    SmallDataLimit = "0";
    if (Args.hasArg(options::OPT_G)) {
      D.Diag(diag::warn_drv_unsupported_sdata);
    }
  } else if (Args.getLastArgValue(options::OPT_mcmodel_EQ)
                 .equals_insensitive("large") &&
             (Triple.getArch() == llvm::Triple::riscv64)) {
    // Not support linker relaxation for RV64 with large code model.
    SmallDataLimit = "0";
    if (Args.hasArg(options::OPT_G)) {
      D.Diag(diag::warn_drv_unsupported_sdata);
    }
  } else if (Arg *A = Args.getLastArg(options::OPT_G)) {
    SmallDataLimit = A->getValue();
  }
  // Forward the -msmall-data-limit= option.
  CmdArgs.push_back("-msmall-data-limit");
  CmdArgs.push_back(SmallDataLimit);
}

void Clang::AddRISCVTargetArgs(const ArgList &Args,
                               ArgStringList &CmdArgs) const {
  const llvm::Triple &Triple = getToolChain().getTriple();
  StringRef ABIName = riscv::getRISCVABI(Args, Triple);

  CmdArgs.push_back("-target-abi");
  CmdArgs.push_back(ABIName.data());

  SetRISCVSmallDataLimit(getToolChain(), Args, CmdArgs);

  if (!Args.hasFlag(options::OPT_mimplicit_float,
                    options::OPT_mno_implicit_float, true))
    CmdArgs.push_back("-no-implicit-float");

  if (const Arg *A = Args.getLastArg(options::OPT_mtune_EQ)) {
    CmdArgs.push_back("-tune-cpu");
    if (strcmp(A->getValue(), "native") == 0)
      CmdArgs.push_back(Args.MakeArgString(llvm::sys::getHostCPUName()));
    else
      CmdArgs.push_back(A->getValue());
  }
}

void Clang::AddSparcTargetArgs(const ArgList &Args,
                               ArgStringList &CmdArgs) const {
  sparc::FloatABI FloatABI =
      sparc::getSparcFloatABI(getToolChain().getDriver(), Args);

  if (FloatABI == sparc::FloatABI::Soft) {
    // Floating point operations and argument passing are soft.
    CmdArgs.push_back("-msoft-float");
    CmdArgs.push_back("-mfloat-abi");
    CmdArgs.push_back("soft");
  } else {
    // Floating point operations and argument passing are hard.
    assert(FloatABI == sparc::FloatABI::Hard && "Invalid float abi!");
    CmdArgs.push_back("-mfloat-abi");
    CmdArgs.push_back("hard");
  }

  if (const Arg *A = Args.getLastArg(clang::driver::options::OPT_mtune_EQ)) {
    StringRef Name = A->getValue();
    std::string TuneCPU;
    if (Name == "native")
      TuneCPU = std::string(llvm::sys::getHostCPUName());
    else
      TuneCPU = std::string(Name);

    CmdArgs.push_back("-tune-cpu");
    CmdArgs.push_back(Args.MakeArgString(TuneCPU));
  }
}

void Clang::AddSystemZTargetArgs(const ArgList &Args,
                                 ArgStringList &CmdArgs) const {
  if (const Arg *A = Args.getLastArg(options::OPT_mtune_EQ)) {
    CmdArgs.push_back("-tune-cpu");
    if (strcmp(A->getValue(), "native") == 0)
      CmdArgs.push_back(Args.MakeArgString(llvm::sys::getHostCPUName()));
    else
      CmdArgs.push_back(A->getValue());
  }

  bool HasBackchain =
      Args.hasFlag(options::OPT_mbackchain, options::OPT_mno_backchain, false);
  bool HasPackedStack = Args.hasFlag(options::OPT_mpacked_stack,
                                     options::OPT_mno_packed_stack, false);
  systemz::FloatABI FloatABI =
      systemz::getSystemZFloatABI(getToolChain().getDriver(), Args);
  bool HasSoftFloat = (FloatABI == systemz::FloatABI::Soft);
  if (HasBackchain && HasPackedStack && !HasSoftFloat) {
    const Driver &D = getToolChain().getDriver();
    D.Diag(diag::err_drv_unsupported_opt)
      << "-mpacked-stack -mbackchain -mhard-float";
  }
  if (HasBackchain)
    CmdArgs.push_back("-mbackchain");
  if (HasPackedStack)
    CmdArgs.push_back("-mpacked-stack");
  if (HasSoftFloat) {
    // Floating point operations and argument passing are soft.
    CmdArgs.push_back("-msoft-float");
    CmdArgs.push_back("-mfloat-abi");
    CmdArgs.push_back("soft");
  }
}

void Clang::AddX86TargetArgs(const ArgList &Args,
                             ArgStringList &CmdArgs) const {
  const Driver &D = getToolChain().getDriver();
  addX86AlignBranchArgs(D, Args, CmdArgs, /*IsLTO=*/false);

  if (!Args.hasFlag(options::OPT_mred_zone, options::OPT_mno_red_zone, true) ||
      Args.hasArg(options::OPT_mkernel) ||
      Args.hasArg(options::OPT_fapple_kext))
    CmdArgs.push_back("-disable-red-zone");

  if (!Args.hasFlag(options::OPT_mtls_direct_seg_refs,
                    options::OPT_mno_tls_direct_seg_refs, true))
    CmdArgs.push_back("-mno-tls-direct-seg-refs");

  // Default to avoid implicit floating-point for kernel/kext code, but allow
  // that to be overridden with -mno-soft-float.
  bool NoImplicitFloat = (Args.hasArg(options::OPT_mkernel) ||
                          Args.hasArg(options::OPT_fapple_kext));
  if (Arg *A = Args.getLastArg(
          options::OPT_msoft_float, options::OPT_mno_soft_float,
          options::OPT_mimplicit_float, options::OPT_mno_implicit_float)) {
    const Option &O = A->getOption();
    NoImplicitFloat = (O.matches(options::OPT_mno_implicit_float) ||
                       O.matches(options::OPT_msoft_float));
  }
  if (NoImplicitFloat)
    CmdArgs.push_back("-no-implicit-float");

  if (Arg *A = Args.getLastArg(options::OPT_masm_EQ)) {
    StringRef Value = A->getValue();
    if (Value == "intel" || Value == "att") {
      CmdArgs.push_back("-mllvm");
      CmdArgs.push_back(Args.MakeArgString("-x86-asm-syntax=" + Value));
      CmdArgs.push_back(Args.MakeArgString("-inline-asm=" + Value));
    } else {
      D.Diag(diag::err_drv_unsupported_option_argument)
          << A->getSpelling() << Value;
    }
  } else if (D.IsCLMode()) {
    CmdArgs.push_back("-mllvm");
    CmdArgs.push_back("-x86-asm-syntax=intel");
  }

  if (Arg *A = Args.getLastArg(options::OPT_mskip_rax_setup,
                               options::OPT_mno_skip_rax_setup))
    if (A->getOption().matches(options::OPT_mskip_rax_setup))
      CmdArgs.push_back(Args.MakeArgString("-mskip-rax-setup"));

  // Set flags to support MCU ABI.
  if (Args.hasFlag(options::OPT_miamcu, options::OPT_mno_iamcu, false)) {
    CmdArgs.push_back("-mfloat-abi");
    CmdArgs.push_back("soft");
    CmdArgs.push_back("-mstack-alignment=4");
  }

  // Handle -mtune.

  // Default to "generic" unless -march is present or targetting the PS4/PS5.
  std::string TuneCPU;
  if (!Args.hasArg(clang::driver::options::OPT_march_EQ) &&
      !getToolChain().getTriple().isPS())
    TuneCPU = "generic";

  // Override based on -mtune.
  if (const Arg *A = Args.getLastArg(clang::driver::options::OPT_mtune_EQ)) {
    StringRef Name = A->getValue();

    if (Name == "native") {
      Name = llvm::sys::getHostCPUName();
      if (!Name.empty())
        TuneCPU = std::string(Name);
    } else
      TuneCPU = std::string(Name);
  }

  if (!TuneCPU.empty()) {
    CmdArgs.push_back("-tune-cpu");
    CmdArgs.push_back(Args.MakeArgString(TuneCPU));
  }
}

void Clang::AddHexagonTargetArgs(const ArgList &Args,
                                 ArgStringList &CmdArgs) const {
  CmdArgs.push_back("-mqdsp6-compat");
  CmdArgs.push_back("-Wreturn-type");

  if (auto G = toolchains::HexagonToolChain::getSmallDataThreshold(Args)) {
    CmdArgs.push_back("-mllvm");
    CmdArgs.push_back(Args.MakeArgString("-hexagon-small-data-threshold=" +
                                         Twine(G.value())));
  }

  if (!Args.hasArg(options::OPT_fno_short_enums))
    CmdArgs.push_back("-fshort-enums");
  if (Args.getLastArg(options::OPT_mieee_rnd_near)) {
    CmdArgs.push_back("-mllvm");
    CmdArgs.push_back("-enable-hexagon-ieee-rnd-near");
  }
  CmdArgs.push_back("-mllvm");
  CmdArgs.push_back("-machine-sink-split=0");
}

void Clang::AddLanaiTargetArgs(const ArgList &Args,
                               ArgStringList &CmdArgs) const {
  if (Arg *A = Args.getLastArg(options::OPT_mcpu_EQ)) {
    StringRef CPUName = A->getValue();

    CmdArgs.push_back("-target-cpu");
    CmdArgs.push_back(Args.MakeArgString(CPUName));
  }
  if (Arg *A = Args.getLastArg(options::OPT_mregparm_EQ)) {
    StringRef Value = A->getValue();
    // Only support mregparm=4 to support old usage. Report error for all other
    // cases.
    int Mregparm;
    if (Value.getAsInteger(10, Mregparm)) {
      if (Mregparm != 4) {
        getToolChain().getDriver().Diag(
            diag::err_drv_unsupported_option_argument)
            << A->getSpelling() << Value;
      }
    }
  }
}

void Clang::AddWebAssemblyTargetArgs(const ArgList &Args,
                                     ArgStringList &CmdArgs) const {
  // Default to "hidden" visibility.
  if (!Args.hasArg(options::OPT_fvisibility_EQ,
                   options::OPT_fvisibility_ms_compat))
    CmdArgs.push_back("-fvisibility=hidden");
}

void Clang::AddVETargetArgs(const ArgList &Args, ArgStringList &CmdArgs) const {
  // Floating point operations and argument passing are hard.
  CmdArgs.push_back("-mfloat-abi");
  CmdArgs.push_back("hard");
}

void Clang::DumpCompilationDatabase(Compilation &C, StringRef Filename,
                                    StringRef Target, const InputInfo &Output,
                                    const InputInfo &Input, const ArgList &Args) const {
  // If this is a dry run, do not create the compilation database file.
  if (C.getArgs().hasArg(options::OPT__HASH_HASH_HASH))
    return;

  using llvm::yaml::escape;
  const Driver &D = getToolChain().getDriver();

  if (!CompilationDatabase) {
    std::error_code EC;
    auto File = std::make_unique<llvm::raw_fd_ostream>(
        Filename, EC,
        llvm::sys::fs::OF_TextWithCRLF | llvm::sys::fs::OF_Append);
    if (EC) {
      D.Diag(clang::diag::err_drv_compilationdatabase) << Filename
                                                       << EC.message();
      return;
    }
    CompilationDatabase = std::move(File);
  }
  auto &CDB = *CompilationDatabase;
  auto CWD = D.getVFS().getCurrentWorkingDirectory();
  if (!CWD)
    CWD = ".";
  CDB << "{ \"directory\": \"" << escape(*CWD) << "\"";
  CDB << ", \"file\": \"" << escape(Input.getFilename()) << "\"";
  CDB << ", \"output\": \"" << escape(Output.getFilename()) << "\"";
  CDB << ", \"arguments\": [\"" << escape(D.ClangExecutable) << "\"";
  SmallString<128> Buf;
  Buf = "-x";
  Buf += types::getTypeName(Input.getType());
  CDB << ", \"" << escape(Buf) << "\"";
  if (!D.SysRoot.empty() && !Args.hasArg(options::OPT__sysroot_EQ)) {
    Buf = "--sysroot=";
    Buf += D.SysRoot;
    CDB << ", \"" << escape(Buf) << "\"";
  }
  CDB << ", \"" << escape(Input.getFilename()) << "\"";
  CDB << ", \"-o\", \"" << escape(Output.getFilename()) << "\"";
  for (auto &A: Args) {
    auto &O = A->getOption();
    // Skip language selection, which is positional.
    if (O.getID() == options::OPT_x)
      continue;
    // Skip writing dependency output and the compilation database itself.
    if (O.getGroup().isValid() && O.getGroup().getID() == options::OPT_M_Group)
      continue;
    if (O.getID() == options::OPT_gen_cdb_fragment_path)
      continue;
    // Skip inputs.
    if (O.getKind() == Option::InputClass)
      continue;
    // Skip output.
    if (O.getID() == options::OPT_o)
      continue;
    // All other arguments are quoted and appended.
    ArgStringList ASL;
    A->render(Args, ASL);
    for (auto &it: ASL)
      CDB << ", \"" << escape(it) << "\"";
  }
  Buf = "--target=";
  Buf += Target;
  CDB << ", \"" << escape(Buf) << "\"]},\n";
}

void Clang::DumpCompilationDatabaseFragmentToDir(
    StringRef Dir, Compilation &C, StringRef Target, const InputInfo &Output,
    const InputInfo &Input, const llvm::opt::ArgList &Args) const {
  // If this is a dry run, do not create the compilation database file.
  if (C.getArgs().hasArg(options::OPT__HASH_HASH_HASH))
    return;

  if (CompilationDatabase)
    DumpCompilationDatabase(C, "", Target, Output, Input, Args);

  SmallString<256> Path = Dir;
  const auto &Driver = C.getDriver();
  Driver.getVFS().makeAbsolute(Path);
  auto Err = llvm::sys::fs::create_directory(Path, /*IgnoreExisting=*/true);
  if (Err) {
    Driver.Diag(diag::err_drv_compilationdatabase) << Dir << Err.message();
    return;
  }

  llvm::sys::path::append(
      Path,
      Twine(llvm::sys::path::filename(Input.getFilename())) + ".%%%%.json");
  int FD;
  SmallString<256> TempPath;
  Err = llvm::sys::fs::createUniqueFile(Path, FD, TempPath,
                                        llvm::sys::fs::OF_Text);
  if (Err) {
    Driver.Diag(diag::err_drv_compilationdatabase) << Path << Err.message();
    return;
  }
  CompilationDatabase =
      std::make_unique<llvm::raw_fd_ostream>(FD, /*shouldClose=*/true);
  DumpCompilationDatabase(C, "", Target, Output, Input, Args);
}

static bool CheckARMImplicitITArg(StringRef Value) {
  return Value == "always" || Value == "never" || Value == "arm" ||
         Value == "thumb";
}

static void AddARMImplicitITArgs(const ArgList &Args, ArgStringList &CmdArgs,
                                 StringRef Value) {
  CmdArgs.push_back("-mllvm");
  CmdArgs.push_back(Args.MakeArgString("-arm-implicit-it=" + Value));
}

static void CollectArgsForIntegratedAssembler(Compilation &C,
                                              const ArgList &Args,
                                              ArgStringList &CmdArgs,
                                              const Driver &D) {
  if (UseRelaxAll(C, Args))
    CmdArgs.push_back("-mrelax-all");

  // Only default to -mincremental-linker-compatible if we think we are
  // targeting the MSVC linker.
  bool DefaultIncrementalLinkerCompatible =
      C.getDefaultToolChain().getTriple().isWindowsMSVCEnvironment();
  if (Args.hasFlag(options::OPT_mincremental_linker_compatible,
                   options::OPT_mno_incremental_linker_compatible,
                   DefaultIncrementalLinkerCompatible))
    CmdArgs.push_back("-mincremental-linker-compatible");

  Args.AddLastArg(CmdArgs, options::OPT_femit_dwarf_unwind_EQ);

  // If you add more args here, also add them to the block below that
  // starts with "// If CollectArgsForIntegratedAssembler() isn't called below".

  // When passing -I arguments to the assembler we sometimes need to
  // unconditionally take the next argument.  For example, when parsing
  // '-Wa,-I -Wa,foo' we need to accept the -Wa,foo arg after seeing the
  // -Wa,-I arg and when parsing '-Wa,-I,foo' we need to accept the 'foo'
  // arg after parsing the '-I' arg.
  bool TakeNextArg = false;

  bool UseRelaxRelocations = C.getDefaultToolChain().useRelaxRelocations();
  bool UseNoExecStack = false;
  const char *MipsTargetFeature = nullptr;
  StringRef ImplicitIt;
  for (const Arg *A :
       Args.filtered(options::OPT_Wa_COMMA, options::OPT_Xassembler,
                     options::OPT_mimplicit_it_EQ)) {
    A->claim();

    if (A->getOption().getID() == options::OPT_mimplicit_it_EQ) {
      switch (C.getDefaultToolChain().getArch()) {
      case llvm::Triple::arm:
      case llvm::Triple::armeb:
      case llvm::Triple::thumb:
      case llvm::Triple::thumbeb:
        // Only store the value; the last value set takes effect.
        ImplicitIt = A->getValue();
        if (!CheckARMImplicitITArg(ImplicitIt))
          D.Diag(diag::err_drv_unsupported_option_argument)
              << A->getSpelling() << ImplicitIt;
        continue;
      default:
        break;
      }
    }

    for (StringRef Value : A->getValues()) {
      if (TakeNextArg) {
        CmdArgs.push_back(Value.data());
        TakeNextArg = false;
        continue;
      }

      if (C.getDefaultToolChain().getTriple().isOSBinFormatCOFF() &&
          Value == "-mbig-obj")
        continue; // LLVM handles bigobj automatically

      switch (C.getDefaultToolChain().getArch()) {
      default:
        break;
      case llvm::Triple::wasm32:
      case llvm::Triple::wasm64:
        if (Value == "--no-type-check") {
          CmdArgs.push_back("-mno-type-check");
          continue;
        }
        break;
      case llvm::Triple::thumb:
      case llvm::Triple::thumbeb:
      case llvm::Triple::arm:
      case llvm::Triple::armeb:
        if (Value.startswith("-mimplicit-it=")) {
          // Only store the value; the last value set takes effect.
          ImplicitIt = Value.split("=").second;
          if (CheckARMImplicitITArg(ImplicitIt))
            continue;
        }
        if (Value == "-mthumb")
          // -mthumb has already been processed in ComputeLLVMTriple()
          // recognize but skip over here.
          continue;
        break;
      case llvm::Triple::mips:
      case llvm::Triple::mipsel:
      case llvm::Triple::mips64:
      case llvm::Triple::mips64el:
        if (Value == "--trap") {
          CmdArgs.push_back("-target-feature");
          CmdArgs.push_back("+use-tcc-in-div");
          continue;
        }
        if (Value == "--break") {
          CmdArgs.push_back("-target-feature");
          CmdArgs.push_back("-use-tcc-in-div");
          continue;
        }
        if (Value.startswith("-msoft-float")) {
          CmdArgs.push_back("-target-feature");
          CmdArgs.push_back("+soft-float");
          continue;
        }
        if (Value.startswith("-mhard-float")) {
          CmdArgs.push_back("-target-feature");
          CmdArgs.push_back("-soft-float");
          continue;
        }

        MipsTargetFeature = llvm::StringSwitch<const char *>(Value)
                                .Case("-mips1", "+mips1")
                                .Case("-mips2", "+mips2")
                                .Case("-mips3", "+mips3")
                                .Case("-mips4", "+mips4")
                                .Case("-mips5", "+mips5")
                                .Case("-mips32", "+mips32")
                                .Case("-mips32r2", "+mips32r2")
                                .Case("-mips32r3", "+mips32r3")
                                .Case("-mips32r5", "+mips32r5")
                                .Case("-mips32r6", "+mips32r6")
                                .Case("-mips64", "+mips64")
                                .Case("-mips64r2", "+mips64r2")
                                .Case("-mips64r3", "+mips64r3")
                                .Case("-mips64r5", "+mips64r5")
                                .Case("-mips64r6", "+mips64r6")
                                .Default(nullptr);
        if (MipsTargetFeature)
          continue;
      }

      if (Value == "-force_cpusubtype_ALL") {
        // Do nothing, this is the default and we don't support anything else.
      } else if (Value == "-L") {
        CmdArgs.push_back("-msave-temp-labels");
      } else if (Value == "--fatal-warnings") {
        CmdArgs.push_back("-massembler-fatal-warnings");
      } else if (Value == "--no-warn" || Value == "-W") {
        CmdArgs.push_back("-massembler-no-warn");
      } else if (Value == "--noexecstack") {
        UseNoExecStack = true;
      } else if (Value.startswith("-compress-debug-sections") ||
                 Value.startswith("--compress-debug-sections") ||
                 Value == "-nocompress-debug-sections" ||
                 Value == "--nocompress-debug-sections") {
        CmdArgs.push_back(Value.data());
      } else if (Value == "-mrelax-relocations=yes" ||
                 Value == "--mrelax-relocations=yes") {
        UseRelaxRelocations = true;
      } else if (Value == "-mrelax-relocations=no" ||
                 Value == "--mrelax-relocations=no") {
        UseRelaxRelocations = false;
      } else if (Value.startswith("-I")) {
        CmdArgs.push_back(Value.data());
        // We need to consume the next argument if the current arg is a plain
        // -I. The next arg will be the include directory.
        if (Value == "-I")
          TakeNextArg = true;
      } else if (Value.startswith("-gdwarf-")) {
        // "-gdwarf-N" options are not cc1as options.
        unsigned DwarfVersion = DwarfVersionNum(Value);
        if (DwarfVersion == 0) { // Send it onward, and let cc1as complain.
          CmdArgs.push_back(Value.data());
        } else {
          RenderDebugEnablingArgs(Args, CmdArgs,
                                  codegenoptions::DebugInfoConstructor,
                                  DwarfVersion, llvm::DebuggerKind::Default);
        }
      } else if (Value.startswith("-mcpu") || Value.startswith("-mfpu") ||
                 Value.startswith("-mhwdiv") || Value.startswith("-march")) {
        // Do nothing, we'll validate it later.
      } else if (Value == "-defsym") {
          if (A->getNumValues() != 2) {
            D.Diag(diag::err_drv_defsym_invalid_format) << Value;
            break;
          }
          const char *S = A->getValue(1);
          auto Pair = StringRef(S).split('=');
          auto Sym = Pair.first;
          auto SVal = Pair.second;

          if (Sym.empty() || SVal.empty()) {
            D.Diag(diag::err_drv_defsym_invalid_format) << S;
            break;
          }
          int64_t IVal;
          if (SVal.getAsInteger(0, IVal)) {
            D.Diag(diag::err_drv_defsym_invalid_symval) << SVal;
            break;
          }
          CmdArgs.push_back(Value.data());
          TakeNextArg = true;
      } else if (Value == "-fdebug-compilation-dir") {
        CmdArgs.push_back("-fdebug-compilation-dir");
        TakeNextArg = true;
      } else if (Value.consume_front("-fdebug-compilation-dir=")) {
        // The flag is a -Wa / -Xassembler argument and Options doesn't
        // parse the argument, so this isn't automatically aliased to
        // -fdebug-compilation-dir (without '=') here.
        CmdArgs.push_back("-fdebug-compilation-dir");
        CmdArgs.push_back(Value.data());
      } else if (Value == "--version") {
        D.PrintVersion(C, llvm::outs());
      } else {
        D.Diag(diag::err_drv_unsupported_option_argument)
            << A->getSpelling() << Value;
      }
    }
  }
  if (ImplicitIt.size())
    AddARMImplicitITArgs(Args, CmdArgs, ImplicitIt);
  if (UseRelaxRelocations)
    CmdArgs.push_back("--mrelax-relocations");
  if (UseNoExecStack)
    CmdArgs.push_back("-mnoexecstack");
  if (MipsTargetFeature != nullptr) {
    CmdArgs.push_back("-target-feature");
    CmdArgs.push_back(MipsTargetFeature);
  }

  // forward -fembed-bitcode to assmebler
  if (C.getDriver().embedBitcodeEnabled() ||
      C.getDriver().embedBitcodeMarkerOnly())
    Args.AddLastArg(CmdArgs, options::OPT_fembed_bitcode_EQ);

  if (const char *AsSecureLogFile = getenv("AS_SECURE_LOG_FILE")) {
    CmdArgs.push_back("-as-secure-log-file");
    CmdArgs.push_back(Args.MakeArgString(AsSecureLogFile));
  }
}

static void RenderFloatingPointOptions(const ToolChain &TC, const Driver &D,
                                       bool OFastEnabled, const ArgList &Args,
                                       ArgStringList &CmdArgs,
                                       const JobAction &JA) {
  // Handle various floating point optimization flags, mapping them to the
  // appropriate LLVM code generation flags. This is complicated by several
  // "umbrella" flags, so we do this by stepping through the flags incrementally
  // adjusting what we think is enabled/disabled, then at the end setting the
  // LLVM flags based on the final state.
  bool HonorINFs = true;
  bool HonorNaNs = true;
  bool ApproxFunc = false;
  // -fmath-errno is the default on some platforms, e.g. BSD-derived OSes.
  bool MathErrno = TC.IsMathErrnoDefault();
  bool AssociativeMath = false;
  bool ReciprocalMath = false;
  bool SignedZeros = true;
  bool TrappingMath = false; // Implemented via -ffp-exception-behavior
  bool TrappingMathPresent = false; // Is trapping-math in args, and not
                                    // overriden by ffp-exception-behavior?
  bool RoundingFPMath = false;
  bool RoundingMathPresent = false; // Is rounding-math in args?
  // -ffp-model values: strict, fast, precise
  StringRef FPModel = "";
  // -ffp-exception-behavior options: strict, maytrap, ignore
  StringRef FPExceptionBehavior = "";
  // -ffp-eval-method options: double, extended, source
  StringRef FPEvalMethod = "";
  const llvm::DenormalMode DefaultDenormalFPMath =
      TC.getDefaultDenormalModeForType(Args, JA);
  const llvm::DenormalMode DefaultDenormalFP32Math =
      TC.getDefaultDenormalModeForType(Args, JA, &llvm::APFloat::IEEEsingle());

  llvm::DenormalMode DenormalFPMath = DefaultDenormalFPMath;
  llvm::DenormalMode DenormalFP32Math = DefaultDenormalFP32Math;
  // CUDA and HIP don't rely on the frontend to pass an ffp-contract option.
  // If one wasn't given by the user, don't pass it here.
  StringRef FPContract;
  StringRef LastSeenFfpContractOption;
  bool SeenUnsafeMathModeOption = false;
  if (!JA.isDeviceOffloading(Action::OFK_Cuda) &&
      !JA.isOffloading(Action::OFK_HIP))
    FPContract = "on";
  bool StrictFPModel = false;

  if (const Arg *A = Args.getLastArg(options::OPT_flimited_precision_EQ)) {
    CmdArgs.push_back("-mlimit-float-precision");
    CmdArgs.push_back(A->getValue());
  }

  for (const Arg *A : Args) {
    auto optID = A->getOption().getID();
    bool PreciseFPModel = false;
    switch (optID) {
    default:
      break;
    case options::OPT_ffp_model_EQ: {
      // If -ffp-model= is seen, reset to fno-fast-math
      HonorINFs = true;
      HonorNaNs = true;
      ApproxFunc = false;
      // Turning *off* -ffast-math restores the toolchain default.
      MathErrno = TC.IsMathErrnoDefault();
      AssociativeMath = false;
      ReciprocalMath = false;
      SignedZeros = true;
      // -fno_fast_math restores default denormal and fpcontract handling
      FPContract = "on";
      DenormalFPMath = llvm::DenormalMode::getIEEE();

      // FIXME: The target may have picked a non-IEEE default mode here based on
      // -cl-denorms-are-zero. Should the target consider -fp-model interaction?
      DenormalFP32Math = llvm::DenormalMode::getIEEE();

      StringRef Val = A->getValue();
      if (OFastEnabled && !Val.equals("fast")) {
          // Only -ffp-model=fast is compatible with OFast, ignore.
        D.Diag(clang::diag::warn_drv_overriding_flag_option)
          << Args.MakeArgString("-ffp-model=" + Val)
          << "-Ofast";
        break;
      }
      StrictFPModel = false;
      PreciseFPModel = true;
      // ffp-model= is a Driver option, it is entirely rewritten into more
      // granular options before being passed into cc1.
      // Use the gcc option in the switch below.
      if (!FPModel.empty() && !FPModel.equals(Val))
        D.Diag(clang::diag::warn_drv_overriding_flag_option)
            << Args.MakeArgString("-ffp-model=" + FPModel)
            << Args.MakeArgString("-ffp-model=" + Val);
      if (Val.equals("fast")) {
        optID = options::OPT_ffast_math;
        FPModel = Val;
        FPContract = "fast";
      } else if (Val.equals("precise")) {
        optID = options::OPT_ffp_contract;
        FPModel = Val;
        FPContract = "on";
        PreciseFPModel = true;
      } else if (Val.equals("strict")) {
        StrictFPModel = true;
        optID = options::OPT_frounding_math;
        FPExceptionBehavior = "strict";
        FPModel = Val;
        FPContract = "off";
        TrappingMath = true;
      } else
        D.Diag(diag::err_drv_unsupported_option_argument)
            << A->getSpelling() << Val;
      break;
      }
    }

    switch (optID) {
    // If this isn't an FP option skip the claim below
    default: continue;

    // Options controlling individual features
    case options::OPT_fhonor_infinities:    HonorINFs = true;         break;
    case options::OPT_fno_honor_infinities: HonorINFs = false;        break;
    case options::OPT_fhonor_nans:          HonorNaNs = true;         break;
    case options::OPT_fno_honor_nans:       HonorNaNs = false;        break;
    case options::OPT_fapprox_func:         ApproxFunc = true;        break;
    case options::OPT_fno_approx_func:      ApproxFunc = false;       break;
    case options::OPT_fmath_errno:          MathErrno = true;         break;
    case options::OPT_fno_math_errno:       MathErrno = false;        break;
    case options::OPT_fassociative_math:    AssociativeMath = true;   break;
    case options::OPT_fno_associative_math: AssociativeMath = false;  break;
    case options::OPT_freciprocal_math:     ReciprocalMath = true;    break;
    case options::OPT_fno_reciprocal_math:  ReciprocalMath = false;   break;
    case options::OPT_fsigned_zeros:        SignedZeros = true;       break;
    case options::OPT_fno_signed_zeros:     SignedZeros = false;      break;
    case options::OPT_ftrapping_math:
      if (!TrappingMathPresent && !FPExceptionBehavior.empty() &&
          !FPExceptionBehavior.equals("strict"))
        // Warn that previous value of option is overridden.
        D.Diag(clang::diag::warn_drv_overriding_flag_option)
          << Args.MakeArgString("-ffp-exception-behavior=" + FPExceptionBehavior)
          << "-ftrapping-math";
      TrappingMath = true;
      TrappingMathPresent = true;
      FPExceptionBehavior = "strict";
      break;
    case options::OPT_fno_trapping_math:
      if (!TrappingMathPresent && !FPExceptionBehavior.empty() &&
          !FPExceptionBehavior.equals("ignore"))
        // Warn that previous value of option is overridden.
        D.Diag(clang::diag::warn_drv_overriding_flag_option)
          << Args.MakeArgString("-ffp-exception-behavior=" + FPExceptionBehavior)
          << "-fno-trapping-math";
      TrappingMath = false;
      TrappingMathPresent = true;
      FPExceptionBehavior = "ignore";
      break;

    case options::OPT_frounding_math:
      RoundingFPMath = true;
      RoundingMathPresent = true;
      break;

    case options::OPT_fno_rounding_math:
      RoundingFPMath = false;
      RoundingMathPresent = false;
      break;

    case options::OPT_fdenormal_fp_math_EQ:
      DenormalFPMath = llvm::parseDenormalFPAttribute(A->getValue());
      DenormalFP32Math = DenormalFPMath;
      if (!DenormalFPMath.isValid()) {
        D.Diag(diag::err_drv_invalid_value)
            << A->getAsString(Args) << A->getValue();
      }
      break;

    case options::OPT_fdenormal_fp_math_f32_EQ:
      DenormalFP32Math = llvm::parseDenormalFPAttribute(A->getValue());
      if (!DenormalFP32Math.isValid()) {
        D.Diag(diag::err_drv_invalid_value)
            << A->getAsString(Args) << A->getValue();
      }
      break;

    // Validate and pass through -ffp-contract option.
    case options::OPT_ffp_contract: {
      StringRef Val = A->getValue();
      if (PreciseFPModel) {
        // -ffp-model=precise enables ffp-contract=on.
        // -ffp-model=precise sets PreciseFPModel to on and Val to
        // "precise". FPContract is set.
        ;
      } else if (Val.equals("fast") || Val.equals("on") || Val.equals("off")) {
        FPContract = Val;
        LastSeenFfpContractOption = Val;
      } else
        D.Diag(diag::err_drv_unsupported_option_argument)
            << A->getSpelling() << Val;
      break;
    }

    // Validate and pass through -ffp-model option.
    case options::OPT_ffp_model_EQ:
      // This should only occur in the error case
      // since the optID has been replaced by a more granular
      // floating point option.
      break;

    // Validate and pass through -ffp-exception-behavior option.
    case options::OPT_ffp_exception_behavior_EQ: {
      StringRef Val = A->getValue();
      if (!TrappingMathPresent && !FPExceptionBehavior.empty() &&
          !FPExceptionBehavior.equals(Val))
        // Warn that previous value of option is overridden.
        D.Diag(clang::diag::warn_drv_overriding_flag_option)
          << Args.MakeArgString("-ffp-exception-behavior=" + FPExceptionBehavior)
          << Args.MakeArgString("-ffp-exception-behavior=" + Val);
      TrappingMath = TrappingMathPresent = false;
      if (Val.equals("ignore") || Val.equals("maytrap"))
        FPExceptionBehavior = Val;
      else if (Val.equals("strict")) {
        FPExceptionBehavior = Val;
        TrappingMath = TrappingMathPresent = true;
      } else
        D.Diag(diag::err_drv_unsupported_option_argument)
            << A->getSpelling() << Val;
      break;
    }

    // Validate and pass through -ffp-eval-method option.
    case options::OPT_ffp_eval_method_EQ: {
      StringRef Val = A->getValue();
      if (Val.equals("double") || Val.equals("extended") ||
          Val.equals("source"))
        FPEvalMethod = Val;
      else
        D.Diag(diag::err_drv_unsupported_option_argument)
            << A->getSpelling() << Val;
      break;
    }

    case options::OPT_ffinite_math_only:
      HonorINFs = false;
      HonorNaNs = false;
      break;
    case options::OPT_fno_finite_math_only:
      HonorINFs = true;
      HonorNaNs = true;
      break;

    case options::OPT_funsafe_math_optimizations:
      AssociativeMath = true;
      ReciprocalMath = true;
      SignedZeros = false;
      ApproxFunc = true;
      TrappingMath = false;
      FPExceptionBehavior = "";
      FPContract = "fast";
      SeenUnsafeMathModeOption = true;
      break;
    case options::OPT_fno_unsafe_math_optimizations:
      AssociativeMath = false;
      ReciprocalMath = false;
      SignedZeros = true;
      ApproxFunc = false;
      TrappingMath = true;
      FPExceptionBehavior = "strict";

      // The target may have opted to flush by default, so force IEEE.
      DenormalFPMath = llvm::DenormalMode::getIEEE();
      DenormalFP32Math = llvm::DenormalMode::getIEEE();
      if (!JA.isDeviceOffloading(Action::OFK_Cuda) &&
          !JA.isOffloading(Action::OFK_HIP)) {
        if (LastSeenFfpContractOption != "") {
          FPContract = LastSeenFfpContractOption;
        } else if (SeenUnsafeMathModeOption)
          FPContract = "on";
      }
      break;

    case options::OPT_Ofast:
      // If -Ofast is the optimization level, then -ffast-math should be enabled
      if (!OFastEnabled)
        continue;
      [[fallthrough]];
    case options::OPT_ffast_math:
      HonorINFs = false;
      HonorNaNs = false;
      MathErrno = false;
      AssociativeMath = true;
      ReciprocalMath = true;
      ApproxFunc = true;
      SignedZeros = false;
      TrappingMath = false;
      RoundingFPMath = false;
      FPExceptionBehavior = "";
      // If fast-math is set then set the fp-contract mode to fast.
      FPContract = "fast";
      SeenUnsafeMathModeOption = true;
      break;
    case options::OPT_fno_fast_math:
      HonorINFs = true;
      HonorNaNs = true;
      // Turning on -ffast-math (with either flag) removes the need for
      // MathErrno. However, turning *off* -ffast-math merely restores the
      // toolchain default (which may be false).
      MathErrno = TC.IsMathErrnoDefault();
      AssociativeMath = false;
      ReciprocalMath = false;
      ApproxFunc = false;
      SignedZeros = true;
      // -fno_fast_math restores default denormal and fpcontract handling
      DenormalFPMath = DefaultDenormalFPMath;
      DenormalFP32Math = llvm::DenormalMode::getIEEE();
      if (!JA.isDeviceOffloading(Action::OFK_Cuda) &&
          !JA.isOffloading(Action::OFK_HIP)) {
        if (LastSeenFfpContractOption != "") {
          FPContract = LastSeenFfpContractOption;
        } else if (SeenUnsafeMathModeOption)
          FPContract = "on";
      }
      break;
    }
    if (StrictFPModel) {
      // If -ffp-model=strict has been specified on command line but
      // subsequent options conflict then emit warning diagnostic.
      if (HonorINFs && HonorNaNs && !AssociativeMath && !ReciprocalMath &&
          SignedZeros && TrappingMath && RoundingFPMath && !ApproxFunc &&
          DenormalFPMath == llvm::DenormalMode::getIEEE() &&
          DenormalFP32Math == llvm::DenormalMode::getIEEE() &&
          FPContract.equals("off"))
        // OK: Current Arg doesn't conflict with -ffp-model=strict
        ;
      else {
        StrictFPModel = false;
        FPModel = "";
        auto RHS = (A->getNumValues() == 0)
                       ? A->getSpelling()
                       : Args.MakeArgString(A->getSpelling() + A->getValue());
        if (RHS != "-ffp-model=strict")
          D.Diag(clang::diag::warn_drv_overriding_flag_option)
              << "-ffp-model=strict" << RHS;
      }
    }

    // If we handled this option claim it
    A->claim();
  }

  if (!HonorINFs)
    CmdArgs.push_back("-menable-no-infs");

  if (!HonorNaNs)
    CmdArgs.push_back("-menable-no-nans");

  if (ApproxFunc)
    CmdArgs.push_back("-fapprox-func");

  if (MathErrno)
    CmdArgs.push_back("-fmath-errno");

 if (AssociativeMath && ReciprocalMath && !SignedZeros && ApproxFunc &&
     !TrappingMath)
    CmdArgs.push_back("-funsafe-math-optimizations");

  if (!SignedZeros)
    CmdArgs.push_back("-fno-signed-zeros");

  if (AssociativeMath && !SignedZeros && !TrappingMath)
    CmdArgs.push_back("-mreassociate");

  if (ReciprocalMath)
    CmdArgs.push_back("-freciprocal-math");

  if (TrappingMath) {
    // FP Exception Behavior is also set to strict
    assert(FPExceptionBehavior.equals("strict"));
  }

  // The default is IEEE.
  if (DenormalFPMath != llvm::DenormalMode::getIEEE()) {
    llvm::SmallString<64> DenormFlag;
    llvm::raw_svector_ostream ArgStr(DenormFlag);
    ArgStr << "-fdenormal-fp-math=" << DenormalFPMath;
    CmdArgs.push_back(Args.MakeArgString(ArgStr.str()));
  }

  // Add f32 specific denormal mode flag if it's different.
  if (DenormalFP32Math != DenormalFPMath) {
    llvm::SmallString<64> DenormFlag;
    llvm::raw_svector_ostream ArgStr(DenormFlag);
    ArgStr << "-fdenormal-fp-math-f32=" << DenormalFP32Math;
    CmdArgs.push_back(Args.MakeArgString(ArgStr.str()));
  }

  if (!FPContract.empty())
    CmdArgs.push_back(Args.MakeArgString("-ffp-contract=" + FPContract));

  if (!RoundingFPMath)
    CmdArgs.push_back(Args.MakeArgString("-fno-rounding-math"));

  if (RoundingFPMath && RoundingMathPresent)
    CmdArgs.push_back(Args.MakeArgString("-frounding-math"));

  if (!FPExceptionBehavior.empty())
    CmdArgs.push_back(Args.MakeArgString("-ffp-exception-behavior=" +
                      FPExceptionBehavior));

  if (!FPEvalMethod.empty())
    CmdArgs.push_back(Args.MakeArgString("-ffp-eval-method=" + FPEvalMethod));

  ParseMRecip(D, Args, CmdArgs);

  // -ffast-math enables the __FAST_MATH__ preprocessor macro, but check for the
  // individual features enabled by -ffast-math instead of the option itself as
  // that's consistent with gcc's behaviour.
  if (!HonorINFs && !HonorNaNs && !MathErrno && AssociativeMath && ApproxFunc &&
      ReciprocalMath && !SignedZeros && !TrappingMath && !RoundingFPMath) {
    CmdArgs.push_back("-ffast-math");
    if (FPModel.equals("fast")) {
      if (FPContract.equals("fast"))
        // All set, do nothing.
        ;
      else if (FPContract.empty())
        // Enable -ffp-contract=fast
        CmdArgs.push_back(Args.MakeArgString("-ffp-contract=fast"));
      else
        D.Diag(clang::diag::warn_drv_overriding_flag_option)
          << "-ffp-model=fast"
          << Args.MakeArgString("-ffp-contract=" + FPContract);
    }
  }

  // Handle __FINITE_MATH_ONLY__ similarly.
  if (!HonorINFs && !HonorNaNs)
    CmdArgs.push_back("-ffinite-math-only");

  if (const Arg *A = Args.getLastArg(options::OPT_mfpmath_EQ)) {
    CmdArgs.push_back("-mfpmath");
    CmdArgs.push_back(A->getValue());
  }

  // Disable a codegen optimization for floating-point casts.
  if (Args.hasFlag(options::OPT_fno_strict_float_cast_overflow,
                   options::OPT_fstrict_float_cast_overflow, false))
    CmdArgs.push_back("-fno-strict-float-cast-overflow");
}

static void RenderAnalyzerOptions(const ArgList &Args, ArgStringList &CmdArgs,
                                  const llvm::Triple &Triple,
                                  const InputInfo &Input) {
  // Add default argument set.
  if (!Args.hasArg(options::OPT__analyzer_no_default_checks)) {
    CmdArgs.push_back("-analyzer-checker=core");
    CmdArgs.push_back("-analyzer-checker=apiModeling");

    if (!Triple.isWindowsMSVCEnvironment()) {
      CmdArgs.push_back("-analyzer-checker=unix");
    } else {
      // Enable "unix" checkers that also work on Windows.
      CmdArgs.push_back("-analyzer-checker=unix.API");
      CmdArgs.push_back("-analyzer-checker=unix.Malloc");
      CmdArgs.push_back("-analyzer-checker=unix.MallocSizeof");
      CmdArgs.push_back("-analyzer-checker=unix.MismatchedDeallocator");
      CmdArgs.push_back("-analyzer-checker=unix.cstring.BadSizeArg");
      CmdArgs.push_back("-analyzer-checker=unix.cstring.NullArg");
    }

    // Disable some unix checkers for PS4/PS5.
    if (Triple.isPS()) {
      CmdArgs.push_back("-analyzer-disable-checker=unix.API");
      CmdArgs.push_back("-analyzer-disable-checker=unix.Vfork");
    }

    if (Triple.isOSDarwin()) {
      CmdArgs.push_back("-analyzer-checker=osx");
      CmdArgs.push_back(
          "-analyzer-checker=security.insecureAPI.decodeValueOfObjCType");
    }
    else if (Triple.isOSFuchsia())
      CmdArgs.push_back("-analyzer-checker=fuchsia");

    CmdArgs.push_back("-analyzer-checker=deadcode");

    if (types::isCXX(Input.getType()))
      CmdArgs.push_back("-analyzer-checker=cplusplus");

    if (!Triple.isPS()) {
      CmdArgs.push_back("-analyzer-checker=security.insecureAPI.UncheckedReturn");
      CmdArgs.push_back("-analyzer-checker=security.insecureAPI.getpw");
      CmdArgs.push_back("-analyzer-checker=security.insecureAPI.gets");
      CmdArgs.push_back("-analyzer-checker=security.insecureAPI.mktemp");
      CmdArgs.push_back("-analyzer-checker=security.insecureAPI.mkstemp");
      CmdArgs.push_back("-analyzer-checker=security.insecureAPI.vfork");
    }

    // Default nullability checks.
    CmdArgs.push_back("-analyzer-checker=nullability.NullPassedToNonnull");
    CmdArgs.push_back("-analyzer-checker=nullability.NullReturnedFromNonnull");
  }

  // Set the output format. The default is plist, for (lame) historical reasons.
  CmdArgs.push_back("-analyzer-output");
  if (Arg *A = Args.getLastArg(options::OPT__analyzer_output))
    CmdArgs.push_back(A->getValue());
  else
    CmdArgs.push_back("plist");

  // Disable the presentation of standard compiler warnings when using
  // --analyze.  We only want to show static analyzer diagnostics or frontend
  // errors.
  CmdArgs.push_back("-w");

  // Add -Xanalyzer arguments when running as analyzer.
  Args.AddAllArgValues(CmdArgs, options::OPT_Xanalyzer);
}

static bool isValidSymbolName(StringRef S) {
  if (S.empty())
    return false;

  if (std::isdigit(S[0]))
    return false;

  return llvm::all_of(S, [](char C) { return std::isalnum(C) || C == '_'; });
}

static void RenderSSPOptions(const Driver &D, const ToolChain &TC,
                             const ArgList &Args, ArgStringList &CmdArgs,
                             bool KernelOrKext) {
  const llvm::Triple &EffectiveTriple = TC.getEffectiveTriple();

  // NVPTX doesn't support stack protectors; from the compiler's perspective, it
  // doesn't even have a stack!
  if (EffectiveTriple.isNVPTX())
    return;

  // -stack-protector=0 is default.
  LangOptions::StackProtectorMode StackProtectorLevel = LangOptions::SSPOff;
  LangOptions::StackProtectorMode DefaultStackProtectorLevel =
      TC.GetDefaultStackProtectorLevel(KernelOrKext);

  if (Arg *A = Args.getLastArg(options::OPT_fno_stack_protector,
                               options::OPT_fstack_protector_all,
                               options::OPT_fstack_protector_strong,
                               options::OPT_fstack_protector)) {
    if (A->getOption().matches(options::OPT_fstack_protector))
      StackProtectorLevel =
          std::max<>(LangOptions::SSPOn, DefaultStackProtectorLevel);
    else if (A->getOption().matches(options::OPT_fstack_protector_strong))
      StackProtectorLevel = LangOptions::SSPStrong;
    else if (A->getOption().matches(options::OPT_fstack_protector_all))
      StackProtectorLevel = LangOptions::SSPReq;
  } else {
    StackProtectorLevel = DefaultStackProtectorLevel;
  }

  if (StackProtectorLevel) {
    CmdArgs.push_back("-stack-protector");
    CmdArgs.push_back(Args.MakeArgString(Twine(StackProtectorLevel)));
  }

  // --param ssp-buffer-size=
  for (const Arg *A : Args.filtered(options::OPT__param)) {
    StringRef Str(A->getValue());
    if (Str.startswith("ssp-buffer-size=")) {
      if (StackProtectorLevel) {
        CmdArgs.push_back("-stack-protector-buffer-size");
        // FIXME: Verify the argument is a valid integer.
        CmdArgs.push_back(Args.MakeArgString(Str.drop_front(16)));
      }
      A->claim();
    }
  }

  const std::string &TripleStr = EffectiveTriple.getTriple();
  if (Arg *A = Args.getLastArg(options::OPT_mstack_protector_guard_EQ)) {
    StringRef Value = A->getValue();
    if (!EffectiveTriple.isX86() && !EffectiveTriple.isAArch64() &&
        !EffectiveTriple.isARM() && !EffectiveTriple.isThumb())
      D.Diag(diag::err_drv_unsupported_opt_for_target)
          << A->getAsString(Args) << TripleStr;
    if ((EffectiveTriple.isX86() || EffectiveTriple.isARM() ||
         EffectiveTriple.isThumb()) &&
        Value != "tls" && Value != "global") {
      D.Diag(diag::err_drv_invalid_value_with_suggestion)
          << A->getOption().getName() << Value << "tls global";
      return;
    }
    if ((EffectiveTriple.isARM() || EffectiveTriple.isThumb()) &&
        Value == "tls") {
      if (!Args.hasArg(options::OPT_mstack_protector_guard_offset_EQ)) {
        D.Diag(diag::err_drv_ssp_missing_offset_argument)
            << A->getAsString(Args);
        return;
      }
      // Check whether the target subarch supports the hardware TLS register
      if (!arm::isHardTPSupported(EffectiveTriple)) {
        D.Diag(diag::err_target_unsupported_tp_hard)
            << EffectiveTriple.getArchName();
        return;
      }
      // Check whether the user asked for something other than -mtp=cp15
      if (Arg *A = Args.getLastArg(options::OPT_mtp_mode_EQ)) {
        StringRef Value = A->getValue();
        if (Value != "cp15") {
          D.Diag(diag::err_drv_argument_not_allowed_with)
              << A->getAsString(Args) << "-mstack-protector-guard=tls";
          return;
        }
      }
      CmdArgs.push_back("-target-feature");
      CmdArgs.push_back("+read-tp-hard");
    }
    if (EffectiveTriple.isAArch64() && Value != "sysreg" && Value != "global") {
      D.Diag(diag::err_drv_invalid_value_with_suggestion)
          << A->getOption().getName() << Value << "sysreg global";
      return;
    }
    A->render(Args, CmdArgs);
  }

  if (Arg *A = Args.getLastArg(options::OPT_mstack_protector_guard_offset_EQ)) {
    StringRef Value = A->getValue();
    if (!EffectiveTriple.isX86() && !EffectiveTriple.isAArch64() &&
        !EffectiveTriple.isARM() && !EffectiveTriple.isThumb())
      D.Diag(diag::err_drv_unsupported_opt_for_target)
          << A->getAsString(Args) << TripleStr;
    int Offset;
    if (Value.getAsInteger(10, Offset)) {
      D.Diag(diag::err_drv_invalid_value) << A->getOption().getName() << Value;
      return;
    }
    if ((EffectiveTriple.isARM() || EffectiveTriple.isThumb()) &&
        (Offset < 0 || Offset > 0xfffff)) {
      D.Diag(diag::err_drv_invalid_int_value)
          << A->getOption().getName() << Value;
      return;
    }
    A->render(Args, CmdArgs);
  }

  if (Arg *A = Args.getLastArg(options::OPT_mstack_protector_guard_reg_EQ)) {
    StringRef Value = A->getValue();
    if (!EffectiveTriple.isX86() && !EffectiveTriple.isAArch64())
      D.Diag(diag::err_drv_unsupported_opt_for_target)
          << A->getAsString(Args) << TripleStr;
    if (EffectiveTriple.isX86() && (Value != "fs" && Value != "gs")) {
      D.Diag(diag::err_drv_invalid_value_with_suggestion)
          << A->getOption().getName() << Value << "fs gs";
      return;
    }
    if (EffectiveTriple.isAArch64() && Value != "sp_el0") {
      D.Diag(diag::err_drv_invalid_value) << A->getOption().getName() << Value;
      return;
    }
    A->render(Args, CmdArgs);
  }

  if (Arg *A = Args.getLastArg(options::OPT_mstack_protector_guard_symbol_EQ)) {
    StringRef Value = A->getValue();
    if (!isValidSymbolName(Value)) {
      D.Diag(diag::err_drv_argument_only_allowed_with)
          << A->getOption().getName() << "legal symbol name";
      return;
    }
    A->render(Args, CmdArgs);
  }
}

static void RenderSCPOptions(const ToolChain &TC, const ArgList &Args,
                             ArgStringList &CmdArgs) {
  const llvm::Triple &EffectiveTriple = TC.getEffectiveTriple();

  if (!EffectiveTriple.isOSFreeBSD() && !EffectiveTriple.isOSLinux())
    return;

  if (!EffectiveTriple.isX86() && !EffectiveTriple.isSystemZ() &&
      !EffectiveTriple.isPPC64())
    return;

  Args.addOptInFlag(CmdArgs, options::OPT_fstack_clash_protection,
                    options::OPT_fno_stack_clash_protection);
}

static void RenderTrivialAutoVarInitOptions(const Driver &D,
                                            const ToolChain &TC,
                                            const ArgList &Args,
                                            ArgStringList &CmdArgs) {
  auto DefaultTrivialAutoVarInit = TC.GetDefaultTrivialAutoVarInit();
  StringRef TrivialAutoVarInit = "";

  for (const Arg *A : Args) {
    switch (A->getOption().getID()) {
    default:
      continue;
    case options::OPT_ftrivial_auto_var_init: {
      A->claim();
      StringRef Val = A->getValue();
      if (Val == "uninitialized" || Val == "zero" || Val == "pattern")
        TrivialAutoVarInit = Val;
      else
        D.Diag(diag::err_drv_unsupported_option_argument)
            << A->getSpelling() << Val;
      break;
    }
    }
  }

  if (TrivialAutoVarInit.empty())
    switch (DefaultTrivialAutoVarInit) {
    case LangOptions::TrivialAutoVarInitKind::Uninitialized:
      break;
    case LangOptions::TrivialAutoVarInitKind::Pattern:
      TrivialAutoVarInit = "pattern";
      break;
    case LangOptions::TrivialAutoVarInitKind::Zero:
      TrivialAutoVarInit = "zero";
      break;
    }

  if (!TrivialAutoVarInit.empty()) {
    CmdArgs.push_back(
        Args.MakeArgString("-ftrivial-auto-var-init=" + TrivialAutoVarInit));
  }

  if (Arg *A =
          Args.getLastArg(options::OPT_ftrivial_auto_var_init_stop_after)) {
    if (!Args.hasArg(options::OPT_ftrivial_auto_var_init) ||
        StringRef(
            Args.getLastArg(options::OPT_ftrivial_auto_var_init)->getValue()) ==
            "uninitialized")
      D.Diag(diag::err_drv_trivial_auto_var_init_stop_after_missing_dependency);
    A->claim();
    StringRef Val = A->getValue();
    if (std::stoi(Val.str()) <= 0)
      D.Diag(diag::err_drv_trivial_auto_var_init_stop_after_invalid_value);
    CmdArgs.push_back(
        Args.MakeArgString("-ftrivial-auto-var-init-stop-after=" + Val));
  }
}

static void RenderOpenCLOptions(const ArgList &Args, ArgStringList &CmdArgs,
                                types::ID InputType) {
  // cl-denorms-are-zero is not forwarded. It is translated into a generic flag
  // for denormal flushing handling based on the target.
  const unsigned ForwardedArguments[] = {
      options::OPT_cl_opt_disable,
      options::OPT_cl_strict_aliasing,
      options::OPT_cl_single_precision_constant,
      options::OPT_cl_finite_math_only,
      options::OPT_cl_kernel_arg_info,
      options::OPT_cl_unsafe_math_optimizations,
      options::OPT_cl_fast_relaxed_math,
      options::OPT_cl_mad_enable,
      options::OPT_cl_no_signed_zeros,
      options::OPT_cl_fp32_correctly_rounded_divide_sqrt,
      options::OPT_cl_uniform_work_group_size
  };

  if (Arg *A = Args.getLastArg(options::OPT_cl_std_EQ)) {
    std::string CLStdStr = std::string("-cl-std=") + A->getValue();
    CmdArgs.push_back(Args.MakeArgString(CLStdStr));
  } else if (Arg *A = Args.getLastArg(options::OPT_cl_ext_EQ)) {
    std::string CLExtStr = std::string("-cl-ext=") + A->getValue();
    CmdArgs.push_back(Args.MakeArgString(CLExtStr));
  }

  for (const auto &Arg : ForwardedArguments)
    if (const auto *A = Args.getLastArg(Arg))
      CmdArgs.push_back(Args.MakeArgString(A->getOption().getPrefixedName()));

  // Only add the default headers if we are compiling OpenCL sources.
  if ((types::isOpenCL(InputType) ||
       (Args.hasArg(options::OPT_cl_std_EQ) && types::isSrcFile(InputType))) &&
      !Args.hasArg(options::OPT_cl_no_stdinc)) {
    CmdArgs.push_back("-finclude-default-header");
    CmdArgs.push_back("-fdeclare-opencl-builtins");
  }
}

static void RenderHLSLOptions(const ArgList &Args, ArgStringList &CmdArgs,
                              types::ID InputType) {
  const unsigned ForwardedArguments[] = {options::OPT_dxil_validator_version,
                                         options::OPT_D,
                                         options::OPT_I,
                                         options::OPT_S,
                                         options::OPT_O,
                                         options::OPT_emit_llvm,
                                         options::OPT_emit_obj,
                                         options::OPT_disable_llvm_passes,
                                         options::OPT_fnative_half_type,
                                         options::OPT_hlsl_entrypoint};
  if (!types::isHLSL(InputType))
    return;
  for (const auto &Arg : ForwardedArguments)
    if (const auto *A = Args.getLastArg(Arg))
      A->renderAsInput(Args, CmdArgs);
  // Add the default headers if dxc_no_stdinc is not set.
  if (!Args.hasArg(options::OPT_dxc_no_stdinc) &&
      !Args.hasArg(options::OPT_nostdinc))
    CmdArgs.push_back("-finclude-default-header");
}

static void RenderARCMigrateToolOptions(const Driver &D, const ArgList &Args,
                                        ArgStringList &CmdArgs) {
  bool ARCMTEnabled = false;
  if (!Args.hasArg(options::OPT_fno_objc_arc, options::OPT_fobjc_arc)) {
    if (const Arg *A = Args.getLastArg(options::OPT_ccc_arcmt_check,
                                       options::OPT_ccc_arcmt_modify,
                                       options::OPT_ccc_arcmt_migrate)) {
      ARCMTEnabled = true;
      switch (A->getOption().getID()) {
      default: llvm_unreachable("missed a case");
      case options::OPT_ccc_arcmt_check:
        CmdArgs.push_back("-arcmt-action=check");
        break;
      case options::OPT_ccc_arcmt_modify:
        CmdArgs.push_back("-arcmt-action=modify");
        break;
      case options::OPT_ccc_arcmt_migrate:
        CmdArgs.push_back("-arcmt-action=migrate");
        CmdArgs.push_back("-mt-migrate-directory");
        CmdArgs.push_back(A->getValue());

        Args.AddLastArg(CmdArgs, options::OPT_arcmt_migrate_report_output);
        Args.AddLastArg(CmdArgs, options::OPT_arcmt_migrate_emit_arc_errors);
        break;
      }
    }
  } else {
    Args.ClaimAllArgs(options::OPT_ccc_arcmt_check);
    Args.ClaimAllArgs(options::OPT_ccc_arcmt_modify);
    Args.ClaimAllArgs(options::OPT_ccc_arcmt_migrate);
  }

  if (const Arg *A = Args.getLastArg(options::OPT_ccc_objcmt_migrate)) {
    if (ARCMTEnabled)
      D.Diag(diag::err_drv_argument_not_allowed_with)
          << A->getAsString(Args) << "-ccc-arcmt-migrate";

    CmdArgs.push_back("-mt-migrate-directory");
    CmdArgs.push_back(A->getValue());

    if (!Args.hasArg(options::OPT_objcmt_migrate_literals,
                     options::OPT_objcmt_migrate_subscripting,
                     options::OPT_objcmt_migrate_property)) {
      // None specified, means enable them all.
      CmdArgs.push_back("-objcmt-migrate-literals");
      CmdArgs.push_back("-objcmt-migrate-subscripting");
      CmdArgs.push_back("-objcmt-migrate-property");
    } else {
      Args.AddLastArg(CmdArgs, options::OPT_objcmt_migrate_literals);
      Args.AddLastArg(CmdArgs, options::OPT_objcmt_migrate_subscripting);
      Args.AddLastArg(CmdArgs, options::OPT_objcmt_migrate_property);
    }
  } else {
    Args.AddLastArg(CmdArgs, options::OPT_objcmt_migrate_literals);
    Args.AddLastArg(CmdArgs, options::OPT_objcmt_migrate_subscripting);
    Args.AddLastArg(CmdArgs, options::OPT_objcmt_migrate_property);
    Args.AddLastArg(CmdArgs, options::OPT_objcmt_migrate_all);
    Args.AddLastArg(CmdArgs, options::OPT_objcmt_migrate_readonly_property);
    Args.AddLastArg(CmdArgs, options::OPT_objcmt_migrate_readwrite_property);
    Args.AddLastArg(CmdArgs, options::OPT_objcmt_migrate_property_dot_syntax);
    Args.AddLastArg(CmdArgs, options::OPT_objcmt_migrate_annotation);
    Args.AddLastArg(CmdArgs, options::OPT_objcmt_migrate_instancetype);
    Args.AddLastArg(CmdArgs, options::OPT_objcmt_migrate_nsmacros);
    Args.AddLastArg(CmdArgs, options::OPT_objcmt_migrate_protocol_conformance);
    Args.AddLastArg(CmdArgs, options::OPT_objcmt_atomic_property);
    Args.AddLastArg(CmdArgs, options::OPT_objcmt_returns_innerpointer_property);
    Args.AddLastArg(CmdArgs, options::OPT_objcmt_ns_nonatomic_iosonly);
    Args.AddLastArg(CmdArgs, options::OPT_objcmt_migrate_designated_init);
    Args.AddLastArg(CmdArgs, options::OPT_objcmt_allowlist_dir_path);
  }
}

static void RenderBuiltinOptions(const ToolChain &TC, const llvm::Triple &T,
                                 const ArgList &Args, ArgStringList &CmdArgs) {
  // -fbuiltin is default unless -mkernel is used.
  bool UseBuiltins =
      Args.hasFlag(options::OPT_fbuiltin, options::OPT_fno_builtin,
                   !Args.hasArg(options::OPT_mkernel));
  if (!UseBuiltins)
    CmdArgs.push_back("-fno-builtin");

  // -ffreestanding implies -fno-builtin.
  if (Args.hasArg(options::OPT_ffreestanding))
    UseBuiltins = false;

  // Process the -fno-builtin-* options.
  for (const Arg *A : Args.filtered(options::OPT_fno_builtin_)) {
    A->claim();

    // If -fno-builtin is specified, then there's no need to pass the option to
    // the frontend.
    if (UseBuiltins)
      A->render(Args, CmdArgs);
  }

  // le32-specific flags:
  //  -fno-math-builtin: clang should not convert math builtins to intrinsics
  //                     by default.
  if (TC.getArch() == llvm::Triple::le32)
    CmdArgs.push_back("-fno-math-builtin");
}

bool Driver::getDefaultModuleCachePath(SmallVectorImpl<char> &Result) {
  if (const char *Str = std::getenv("CLANG_MODULE_CACHE_PATH")) {
    Twine Path{Str};
    Path.toVector(Result);
    return Path.getSingleStringRef() != "";
  }
  if (llvm::sys::path::cache_directory(Result)) {
    llvm::sys::path::append(Result, "clang");
    llvm::sys::path::append(Result, "ModuleCache");
    return true;
  }
  return false;
}

static bool RenderModulesOptions(Compilation &C, const Driver &D,
                                 const ArgList &Args, const InputInfo &Input,
                                 const InputInfo &Output, const Arg *Std,
                                 ArgStringList &CmdArgs) {
  bool IsCXX = types::isCXX(Input.getType());
  // FIXME: Find a better way to determine whether the input has standard c++
  // modules support by default.
  bool HaveStdCXXModules =
      IsCXX && Std &&
      (Std->containsValue("c++2a") || Std->containsValue("c++20") ||
       Std->containsValue("c++2b") || Std->containsValue("c++latest"));
  bool HaveModules = HaveStdCXXModules;

  // -fmodules enables the use of precompiled modules (off by default).
  // Users can pass -fno-cxx-modules to turn off modules support for
  // C++/Objective-C++ programs.
  bool HaveClangModules = false;
  if (Args.hasFlag(options::OPT_fmodules, options::OPT_fno_modules, false)) {
    bool AllowedInCXX = Args.hasFlag(options::OPT_fcxx_modules,
                                     options::OPT_fno_cxx_modules, true);
    if (AllowedInCXX || !IsCXX) {
      CmdArgs.push_back("-fmodules");
      HaveClangModules = true;
    }
  }

  HaveModules |= HaveClangModules;
  if (Args.hasArg(options::OPT_fmodules_ts)) {
    CmdArgs.push_back("-fmodules-ts");
    HaveModules = true;
  }

  // -fmodule-maps enables implicit reading of module map files. By default,
  // this is enabled if we are using Clang's flavor of precompiled modules.
  if (Args.hasFlag(options::OPT_fimplicit_module_maps,
                   options::OPT_fno_implicit_module_maps, HaveClangModules))
    CmdArgs.push_back("-fimplicit-module-maps");

  // -fmodules-decluse checks that modules used are declared so (off by default)
  Args.addOptInFlag(CmdArgs, options::OPT_fmodules_decluse,
                    options::OPT_fno_modules_decluse);

  // -fmodules-strict-decluse is like -fmodule-decluse, but also checks that
  // all #included headers are part of modules.
  if (Args.hasFlag(options::OPT_fmodules_strict_decluse,
                   options::OPT_fno_modules_strict_decluse, false))
    CmdArgs.push_back("-fmodules-strict-decluse");

  // -fno-implicit-modules turns off implicitly compiling modules on demand.
  bool ImplicitModules = false;
  if (!Args.hasFlag(options::OPT_fimplicit_modules,
                    options::OPT_fno_implicit_modules, HaveClangModules)) {
    if (HaveModules)
      CmdArgs.push_back("-fno-implicit-modules");
  } else if (HaveModules) {
    ImplicitModules = true;
    // -fmodule-cache-path specifies where our implicitly-built module files
    // should be written.
    SmallString<128> Path;
    if (Arg *A = Args.getLastArg(options::OPT_fmodules_cache_path))
      Path = A->getValue();

    bool HasPath = true;
    if (C.isForDiagnostics()) {
      // When generating crash reports, we want to emit the modules along with
      // the reproduction sources, so we ignore any provided module path.
      Path = Output.getFilename();
      llvm::sys::path::replace_extension(Path, ".cache");
      llvm::sys::path::append(Path, "modules");
    } else if (Path.empty()) {
      // No module path was provided: use the default.
      HasPath = Driver::getDefaultModuleCachePath(Path);
    }

    // `HasPath` will only be false if getDefaultModuleCachePath() fails.
    // That being said, that failure is unlikely and not caching is harmless.
    if (HasPath) {
      const char Arg[] = "-fmodules-cache-path=";
      Path.insert(Path.begin(), Arg, Arg + strlen(Arg));
      CmdArgs.push_back(Args.MakeArgString(Path));
    }
  }

  if (HaveModules) {
    // -fprebuilt-module-path specifies where to load the prebuilt module files.
    for (const Arg *A : Args.filtered(options::OPT_fprebuilt_module_path)) {
      CmdArgs.push_back(Args.MakeArgString(
          std::string("-fprebuilt-module-path=") + A->getValue()));
      A->claim();
    }
    if (Args.hasFlag(options::OPT_fprebuilt_implicit_modules,
                     options::OPT_fno_prebuilt_implicit_modules, false))
      CmdArgs.push_back("-fprebuilt-implicit-modules");
    if (Args.hasFlag(options::OPT_fmodules_validate_input_files_content,
                     options::OPT_fno_modules_validate_input_files_content,
                     false))
      CmdArgs.push_back("-fvalidate-ast-input-files-content");
  }

  // -fmodule-name specifies the module that is currently being built (or
  // used for header checking by -fmodule-maps).
  Args.AddLastArg(CmdArgs, options::OPT_fmodule_name_EQ);

  // -fmodule-map-file can be used to specify files containing module
  // definitions.
  Args.AddAllArgs(CmdArgs, options::OPT_fmodule_map_file);

  // -fbuiltin-module-map can be used to load the clang
  // builtin headers modulemap file.
  if (Args.hasArg(options::OPT_fbuiltin_module_map)) {
    SmallString<128> BuiltinModuleMap(D.ResourceDir);
    llvm::sys::path::append(BuiltinModuleMap, "include");
    llvm::sys::path::append(BuiltinModuleMap, "module.modulemap");
    if (llvm::sys::fs::exists(BuiltinModuleMap))
      CmdArgs.push_back(
          Args.MakeArgString("-fmodule-map-file=" + BuiltinModuleMap));
  }

  // The -fmodule-file=<name>=<file> form specifies the mapping of module
  // names to precompiled module files (the module is loaded only if used).
  // The -fmodule-file=<file> form can be used to unconditionally load
  // precompiled module files (whether used or not).
  if (HaveModules)
    Args.AddAllArgs(CmdArgs, options::OPT_fmodule_file);
  else
    Args.ClaimAllArgs(options::OPT_fmodule_file);

  // When building modules and generating crashdumps, we need to dump a module
  // dependency VFS alongside the output.
  if (HaveClangModules && C.isForDiagnostics()) {
    SmallString<128> VFSDir(Output.getFilename());
    llvm::sys::path::replace_extension(VFSDir, ".cache");
    // Add the cache directory as a temp so the crash diagnostics pick it up.
    C.addTempFile(Args.MakeArgString(VFSDir));

    llvm::sys::path::append(VFSDir, "vfs");
    CmdArgs.push_back("-module-dependency-dir");
    CmdArgs.push_back(Args.MakeArgString(VFSDir));
  }

  if (HaveClangModules)
    Args.AddLastArg(CmdArgs, options::OPT_fmodules_user_build_path);

  // Pass through all -fmodules-ignore-macro arguments.
  Args.AddAllArgs(CmdArgs, options::OPT_fmodules_ignore_macro);
  Args.AddLastArg(CmdArgs, options::OPT_fmodules_prune_interval);
  Args.AddLastArg(CmdArgs, options::OPT_fmodules_prune_after);

  if (HaveClangModules) {
    Args.AddLastArg(CmdArgs, options::OPT_fbuild_session_timestamp);

    if (Arg *A = Args.getLastArg(options::OPT_fbuild_session_file)) {
      if (Args.hasArg(options::OPT_fbuild_session_timestamp))
        D.Diag(diag::err_drv_argument_not_allowed_with)
            << A->getAsString(Args) << "-fbuild-session-timestamp";

      llvm::sys::fs::file_status Status;
      if (llvm::sys::fs::status(A->getValue(), Status))
        D.Diag(diag::err_drv_no_such_file) << A->getValue();
      CmdArgs.push_back(Args.MakeArgString(
          "-fbuild-session-timestamp=" +
          Twine((uint64_t)std::chrono::duration_cast<std::chrono::seconds>(
                    Status.getLastModificationTime().time_since_epoch())
                    .count())));
    }

    if (Args.getLastArg(
            options::OPT_fmodules_validate_once_per_build_session)) {
      if (!Args.getLastArg(options::OPT_fbuild_session_timestamp,
                           options::OPT_fbuild_session_file))
        D.Diag(diag::err_drv_modules_validate_once_requires_timestamp);

      Args.AddLastArg(CmdArgs,
                      options::OPT_fmodules_validate_once_per_build_session);
    }

    if (Args.hasFlag(options::OPT_fmodules_validate_system_headers,
                     options::OPT_fno_modules_validate_system_headers,
                     ImplicitModules))
      CmdArgs.push_back("-fmodules-validate-system-headers");

    Args.AddLastArg(CmdArgs,
                    options::OPT_fmodules_disable_diagnostic_validation);
  } else {
    Args.ClaimAllArgs(options::OPT_fbuild_session_timestamp);
    Args.ClaimAllArgs(options::OPT_fbuild_session_file);
    Args.ClaimAllArgs(options::OPT_fmodules_validate_once_per_build_session);
    Args.ClaimAllArgs(options::OPT_fmodules_validate_system_headers);
    Args.ClaimAllArgs(options::OPT_fno_modules_validate_system_headers);
    Args.ClaimAllArgs(options::OPT_fmodules_disable_diagnostic_validation);
  }

  return HaveModules;
}

static void RenderCharacterOptions(const ArgList &Args, const llvm::Triple &T,
                                   ArgStringList &CmdArgs) {
  // -fsigned-char is default.
  if (const Arg *A = Args.getLastArg(options::OPT_fsigned_char,
                                     options::OPT_fno_signed_char,
                                     options::OPT_funsigned_char,
                                     options::OPT_fno_unsigned_char)) {
    if (A->getOption().matches(options::OPT_funsigned_char) ||
        A->getOption().matches(options::OPT_fno_signed_char)) {
      CmdArgs.push_back("-fno-signed-char");
    }
  } else if (!isSignedCharDefault(T)) {
    CmdArgs.push_back("-fno-signed-char");
  }

  // The default depends on the language standard.
  Args.AddLastArg(CmdArgs, options::OPT_fchar8__t, options::OPT_fno_char8__t);

  if (const Arg *A = Args.getLastArg(options::OPT_fshort_wchar,
                                     options::OPT_fno_short_wchar)) {
    if (A->getOption().matches(options::OPT_fshort_wchar)) {
      CmdArgs.push_back("-fwchar-type=short");
      CmdArgs.push_back("-fno-signed-wchar");
    } else {
      bool IsARM = T.isARM() || T.isThumb() || T.isAArch64();
      CmdArgs.push_back("-fwchar-type=int");
      if (T.isOSzOS() ||
          (IsARM && !(T.isOSWindows() || T.isOSNetBSD() || T.isOSOpenBSD())))
        CmdArgs.push_back("-fno-signed-wchar");
      else
        CmdArgs.push_back("-fsigned-wchar");
    }
  }
}

static void RenderObjCOptions(const ToolChain &TC, const Driver &D,
                              const llvm::Triple &T, const ArgList &Args,
                              ObjCRuntime &Runtime, bool InferCovariantReturns,
                              const InputInfo &Input, ArgStringList &CmdArgs) {
  const llvm::Triple::ArchType Arch = TC.getArch();

  // -fobjc-dispatch-method is only relevant with the nonfragile-abi, and legacy
  // is the default. Except for deployment target of 10.5, next runtime is
  // always legacy dispatch and -fno-objc-legacy-dispatch gets ignored silently.
  if (Runtime.isNonFragile()) {
    if (!Args.hasFlag(options::OPT_fobjc_legacy_dispatch,
                      options::OPT_fno_objc_legacy_dispatch,
                      Runtime.isLegacyDispatchDefaultForArch(Arch))) {
      if (TC.UseObjCMixedDispatch())
        CmdArgs.push_back("-fobjc-dispatch-method=mixed");
      else
        CmdArgs.push_back("-fobjc-dispatch-method=non-legacy");
    }
  }

  // When ObjectiveC legacy runtime is in effect on MacOSX, turn on the option
  // to do Array/Dictionary subscripting by default.
  if (Arch == llvm::Triple::x86 && T.isMacOSX() &&
      Runtime.getKind() == ObjCRuntime::FragileMacOSX && Runtime.isNeXTFamily())
    CmdArgs.push_back("-fobjc-subscripting-legacy-runtime");

  // Allow -fno-objc-arr to trump -fobjc-arr/-fobjc-arc.
  // NOTE: This logic is duplicated in ToolChains.cpp.
  if (isObjCAutoRefCount(Args)) {
    TC.CheckObjCARC();

    CmdArgs.push_back("-fobjc-arc");

    // FIXME: It seems like this entire block, and several around it should be
    // wrapped in isObjC, but for now we just use it here as this is where it
    // was being used previously.
    if (types::isCXX(Input.getType()) && types::isObjC(Input.getType())) {
      if (TC.GetCXXStdlibType(Args) == ToolChain::CST_Libcxx)
        CmdArgs.push_back("-fobjc-arc-cxxlib=libc++");
      else
        CmdArgs.push_back("-fobjc-arc-cxxlib=libstdc++");
    }

    // Allow the user to enable full exceptions code emission.
    // We default off for Objective-C, on for Objective-C++.
    if (Args.hasFlag(options::OPT_fobjc_arc_exceptions,
                     options::OPT_fno_objc_arc_exceptions,
                     /*Default=*/types::isCXX(Input.getType())))
      CmdArgs.push_back("-fobjc-arc-exceptions");
  }

  // Silence warning for full exception code emission options when explicitly
  // set to use no ARC.
  if (Args.hasArg(options::OPT_fno_objc_arc)) {
    Args.ClaimAllArgs(options::OPT_fobjc_arc_exceptions);
    Args.ClaimAllArgs(options::OPT_fno_objc_arc_exceptions);
  }

  // Allow the user to control whether messages can be converted to runtime
  // functions.
  if (types::isObjC(Input.getType())) {
    auto *Arg = Args.getLastArg(
        options::OPT_fobjc_convert_messages_to_runtime_calls,
        options::OPT_fno_objc_convert_messages_to_runtime_calls);
    if (Arg &&
        Arg->getOption().matches(
            options::OPT_fno_objc_convert_messages_to_runtime_calls))
      CmdArgs.push_back("-fno-objc-convert-messages-to-runtime-calls");
  }

  // -fobjc-infer-related-result-type is the default, except in the Objective-C
  // rewriter.
  if (InferCovariantReturns)
    CmdArgs.push_back("-fno-objc-infer-related-result-type");

  // Pass down -fobjc-weak or -fno-objc-weak if present.
  if (types::isObjC(Input.getType())) {
    auto WeakArg =
        Args.getLastArg(options::OPT_fobjc_weak, options::OPT_fno_objc_weak);
    if (!WeakArg) {
      // nothing to do
    } else if (!Runtime.allowsWeak()) {
      if (WeakArg->getOption().matches(options::OPT_fobjc_weak))
        D.Diag(diag::err_objc_weak_unsupported);
    } else {
      WeakArg->render(Args, CmdArgs);
    }
  }

  if (Args.hasArg(options::OPT_fobjc_disable_direct_methods_for_testing))
    CmdArgs.push_back("-fobjc-disable-direct-methods-for-testing");
}

static void RenderDiagnosticsOptions(const Driver &D, const ArgList &Args,
                                     ArgStringList &CmdArgs) {
  bool CaretDefault = true;
  bool ColumnDefault = true;

  if (const Arg *A = Args.getLastArg(options::OPT__SLASH_diagnostics_classic,
                                     options::OPT__SLASH_diagnostics_column,
                                     options::OPT__SLASH_diagnostics_caret)) {
    switch (A->getOption().getID()) {
    case options::OPT__SLASH_diagnostics_caret:
      CaretDefault = true;
      ColumnDefault = true;
      break;
    case options::OPT__SLASH_diagnostics_column:
      CaretDefault = false;
      ColumnDefault = true;
      break;
    case options::OPT__SLASH_diagnostics_classic:
      CaretDefault = false;
      ColumnDefault = false;
      break;
    }
  }

  // -fcaret-diagnostics is default.
  if (!Args.hasFlag(options::OPT_fcaret_diagnostics,
                    options::OPT_fno_caret_diagnostics, CaretDefault))
    CmdArgs.push_back("-fno-caret-diagnostics");

  Args.addOptOutFlag(CmdArgs, options::OPT_fdiagnostics_fixit_info,
                     options::OPT_fno_diagnostics_fixit_info);
  Args.addOptOutFlag(CmdArgs, options::OPT_fdiagnostics_show_option,
                     options::OPT_fno_diagnostics_show_option);

  if (const Arg *A =
          Args.getLastArg(options::OPT_fdiagnostics_show_category_EQ)) {
    CmdArgs.push_back("-fdiagnostics-show-category");
    CmdArgs.push_back(A->getValue());
  }

  Args.addOptInFlag(CmdArgs, options::OPT_fdiagnostics_show_hotness,
                    options::OPT_fno_diagnostics_show_hotness);

  if (const Arg *A =
          Args.getLastArg(options::OPT_fdiagnostics_hotness_threshold_EQ)) {
    std::string Opt =
        std::string("-fdiagnostics-hotness-threshold=") + A->getValue();
    CmdArgs.push_back(Args.MakeArgString(Opt));
  }

  if (const Arg *A = Args.getLastArg(options::OPT_fdiagnostics_format_EQ)) {
    CmdArgs.push_back("-fdiagnostics-format");
    CmdArgs.push_back(A->getValue());
    if (StringRef(A->getValue()) == "sarif" ||
        StringRef(A->getValue()) == "SARIF")
      D.Diag(diag::warn_drv_sarif_format_unstable);
  }

  if (const Arg *A = Args.getLastArg(
          options::OPT_fdiagnostics_show_note_include_stack,
          options::OPT_fno_diagnostics_show_note_include_stack)) {
    const Option &O = A->getOption();
    if (O.matches(options::OPT_fdiagnostics_show_note_include_stack))
      CmdArgs.push_back("-fdiagnostics-show-note-include-stack");
    else
      CmdArgs.push_back("-fno-diagnostics-show-note-include-stack");
  }

  // Color diagnostics are parsed by the driver directly from argv and later
  // re-parsed to construct this job; claim any possible color diagnostic here
  // to avoid warn_drv_unused_argument and diagnose bad
  // OPT_fdiagnostics_color_EQ values.
  Args.getLastArg(options::OPT_fcolor_diagnostics,
                  options::OPT_fno_color_diagnostics);
  if (const Arg *A = Args.getLastArg(options::OPT_fdiagnostics_color_EQ)) {
    StringRef Value(A->getValue());
    if (Value != "always" && Value != "never" && Value != "auto")
      D.Diag(diag::err_drv_invalid_argument_to_option)
          << Value << A->getOption().getName();
  }

  if (D.getDiags().getDiagnosticOptions().ShowColors)
    CmdArgs.push_back("-fcolor-diagnostics");

  if (Args.hasArg(options::OPT_fansi_escape_codes))
    CmdArgs.push_back("-fansi-escape-codes");

  Args.addOptOutFlag(CmdArgs, options::OPT_fshow_source_location,
                     options::OPT_fno_show_source_location);

  if (Args.hasArg(options::OPT_fdiagnostics_absolute_paths))
    CmdArgs.push_back("-fdiagnostics-absolute-paths");

  if (!Args.hasFlag(options::OPT_fshow_column, options::OPT_fno_show_column,
                    ColumnDefault))
    CmdArgs.push_back("-fno-show-column");

  Args.addOptOutFlag(CmdArgs, options::OPT_fspell_checking,
                     options::OPT_fno_spell_checking);
}

DwarfFissionKind tools::getDebugFissionKind(const Driver &D,
                                            const ArgList &Args, Arg *&Arg) {
  Arg = Args.getLastArg(options::OPT_gsplit_dwarf, options::OPT_gsplit_dwarf_EQ,
                        options::OPT_gno_split_dwarf);
  if (!Arg || Arg->getOption().matches(options::OPT_gno_split_dwarf))
    return DwarfFissionKind::None;

  if (Arg->getOption().matches(options::OPT_gsplit_dwarf))
    return DwarfFissionKind::Split;

  StringRef Value = Arg->getValue();
  if (Value == "split")
    return DwarfFissionKind::Split;
  if (Value == "single")
    return DwarfFissionKind::Single;

  D.Diag(diag::err_drv_unsupported_option_argument)
      << Arg->getSpelling() << Arg->getValue();
  return DwarfFissionKind::None;
}

static void renderDwarfFormat(const Driver &D, const llvm::Triple &T,
                              const ArgList &Args, ArgStringList &CmdArgs,
                              unsigned DwarfVersion) {
  auto *DwarfFormatArg =
      Args.getLastArg(options::OPT_gdwarf64, options::OPT_gdwarf32);
  if (!DwarfFormatArg)
    return;

  if (DwarfFormatArg->getOption().matches(options::OPT_gdwarf64)) {
    if (DwarfVersion < 3)
      D.Diag(diag::err_drv_argument_only_allowed_with)
          << DwarfFormatArg->getAsString(Args) << "DWARFv3 or greater";
    else if (!T.isArch64Bit())
      D.Diag(diag::err_drv_argument_only_allowed_with)
          << DwarfFormatArg->getAsString(Args) << "64 bit architecture";
    else if (!T.isOSBinFormatELF())
      D.Diag(diag::err_drv_argument_only_allowed_with)
          << DwarfFormatArg->getAsString(Args) << "ELF platforms";
  }

  DwarfFormatArg->render(Args, CmdArgs);
}

static void renderDebugOptions(const ToolChain &TC, const Driver &D,
                               const llvm::Triple &T, const ArgList &Args,
                               bool EmitCodeView, bool IRInput,
                               ArgStringList &CmdArgs,
                               codegenoptions::DebugInfoKind &DebugInfoKind,
                               DwarfFissionKind &DwarfFission) {
  if (Args.hasFlag(options::OPT_fdebug_info_for_profiling,
                   options::OPT_fno_debug_info_for_profiling, false) &&
      checkDebugInfoOption(
          Args.getLastArg(options::OPT_fdebug_info_for_profiling), Args, D, TC))
    CmdArgs.push_back("-fdebug-info-for-profiling");

  // The 'g' groups options involve a somewhat intricate sequence of decisions
  // about what to pass from the driver to the frontend, but by the time they
  // reach cc1 they've been factored into three well-defined orthogonal choices:
  //  * what level of debug info to generate
  //  * what dwarf version to write
  //  * what debugger tuning to use
  // This avoids having to monkey around further in cc1 other than to disable
  // codeview if not running in a Windows environment. Perhaps even that
  // decision should be made in the driver as well though.
  llvm::DebuggerKind DebuggerTuning = TC.getDefaultDebuggerTuning();

  bool SplitDWARFInlining =
      Args.hasFlag(options::OPT_fsplit_dwarf_inlining,
                   options::OPT_fno_split_dwarf_inlining, false);

  // Normally -gsplit-dwarf is only useful with -gN. For IR input, Clang does
  // object file generation and no IR generation, -gN should not be needed. So
  // allow -gsplit-dwarf with either -gN or IR input.
  if (IRInput || Args.hasArg(options::OPT_g_Group)) {
    Arg *SplitDWARFArg;
    DwarfFission = getDebugFissionKind(D, Args, SplitDWARFArg);
    if (DwarfFission != DwarfFissionKind::None &&
        !checkDebugInfoOption(SplitDWARFArg, Args, D, TC)) {
      DwarfFission = DwarfFissionKind::None;
      SplitDWARFInlining = false;
    }
  }
  if (const Arg *A = Args.getLastArg(options::OPT_g_Group)) {
    DebugInfoKind = codegenoptions::DebugInfoConstructor;

    // If the last option explicitly specified a debug-info level, use it.
    if (checkDebugInfoOption(A, Args, D, TC) &&
        A->getOption().matches(options::OPT_gN_Group)) {
      DebugInfoKind = DebugLevelToInfoKind(*A);
      // For -g0 or -gline-tables-only, drop -gsplit-dwarf. This gets a bit more
      // complicated if you've disabled inline info in the skeleton CUs
      // (SplitDWARFInlining) - then there's value in composing split-dwarf and
      // line-tables-only, so let those compose naturally in that case.
      if (DebugInfoKind == codegenoptions::NoDebugInfo ||
          DebugInfoKind == codegenoptions::DebugDirectivesOnly ||
          (DebugInfoKind == codegenoptions::DebugLineTablesOnly &&
           SplitDWARFInlining))
        DwarfFission = DwarfFissionKind::None;
    }
  }

  // If a debugger tuning argument appeared, remember it.
  bool HasDebuggerTuning = false;
  if (const Arg *A =
          Args.getLastArg(options::OPT_gTune_Group, options::OPT_ggdbN_Group)) {
    HasDebuggerTuning = true;
    if (checkDebugInfoOption(A, Args, D, TC)) {
      if (A->getOption().matches(options::OPT_glldb))
        DebuggerTuning = llvm::DebuggerKind::LLDB;
      else if (A->getOption().matches(options::OPT_gsce))
        DebuggerTuning = llvm::DebuggerKind::SCE;
      else if (A->getOption().matches(options::OPT_gdbx))
        DebuggerTuning = llvm::DebuggerKind::DBX;
      else
        DebuggerTuning = llvm::DebuggerKind::GDB;
    }
  }

  // If a -gdwarf argument appeared, remember it.
  bool EmitDwarf = false;
  if (const Arg *A = getDwarfNArg(Args))
    EmitDwarf = checkDebugInfoOption(A, Args, D, TC);

  if (const Arg *A = Args.getLastArg(options::OPT_gcodeview))
    EmitCodeView = checkDebugInfoOption(A, Args, D, TC);

  // If the user asked for debug info but did not explicitly specify -gcodeview
  // or -gdwarf, ask the toolchain for the default format.
  if (!EmitCodeView && !EmitDwarf &&
      DebugInfoKind != codegenoptions::NoDebugInfo) {
    switch (TC.getDefaultDebugFormat()) {
    case codegenoptions::DIF_CodeView:
      EmitCodeView = true;
      break;
    case codegenoptions::DIF_DWARF:
      EmitDwarf = true;
      break;
    }
  }

  unsigned RequestedDWARFVersion = 0; // DWARF version requested by the user
  unsigned EffectiveDWARFVersion = 0; // DWARF version TC can generate. It may
                                      // be lower than what the user wanted.
  if (EmitDwarf) {
    RequestedDWARFVersion = getDwarfVersion(TC, Args);
    // Clamp effective DWARF version to the max supported by the toolchain.
    EffectiveDWARFVersion =
        std::min(RequestedDWARFVersion, TC.getMaxDwarfVersion());
  } else {
    Args.ClaimAllArgs(options::OPT_fdebug_default_version);
  }

  // -gline-directives-only supported only for the DWARF debug info.
  if (RequestedDWARFVersion == 0 &&
      DebugInfoKind == codegenoptions::DebugDirectivesOnly)
    DebugInfoKind = codegenoptions::NoDebugInfo;

  // strict DWARF is set to false by default. But for DBX, we need it to be set
  // as true by default.
  if (const Arg *A = Args.getLastArg(options::OPT_gstrict_dwarf))
    (void)checkDebugInfoOption(A, Args, D, TC);
  if (Args.hasFlag(options::OPT_gstrict_dwarf, options::OPT_gno_strict_dwarf,
                   DebuggerTuning == llvm::DebuggerKind::DBX))
    CmdArgs.push_back("-gstrict-dwarf");

  // And we handle flag -grecord-gcc-switches later with DWARFDebugFlags.
  Args.ClaimAllArgs(options::OPT_g_flags_Group);

  // Column info is included by default for everything except SCE and
  // CodeView. Clang doesn't track end columns, just starting columns, which,
  // in theory, is fine for CodeView (and PDB).  In practice, however, the
  // Microsoft debuggers don't handle missing end columns well, and the AIX
  // debugger DBX also doesn't handle the columns well, so it's better not to
  // include any column info.
  if (const Arg *A = Args.getLastArg(options::OPT_gcolumn_info))
    (void)checkDebugInfoOption(A, Args, D, TC);
  if (!Args.hasFlag(options::OPT_gcolumn_info, options::OPT_gno_column_info,
                    !EmitCodeView &&
                        (DebuggerTuning != llvm::DebuggerKind::SCE &&
                         DebuggerTuning != llvm::DebuggerKind::DBX)))
    CmdArgs.push_back("-gno-column-info");

  // FIXME: Move backend command line options to the module.
  // If -gline-tables-only or -gline-directives-only is the last option it wins.
  if (const Arg *A = Args.getLastArg(options::OPT_gmodules))
    if (checkDebugInfoOption(A, Args, D, TC)) {
      if (DebugInfoKind != codegenoptions::DebugLineTablesOnly &&
          DebugInfoKind != codegenoptions::DebugDirectivesOnly) {
        DebugInfoKind = codegenoptions::DebugInfoConstructor;
        CmdArgs.push_back("-dwarf-ext-refs");
        CmdArgs.push_back("-fmodule-format=obj");
      }
    }

  if (T.isOSBinFormatELF() && SplitDWARFInlining)
    CmdArgs.push_back("-fsplit-dwarf-inlining");

  // After we've dealt with all combinations of things that could
  // make DebugInfoKind be other than None or DebugLineTablesOnly,
  // figure out if we need to "upgrade" it to standalone debug info.
  // We parse these two '-f' options whether or not they will be used,
  // to claim them even if you wrote "-fstandalone-debug -gline-tables-only"
  bool NeedFullDebug = Args.hasFlag(
      options::OPT_fstandalone_debug, options::OPT_fno_standalone_debug,
      DebuggerTuning == llvm::DebuggerKind::LLDB ||
          TC.GetDefaultStandaloneDebug());
  if (const Arg *A = Args.getLastArg(options::OPT_fstandalone_debug))
    (void)checkDebugInfoOption(A, Args, D, TC);

  if (DebugInfoKind == codegenoptions::LimitedDebugInfo ||
      DebugInfoKind == codegenoptions::DebugInfoConstructor) {
    if (Args.hasFlag(options::OPT_fno_eliminate_unused_debug_types,
                     options::OPT_feliminate_unused_debug_types, false))
      DebugInfoKind = codegenoptions::UnusedTypeInfo;
    else if (NeedFullDebug)
      DebugInfoKind = codegenoptions::FullDebugInfo;
  }

  if (Args.hasFlag(options::OPT_gembed_source, options::OPT_gno_embed_source,
                   false)) {
    // Source embedding is a vendor extension to DWARF v5. By now we have
    // checked if a DWARF version was stated explicitly, and have otherwise
    // fallen back to the target default, so if this is still not at least 5
    // we emit an error.
    const Arg *A = Args.getLastArg(options::OPT_gembed_source);
    if (RequestedDWARFVersion < 5)
      D.Diag(diag::err_drv_argument_only_allowed_with)
          << A->getAsString(Args) << "-gdwarf-5";
    else if (EffectiveDWARFVersion < 5)
      // The toolchain has reduced allowed dwarf version, so we can't enable
      // -gembed-source.
      D.Diag(diag::warn_drv_dwarf_version_limited_by_target)
          << A->getAsString(Args) << TC.getTripleString() << 5
          << EffectiveDWARFVersion;
    else if (checkDebugInfoOption(A, Args, D, TC))
      CmdArgs.push_back("-gembed-source");
  }

  if (EmitCodeView) {
    CmdArgs.push_back("-gcodeview");

    Args.addOptInFlag(CmdArgs, options::OPT_gcodeview_ghash,
                      options::OPT_gno_codeview_ghash);

    Args.addOptOutFlag(CmdArgs, options::OPT_gcodeview_command_line,
                       options::OPT_gno_codeview_command_line);
  }

  Args.addOptOutFlag(CmdArgs, options::OPT_ginline_line_tables,
                     options::OPT_gno_inline_line_tables);

  // When emitting remarks, we need at least debug lines in the output.
  if (willEmitRemarks(Args) &&
      DebugInfoKind <= codegenoptions::DebugDirectivesOnly)
    DebugInfoKind = codegenoptions::DebugLineTablesOnly;

  // Adjust the debug info kind for the given toolchain.
  TC.adjustDebugInfoKind(DebugInfoKind, Args);

  // On AIX, the debugger tuning option can be omitted if it is not explicitly
  // set.
  RenderDebugEnablingArgs(Args, CmdArgs, DebugInfoKind, EffectiveDWARFVersion,
                          T.isOSAIX() && !HasDebuggerTuning
                              ? llvm::DebuggerKind::Default
                              : DebuggerTuning);

  // -fdebug-macro turns on macro debug info generation.
  if (Args.hasFlag(options::OPT_fdebug_macro, options::OPT_fno_debug_macro,
                   false))
    if (checkDebugInfoOption(Args.getLastArg(options::OPT_fdebug_macro), Args,
                             D, TC))
      CmdArgs.push_back("-debug-info-macro");

  // -ggnu-pubnames turns on gnu style pubnames in the backend.
  const auto *PubnamesArg =
      Args.getLastArg(options::OPT_ggnu_pubnames, options::OPT_gno_gnu_pubnames,
                      options::OPT_gpubnames, options::OPT_gno_pubnames);
  if (DwarfFission != DwarfFissionKind::None ||
      (PubnamesArg && checkDebugInfoOption(PubnamesArg, Args, D, TC)))
    if (!PubnamesArg ||
        (!PubnamesArg->getOption().matches(options::OPT_gno_gnu_pubnames) &&
         !PubnamesArg->getOption().matches(options::OPT_gno_pubnames)))
      CmdArgs.push_back(PubnamesArg && PubnamesArg->getOption().matches(
                                           options::OPT_gpubnames)
                            ? "-gpubnames"
                            : "-ggnu-pubnames");
  const auto *SimpleTemplateNamesArg =
      Args.getLastArg(options::OPT_gsimple_template_names,
                      options::OPT_gno_simple_template_names);
  bool ForwardTemplateParams = DebuggerTuning == llvm::DebuggerKind::SCE;
  if (SimpleTemplateNamesArg &&
      checkDebugInfoOption(SimpleTemplateNamesArg, Args, D, TC)) {
    const auto &Opt = SimpleTemplateNamesArg->getOption();
    if (Opt.matches(options::OPT_gsimple_template_names)) {
      ForwardTemplateParams = true;
      CmdArgs.push_back("-gsimple-template-names=simple");
    }
  }

  if (const Arg *A = Args.getLastArg(options::OPT_gsrc_hash_EQ)) {
    StringRef v = A->getValue();
    CmdArgs.push_back(Args.MakeArgString("-gsrc-hash=" + v));
  }

  Args.addOptInFlag(CmdArgs, options::OPT_fdebug_ranges_base_address,
                    options::OPT_fno_debug_ranges_base_address);

  // -gdwarf-aranges turns on the emission of the aranges section in the
  // backend.
  // Always enabled for SCE tuning.
  bool NeedAranges = DebuggerTuning == llvm::DebuggerKind::SCE;
  if (const Arg *A = Args.getLastArg(options::OPT_gdwarf_aranges))
    NeedAranges = checkDebugInfoOption(A, Args, D, TC) || NeedAranges;
  if (NeedAranges) {
    CmdArgs.push_back("-mllvm");
    CmdArgs.push_back("-generate-arange-section");
  }

  Args.addOptInFlag(CmdArgs, options::OPT_fforce_dwarf_frame,
                    options::OPT_fno_force_dwarf_frame);

  if (Args.hasFlag(options::OPT_fdebug_types_section,
                   options::OPT_fno_debug_types_section, false)) {
    if (!(T.isOSBinFormatELF() || T.isOSBinFormatWasm())) {
      D.Diag(diag::err_drv_unsupported_opt_for_target)
          << Args.getLastArg(options::OPT_fdebug_types_section)
                 ->getAsString(Args)
          << T.getTriple();
    } else if (checkDebugInfoOption(
                   Args.getLastArg(options::OPT_fdebug_types_section), Args, D,
                   TC)) {
      CmdArgs.push_back("-mllvm");
      CmdArgs.push_back("-generate-type-units");
    }
  }

  // To avoid join/split of directory+filename, the integrated assembler prefers
  // the directory form of .file on all DWARF versions. GNU as doesn't allow the
  // form before DWARF v5.
  if (!Args.hasFlag(options::OPT_fdwarf_directory_asm,
                    options::OPT_fno_dwarf_directory_asm,
                    TC.useIntegratedAs() || EffectiveDWARFVersion >= 5))
    CmdArgs.push_back("-fno-dwarf-directory-asm");

  // Decide how to render forward declarations of template instantiations.
  // SCE wants full descriptions, others just get them in the name.
  if (ForwardTemplateParams)
    CmdArgs.push_back("-debug-forward-template-params");

  // Do we need to explicitly import anonymous namespaces into the parent
  // scope?
  if (DebuggerTuning == llvm::DebuggerKind::SCE)
    CmdArgs.push_back("-dwarf-explicit-import");

  renderDwarfFormat(D, T, Args, CmdArgs, EffectiveDWARFVersion);
  RenderDebugInfoCompressionArgs(Args, CmdArgs, D, TC);
}

static void ProcessVSRuntimeLibrary(const ArgList &Args,
                                    ArgStringList &CmdArgs) {
  unsigned RTOptionID = options::OPT__SLASH_MT;

  if (Args.hasArg(options::OPT__SLASH_LDd))
    // The /LDd option implies /MTd. The dependent lib part can be overridden,
    // but defining _DEBUG is sticky.
    RTOptionID = options::OPT__SLASH_MTd;

  if (Arg *A = Args.getLastArg(options::OPT__SLASH_M_Group))
    RTOptionID = A->getOption().getID();

  if (Arg *A = Args.getLastArg(options::OPT_fms_runtime_lib_EQ)) {
    RTOptionID = llvm::StringSwitch<unsigned>(A->getValue())
                     .Case("static", options::OPT__SLASH_MT)
                     .Case("static_dbg", options::OPT__SLASH_MTd)
                     .Case("dll", options::OPT__SLASH_MD)
                     .Case("dll_dbg", options::OPT__SLASH_MDd)
                     .Default(options::OPT__SLASH_MT);
  }

  StringRef FlagForCRT;
  switch (RTOptionID) {
  case options::OPT__SLASH_MD:
    if (Args.hasArg(options::OPT__SLASH_LDd))
      CmdArgs.push_back("-D_DEBUG");
    CmdArgs.push_back("-D_MT");
    CmdArgs.push_back("-D_DLL");
    FlagForCRT = "--dependent-lib=msvcrt";
    break;
  case options::OPT__SLASH_MDd:
    CmdArgs.push_back("-D_DEBUG");
    CmdArgs.push_back("-D_MT");
    CmdArgs.push_back("-D_DLL");
    FlagForCRT = "--dependent-lib=msvcrtd";
    break;
  case options::OPT__SLASH_MT:
    if (Args.hasArg(options::OPT__SLASH_LDd))
      CmdArgs.push_back("-D_DEBUG");
    CmdArgs.push_back("-D_MT");
    CmdArgs.push_back("-flto-visibility-public-std");
    FlagForCRT = "--dependent-lib=libcmt";
    break;
  case options::OPT__SLASH_MTd:
    CmdArgs.push_back("-D_DEBUG");
    CmdArgs.push_back("-D_MT");
    CmdArgs.push_back("-flto-visibility-public-std");
    FlagForCRT = "--dependent-lib=libcmtd";
    break;
  default:
    llvm_unreachable("Unexpected option ID.");
  }

  if (Args.hasArg(options::OPT_fms_omit_default_lib)) {
    CmdArgs.push_back("-D_VC_NODEFAULTLIB");
  } else {
    CmdArgs.push_back(FlagForCRT.data());

    // This provides POSIX compatibility (maps 'open' to '_open'), which most
    // users want.  The /Za flag to cl.exe turns this off, but it's not
    // implemented in clang.
    CmdArgs.push_back("--dependent-lib=oldnames");
  }
}

void Clang::ConstructJob(Compilation &C, const JobAction &JA,
                         const InputInfo &Output, const InputInfoList &Inputs,
                         const ArgList &Args, const char *LinkingOutput) const {
  const auto &TC = getToolChain();
  const llvm::Triple &RawTriple = TC.getTriple();
  const llvm::Triple &Triple = TC.getEffectiveTriple();
  const std::string &TripleStr = Triple.getTriple();

  bool KernelOrKext =
      Args.hasArg(options::OPT_mkernel, options::OPT_fapple_kext);
  const Driver &D = TC.getDriver();
  ArgStringList CmdArgs;

  assert(Inputs.size() >= 1 && "Must have at least one input.");
  // CUDA/HIP compilation may have multiple inputs (source file + results of
  // device-side compilations). OpenMP device jobs also take the host IR as a
  // second input. Module precompilation accepts a list of header files to
  // include as part of the module. API extraction accepts a list of header
  // files whose API information is emitted in the output. All other jobs are
  // expected to have exactly one input.
  bool IsCuda = JA.isOffloading(Action::OFK_Cuda);
  bool IsCudaDevice = JA.isDeviceOffloading(Action::OFK_Cuda);
  bool IsHIP = JA.isOffloading(Action::OFK_HIP);
  bool IsHIPDevice = JA.isDeviceOffloading(Action::OFK_HIP);
  bool IsOpenMPDevice = JA.isDeviceOffloading(Action::OFK_OpenMP);
  bool IsExtractAPI = isa<ExtractAPIJobAction>(JA);
  bool IsDeviceOffloadAction = !(JA.isDeviceOffloading(Action::OFK_None) ||
                                 JA.isDeviceOffloading(Action::OFK_Host));
  bool IsHostOffloadingAction =
      JA.isHostOffloading(Action::OFK_OpenMP) ||
      (JA.isHostOffloading(C.getActiveOffloadKinds()) &&
       Args.hasFlag(options::OPT_offload_new_driver,
                    options::OPT_no_offload_new_driver, false));

  bool IsRDCMode =
      Args.hasFlag(options::OPT_fgpu_rdc, options::OPT_fno_gpu_rdc, false);
  bool IsUsingLTO = D.isUsingLTO(IsDeviceOffloadAction);
  auto LTOMode = D.getLTOMode(IsDeviceOffloadAction);

  // Extract API doesn't have a main input file, so invent a fake one as a
  // placeholder.
  InputInfo ExtractAPIPlaceholderInput(Inputs[0].getType(), "extract-api",
                                       "extract-api");

  const InputInfo &Input =
      IsExtractAPI ? ExtractAPIPlaceholderInput : Inputs[0];

  InputInfoList ExtractAPIInputs;
  InputInfoList HostOffloadingInputs;
  const InputInfo *CudaDeviceInput = nullptr;
  const InputInfo *OpenMPDeviceInput = nullptr;
  for (const InputInfo &I : Inputs) {
    if (&I == &Input || I.getType() == types::TY_Nothing) {
      // This is the primary input or contains nothing.
    } else if (IsExtractAPI) {
      auto ExpectedInputType = ExtractAPIPlaceholderInput.getType();
      if (I.getType() != ExpectedInputType) {
        D.Diag(diag::err_drv_extract_api_wrong_kind)
            << I.getFilename() << types::getTypeName(I.getType())
            << types::getTypeName(ExpectedInputType);
      }
      ExtractAPIInputs.push_back(I);
    } else if (IsHostOffloadingAction) {
      HostOffloadingInputs.push_back(I);
    } else if ((IsCuda || IsHIP) && !CudaDeviceInput) {
      CudaDeviceInput = &I;
    } else if (IsOpenMPDevice && !OpenMPDeviceInput) {
      OpenMPDeviceInput = &I;
    } else {
      llvm_unreachable("unexpectedly given multiple inputs");
    }
  }

  const llvm::Triple *AuxTriple =
      (IsCuda || IsHIP) ? TC.getAuxTriple() : nullptr;
  bool IsWindowsMSVC = RawTriple.isWindowsMSVCEnvironment();
  bool IsIAMCU = RawTriple.isOSIAMCU();

  // Adjust IsWindowsXYZ for CUDA/HIP compilations.  Even when compiling in
  // device mode (i.e., getToolchain().getTriple() is NVPTX/AMDGCN, not
  // Windows), we need to pass Windows-specific flags to cc1.
  if (IsCuda || IsHIP)
    IsWindowsMSVC |= AuxTriple && AuxTriple->isWindowsMSVCEnvironment();

  // C++ is not supported for IAMCU.
  if (IsIAMCU && types::isCXX(Input.getType()))
    D.Diag(diag::err_drv_clang_unsupported) << "C++ for IAMCU";

  // Invoke ourselves in -cc1 mode.
  //
  // FIXME: Implement custom jobs for internal actions.
  CmdArgs.push_back("-cc1");

  // Add the "effective" target triple.
  CmdArgs.push_back("-triple");
  CmdArgs.push_back(Args.MakeArgString(TripleStr));

  if (const Arg *MJ = Args.getLastArg(options::OPT_MJ)) {
    DumpCompilationDatabase(C, MJ->getValue(), TripleStr, Output, Input, Args);
    Args.ClaimAllArgs(options::OPT_MJ);
  } else if (const Arg *GenCDBFragment =
                 Args.getLastArg(options::OPT_gen_cdb_fragment_path)) {
    DumpCompilationDatabaseFragmentToDir(GenCDBFragment->getValue(), C,
                                         TripleStr, Output, Input, Args);
    Args.ClaimAllArgs(options::OPT_gen_cdb_fragment_path);
  }

  if (IsCuda || IsHIP) {
    // We have to pass the triple of the host if compiling for a CUDA/HIP device
    // and vice-versa.
    std::string NormalizedTriple;
    if (JA.isDeviceOffloading(Action::OFK_Cuda) ||
        JA.isDeviceOffloading(Action::OFK_HIP))
      NormalizedTriple = C.getSingleOffloadToolChain<Action::OFK_Host>()
                             ->getTriple()
                             .normalize();
    else {
      // Host-side compilation.
      NormalizedTriple =
          (IsCuda ? C.getSingleOffloadToolChain<Action::OFK_Cuda>()
                  : C.getSingleOffloadToolChain<Action::OFK_HIP>())
              ->getTriple()
              .normalize();
      if (IsCuda) {
        // We need to figure out which CUDA version we're compiling for, as that
        // determines how we load and launch GPU kernels.
        auto *CTC = static_cast<const toolchains::CudaToolChain *>(
            C.getSingleOffloadToolChain<Action::OFK_Cuda>());
        assert(CTC && "Expected valid CUDA Toolchain.");
        if (CTC && CTC->CudaInstallation.version() != CudaVersion::UNKNOWN)
          CmdArgs.push_back(Args.MakeArgString(
              Twine("-target-sdk-version=") +
              CudaVersionToString(CTC->CudaInstallation.version())));
      }
    }
    CmdArgs.push_back("-aux-triple");
    CmdArgs.push_back(Args.MakeArgString(NormalizedTriple));
  }

  if (Args.hasFlag(options::OPT_fsycl, options::OPT_fno_sycl, false)) {
    CmdArgs.push_back("-fsycl-is-device");

    if (Arg *A = Args.getLastArg(options::OPT_sycl_std_EQ)) {
      A->render(Args, CmdArgs);
    } else {
      // Ensure the default version in SYCL mode is 2020.
      CmdArgs.push_back("-sycl-std=2020");
    }
  }

  if (IsOpenMPDevice) {
    // We have to pass the triple of the host if compiling for an OpenMP device.
    std::string NormalizedTriple =
        C.getSingleOffloadToolChain<Action::OFK_Host>()
            ->getTriple()
            .normalize();
    CmdArgs.push_back("-aux-triple");
    CmdArgs.push_back(Args.MakeArgString(NormalizedTriple));
  }

  if (Triple.isOSWindows() && (Triple.getArch() == llvm::Triple::arm ||
                               Triple.getArch() == llvm::Triple::thumb)) {
    unsigned Offset = Triple.getArch() == llvm::Triple::arm ? 4 : 6;
    unsigned Version = 0;
    bool Failure =
        Triple.getArchName().substr(Offset).consumeInteger(10, Version);
    if (Failure || Version < 7)
      D.Diag(diag::err_target_unsupported_arch) << Triple.getArchName()
                                                << TripleStr;
  }

  // Push all default warning arguments that are specific to
  // the given target.  These come before user provided warning options
  // are provided.
  TC.addClangWarningOptions(CmdArgs);

  // FIXME: Subclass ToolChain for SPIR and move this to addClangWarningOptions.
  if (Triple.isSPIR() || Triple.isSPIRV())
    CmdArgs.push_back("-Wspir-compat");

  // Select the appropriate action.
  RewriteKind rewriteKind = RK_None;

  // If CollectArgsForIntegratedAssembler() isn't called below, claim the args
  // it claims when not running an assembler. Otherwise, clang would emit
  // "argument unused" warnings for assembler flags when e.g. adding "-E" to
  // flags while debugging something. That'd be somewhat inconvenient, and it's
  // also inconsistent with most other flags -- we don't warn on
  // -ffunction-sections not being used in -E mode either for example, even
  // though it's not really used either.
  if (!isa<AssembleJobAction>(JA)) {
    // The args claimed here should match the args used in
    // CollectArgsForIntegratedAssembler().
    if (TC.useIntegratedAs()) {
      Args.ClaimAllArgs(options::OPT_mrelax_all);
      Args.ClaimAllArgs(options::OPT_mno_relax_all);
      Args.ClaimAllArgs(options::OPT_mincremental_linker_compatible);
      Args.ClaimAllArgs(options::OPT_mno_incremental_linker_compatible);
      switch (C.getDefaultToolChain().getArch()) {
      case llvm::Triple::arm:
      case llvm::Triple::armeb:
      case llvm::Triple::thumb:
      case llvm::Triple::thumbeb:
        Args.ClaimAllArgs(options::OPT_mimplicit_it_EQ);
        break;
      default:
        break;
      }
    }
    Args.ClaimAllArgs(options::OPT_Wa_COMMA);
    Args.ClaimAllArgs(options::OPT_Xassembler);
    Args.ClaimAllArgs(options::OPT_femit_dwarf_unwind_EQ);
  }

  if (isa<AnalyzeJobAction>(JA)) {
    assert(JA.getType() == types::TY_Plist && "Invalid output type.");
    CmdArgs.push_back("-analyze");
  } else if (isa<MigrateJobAction>(JA)) {
    CmdArgs.push_back("-migrate");
  } else if (isa<PreprocessJobAction>(JA)) {
    if (Output.getType() == types::TY_Dependencies)
      CmdArgs.push_back("-Eonly");
    else {
      CmdArgs.push_back("-E");
      if (Args.hasArg(options::OPT_rewrite_objc) &&
          !Args.hasArg(options::OPT_g_Group))
        CmdArgs.push_back("-P");
      else if (JA.getType() == types::TY_PP_CXXHeaderUnit)
        CmdArgs.push_back("-fdirectives-only");
    }
  } else if (isa<AssembleJobAction>(JA)) {
    CmdArgs.push_back("-emit-obj");

    CollectArgsForIntegratedAssembler(C, Args, CmdArgs, D);

    // Also ignore explicit -force_cpusubtype_ALL option.
    (void)Args.hasArg(options::OPT_force__cpusubtype__ALL);
  } else if (isa<PrecompileJobAction>(JA)) {
    if (JA.getType() == types::TY_Nothing)
      CmdArgs.push_back("-fsyntax-only");
    else if (JA.getType() == types::TY_ModuleFile)
      CmdArgs.push_back("-emit-module-interface");
    else if (JA.getType() == types::TY_HeaderUnit)
      CmdArgs.push_back("-emit-header-unit");
    else
      CmdArgs.push_back("-emit-pch");
  } else if (isa<VerifyPCHJobAction>(JA)) {
    CmdArgs.push_back("-verify-pch");
  } else if (isa<ExtractAPIJobAction>(JA)) {
    assert(JA.getType() == types::TY_API_INFO &&
           "Extract API actions must generate a API information.");
    CmdArgs.push_back("-extract-api");
    if (Arg *ProductNameArg = Args.getLastArg(options::OPT_product_name_EQ))
      ProductNameArg->render(Args, CmdArgs);
    if (Arg *ExtractAPIIgnoresFileArg =
            Args.getLastArg(options::OPT_extract_api_ignores_EQ))
      ExtractAPIIgnoresFileArg->render(Args, CmdArgs);
  } else {
    assert((isa<CompileJobAction>(JA) || isa<BackendJobAction>(JA)) &&
           "Invalid action for clang tool.");
    if (JA.getType() == types::TY_Nothing) {
      CmdArgs.push_back("-fsyntax-only");
    } else if (JA.getType() == types::TY_LLVM_IR ||
               JA.getType() == types::TY_LTO_IR) {
      CmdArgs.push_back("-emit-llvm");
    } else if (JA.getType() == types::TY_LLVM_BC ||
               JA.getType() == types::TY_LTO_BC) {
      // Emit textual llvm IR for AMDGPU offloading for -emit-llvm -S
      if (Triple.isAMDGCN() && IsOpenMPDevice && Args.hasArg(options::OPT_S) &&
          Args.hasArg(options::OPT_emit_llvm)) {
        CmdArgs.push_back("-emit-llvm");
      } else {
        CmdArgs.push_back("-emit-llvm-bc");
      }
    } else if (JA.getType() == types::TY_IFS ||
               JA.getType() == types::TY_IFS_CPP) {
      StringRef ArgStr =
          Args.hasArg(options::OPT_interface_stub_version_EQ)
              ? Args.getLastArgValue(options::OPT_interface_stub_version_EQ)
              : "ifs-v1";
      CmdArgs.push_back("-emit-interface-stubs");
      CmdArgs.push_back(
          Args.MakeArgString(Twine("-interface-stub-version=") + ArgStr.str()));
    } else if (JA.getType() == types::TY_PP_Asm) {
      CmdArgs.push_back("-S");
    } else if (JA.getType() == types::TY_AST) {
      CmdArgs.push_back("-emit-pch");
    } else if (JA.getType() == types::TY_ModuleFile) {
      CmdArgs.push_back("-module-file-info");
    } else if (JA.getType() == types::TY_RewrittenObjC) {
      CmdArgs.push_back("-rewrite-objc");
      rewriteKind = RK_NonFragile;
    } else if (JA.getType() == types::TY_RewrittenLegacyObjC) {
      CmdArgs.push_back("-rewrite-objc");
      rewriteKind = RK_Fragile;
    } else {
      assert(JA.getType() == types::TY_PP_Asm && "Unexpected output type!");
    }

    // Preserve use-list order by default when emitting bitcode, so that
    // loading the bitcode up in 'opt' or 'llc' and running passes gives the
    // same result as running passes here.  For LTO, we don't need to preserve
    // the use-list order, since serialization to bitcode is part of the flow.
    if (JA.getType() == types::TY_LLVM_BC)
      CmdArgs.push_back("-emit-llvm-uselists");

    if (IsUsingLTO) {
      if (IsDeviceOffloadAction && !JA.isDeviceOffloading(Action::OFK_OpenMP) &&
          !Args.hasFlag(options::OPT_offload_new_driver,
                        options::OPT_no_offload_new_driver, false) &&
          !Triple.isAMDGPU()) {
        D.Diag(diag::err_drv_unsupported_opt_for_target)
            << Args.getLastArg(options::OPT_foffload_lto,
                               options::OPT_foffload_lto_EQ)
                   ->getAsString(Args)
            << Triple.getTriple();
      } else if (Triple.isNVPTX() && !IsRDCMode &&
                 JA.isDeviceOffloading(Action::OFK_Cuda)) {
        D.Diag(diag::err_drv_unsupported_opt_for_language_mode)
            << Args.getLastArg(options::OPT_foffload_lto,
                               options::OPT_foffload_lto_EQ)
                   ->getAsString(Args)
            << "-fno-gpu-rdc";
      } else {
        assert(LTOMode == LTOK_Full || LTOMode == LTOK_Thin);
        CmdArgs.push_back(Args.MakeArgString(
            Twine("-flto=") + (LTOMode == LTOK_Thin ? "thin" : "full")));
        CmdArgs.push_back("-flto-unit");
      }
    }
  }

  if (const Arg *A = Args.getLastArg(options::OPT_fthinlto_index_EQ)) {
    if (!types::isLLVMIR(Input.getType()))
      D.Diag(diag::err_drv_arg_requires_bitcode_input) << A->getAsString(Args);
    Args.AddLastArg(CmdArgs, options::OPT_fthinlto_index_EQ);
  }

  if (Args.getLastArg(options::OPT_fthin_link_bitcode_EQ))
    Args.AddLastArg(CmdArgs, options::OPT_fthin_link_bitcode_EQ);

  if (Args.getLastArg(options::OPT_save_temps_EQ))
    Args.AddLastArg(CmdArgs, options::OPT_save_temps_EQ);

  auto *MemProfArg = Args.getLastArg(options::OPT_fmemory_profile,
                                     options::OPT_fmemory_profile_EQ,
                                     options::OPT_fno_memory_profile);
  if (MemProfArg &&
      !MemProfArg->getOption().matches(options::OPT_fno_memory_profile))
    MemProfArg->render(Args, CmdArgs);

  // Embed-bitcode option.
  // Only white-listed flags below are allowed to be embedded.
  if (C.getDriver().embedBitcodeInObject() && !IsUsingLTO &&
      (isa<BackendJobAction>(JA) || isa<AssembleJobAction>(JA))) {
    // Add flags implied by -fembed-bitcode.
    Args.AddLastArg(CmdArgs, options::OPT_fembed_bitcode_EQ);
    // Disable all llvm IR level optimizations.
    CmdArgs.push_back("-disable-llvm-passes");

    // Render target options.
    TC.addClangTargetOptions(Args, CmdArgs, JA.getOffloadingDeviceKind());

    // reject options that shouldn't be supported in bitcode
    // also reject kernel/kext
    static const constexpr unsigned kBitcodeOptionIgnorelist[] = {
        options::OPT_mkernel,
        options::OPT_fapple_kext,
        options::OPT_ffunction_sections,
        options::OPT_fno_function_sections,
        options::OPT_fdata_sections,
        options::OPT_fno_data_sections,
        options::OPT_fbasic_block_sections_EQ,
        options::OPT_funique_internal_linkage_names,
        options::OPT_fno_unique_internal_linkage_names,
        options::OPT_funique_section_names,
        options::OPT_fno_unique_section_names,
        options::OPT_funique_basic_block_section_names,
        options::OPT_fno_unique_basic_block_section_names,
        options::OPT_mrestrict_it,
        options::OPT_mno_restrict_it,
        options::OPT_mstackrealign,
        options::OPT_mno_stackrealign,
        options::OPT_mstack_alignment,
        options::OPT_mcmodel_EQ,
        options::OPT_mlong_calls,
        options::OPT_mno_long_calls,
        options::OPT_ggnu_pubnames,
        options::OPT_gdwarf_aranges,
        options::OPT_fdebug_types_section,
        options::OPT_fno_debug_types_section,
        options::OPT_fdwarf_directory_asm,
        options::OPT_fno_dwarf_directory_asm,
        options::OPT_mrelax_all,
        options::OPT_mno_relax_all,
        options::OPT_ftrap_function_EQ,
        options::OPT_ffixed_r9,
        options::OPT_mfix_cortex_a53_835769,
        options::OPT_mno_fix_cortex_a53_835769,
        options::OPT_ffixed_x18,
        options::OPT_mglobal_merge,
        options::OPT_mno_global_merge,
        options::OPT_mred_zone,
        options::OPT_mno_red_zone,
        options::OPT_Wa_COMMA,
        options::OPT_Xassembler,
        options::OPT_mllvm,
    };
    for (const auto &A : Args)
      if (llvm::is_contained(kBitcodeOptionIgnorelist, A->getOption().getID()))
        D.Diag(diag::err_drv_unsupported_embed_bitcode) << A->getSpelling();

    // Render the CodeGen options that need to be passed.
    Args.addOptOutFlag(CmdArgs, options::OPT_foptimize_sibling_calls,
                       options::OPT_fno_optimize_sibling_calls);

    RenderFloatingPointOptions(TC, D, isOptimizationLevelFast(Args), Args,
                               CmdArgs, JA);

    // Render ABI arguments
    switch (TC.getArch()) {
    default: break;
    case llvm::Triple::arm:
    case llvm::Triple::armeb:
    case llvm::Triple::thumbeb:
      RenderARMABI(D, Triple, Args, CmdArgs);
      break;
    case llvm::Triple::aarch64:
    case llvm::Triple::aarch64_32:
    case llvm::Triple::aarch64_be:
      RenderAArch64ABI(Triple, Args, CmdArgs);
      break;
    }

    // Optimization level for CodeGen.
    if (const Arg *A = Args.getLastArg(options::OPT_O_Group)) {
      if (A->getOption().matches(options::OPT_O4)) {
        CmdArgs.push_back("-O3");
        D.Diag(diag::warn_O4_is_O3);
      } else {
        A->render(Args, CmdArgs);
      }
    }

    // Input/Output file.
    if (Output.getType() == types::TY_Dependencies) {
      // Handled with other dependency code.
    } else if (Output.isFilename()) {
      CmdArgs.push_back("-o");
      CmdArgs.push_back(Output.getFilename());
    } else {
      assert(Output.isNothing() && "Input output.");
    }

    for (const auto &II : Inputs) {
      addDashXForInput(Args, II, CmdArgs);
      if (II.isFilename())
        CmdArgs.push_back(II.getFilename());
      else
        II.getInputArg().renderAsInput(Args, CmdArgs);
    }

    C.addCommand(std::make_unique<Command>(
        JA, *this, ResponseFileSupport::AtFileUTF8(), D.getClangProgramPath(),
        CmdArgs, Inputs, Output));
    return;
  }

  if (C.getDriver().embedBitcodeMarkerOnly() && !IsUsingLTO)
    CmdArgs.push_back("-fembed-bitcode=marker");

  // We normally speed up the clang process a bit by skipping destructors at
  // exit, but when we're generating diagnostics we can rely on some of the
  // cleanup.
  if (!C.isForDiagnostics())
    CmdArgs.push_back("-disable-free");
  CmdArgs.push_back("-clear-ast-before-backend");

#ifdef NDEBUG
  const bool IsAssertBuild = false;
#else
  const bool IsAssertBuild = true;
#endif

  // Disable the verification pass in -asserts builds.
  if (!IsAssertBuild)
    CmdArgs.push_back("-disable-llvm-verifier");

  // Discard value names in assert builds unless otherwise specified.
  if (Args.hasFlag(options::OPT_fdiscard_value_names,
                   options::OPT_fno_discard_value_names, !IsAssertBuild)) {
    if (Args.hasArg(options::OPT_fdiscard_value_names) &&
        llvm::any_of(Inputs, [](const clang::driver::InputInfo &II) {
          return types::isLLVMIR(II.getType());
        })) {
      D.Diag(diag::warn_ignoring_fdiscard_for_bitcode);
    }
    CmdArgs.push_back("-discard-value-names");
  }

  // Set the main file name, so that debug info works even with
  // -save-temps.
  CmdArgs.push_back("-main-file-name");
  CmdArgs.push_back(getBaseInputName(Args, Input));

  // Some flags which affect the language (via preprocessor
  // defines).
  if (Args.hasArg(options::OPT_static))
    CmdArgs.push_back("-static-define");

  if (Args.hasArg(options::OPT_municode))
    CmdArgs.push_back("-DUNICODE");

  if (isa<AnalyzeJobAction>(JA))
    RenderAnalyzerOptions(Args, CmdArgs, Triple, Input);

  if (isa<AnalyzeJobAction>(JA) ||
      (isa<PreprocessJobAction>(JA) && Args.hasArg(options::OPT__analyze)))
    CmdArgs.push_back("-setup-static-analyzer");

  // Enable compatilibily mode to avoid analyzer-config related errors.
  // Since we can't access frontend flags through hasArg, let's manually iterate
  // through them.
  bool FoundAnalyzerConfig = false;
  for (auto *Arg : Args.filtered(options::OPT_Xclang))
    if (StringRef(Arg->getValue()) == "-analyzer-config") {
      FoundAnalyzerConfig = true;
      break;
    }
  if (!FoundAnalyzerConfig)
    for (auto *Arg : Args.filtered(options::OPT_Xanalyzer))
      if (StringRef(Arg->getValue()) == "-analyzer-config") {
        FoundAnalyzerConfig = true;
        break;
      }
  if (FoundAnalyzerConfig)
    CmdArgs.push_back("-analyzer-config-compatibility-mode=true");

  CheckCodeGenerationOptions(D, Args);

  unsigned FunctionAlignment = ParseFunctionAlignment(TC, Args);
  assert(FunctionAlignment <= 31 && "function alignment will be truncated!");
  if (FunctionAlignment) {
    CmdArgs.push_back("-function-alignment");
    CmdArgs.push_back(Args.MakeArgString(std::to_string(FunctionAlignment)));
  }

  // We support -falign-loops=N where N is a power of 2. GCC supports more
  // forms.
  if (const Arg *A = Args.getLastArg(options::OPT_falign_loops_EQ)) {
    unsigned Value = 0;
    if (StringRef(A->getValue()).getAsInteger(10, Value) || Value > 65536)
      TC.getDriver().Diag(diag::err_drv_invalid_int_value)
          << A->getAsString(Args) << A->getValue();
    else if (Value & (Value - 1))
      TC.getDriver().Diag(diag::err_drv_alignment_not_power_of_two)
          << A->getAsString(Args) << A->getValue();
    // Treat =0 as unspecified (use the target preference).
    if (Value)
      CmdArgs.push_back(Args.MakeArgString("-falign-loops=" +
                                           Twine(std::min(Value, 65536u))));
  }

  llvm::Reloc::Model RelocationModel;
  unsigned PICLevel;
  bool IsPIE;
  std::tie(RelocationModel, PICLevel, IsPIE) = ParsePICArgs(TC, Args);
  Arg *LastPICDataRelArg =
      Args.getLastArg(options::OPT_mno_pic_data_is_text_relative,
                      options::OPT_mpic_data_is_text_relative);
  bool NoPICDataIsTextRelative = false;
  if (LastPICDataRelArg) {
    if (LastPICDataRelArg->getOption().matches(
            options::OPT_mno_pic_data_is_text_relative)) {
      NoPICDataIsTextRelative = true;
      if (!PICLevel)
        D.Diag(diag::err_drv_argument_only_allowed_with)
            << "-mno-pic-data-is-text-relative"
            << "-fpic/-fpie";
    }
    if (!Triple.isSystemZ())
      D.Diag(diag::err_drv_unsupported_opt_for_target)
          << (NoPICDataIsTextRelative ? "-mno-pic-data-is-text-relative"
                                      : "-mpic-data-is-text-relative")
          << RawTriple.str();
  }

  bool IsROPI = RelocationModel == llvm::Reloc::ROPI ||
                RelocationModel == llvm::Reloc::ROPI_RWPI;
  bool IsRWPI = RelocationModel == llvm::Reloc::RWPI ||
                RelocationModel == llvm::Reloc::ROPI_RWPI;

  if (Args.hasArg(options::OPT_mcmse) &&
      !Args.hasArg(options::OPT_fallow_unsupported)) {
    if (IsROPI)
      D.Diag(diag::err_cmse_pi_are_incompatible) << IsROPI;
    if (IsRWPI)
      D.Diag(diag::err_cmse_pi_are_incompatible) << !IsRWPI;
  }

  if (IsROPI && types::isCXX(Input.getType()) &&
      !Args.hasArg(options::OPT_fallow_unsupported))
    D.Diag(diag::err_drv_ropi_incompatible_with_cxx);

  const char *RMName = RelocationModelName(RelocationModel);
  if (RMName) {
    CmdArgs.push_back("-mrelocation-model");
    CmdArgs.push_back(RMName);
  }
  if (PICLevel > 0) {
    CmdArgs.push_back("-pic-level");
    CmdArgs.push_back(PICLevel == 1 ? "1" : "2");
    if (IsPIE)
      CmdArgs.push_back("-pic-is-pie");
    if (NoPICDataIsTextRelative)
      CmdArgs.push_back("-mcmodel=medium");
  }

  if (RelocationModel == llvm::Reloc::ROPI ||
      RelocationModel == llvm::Reloc::ROPI_RWPI)
    CmdArgs.push_back("-fropi");
  if (RelocationModel == llvm::Reloc::RWPI ||
      RelocationModel == llvm::Reloc::ROPI_RWPI)
    CmdArgs.push_back("-frwpi");

  if (Arg *A = Args.getLastArg(options::OPT_meabi)) {
    CmdArgs.push_back("-meabi");
    CmdArgs.push_back(A->getValue());
  }

  // -fsemantic-interposition is forwarded to CC1: set the
  // "SemanticInterposition" metadata to 1 (make some linkages interposable) and
  // make default visibility external linkage definitions dso_preemptable.
  //
  // -fno-semantic-interposition: if the target supports .Lfoo$local local
  // aliases (make default visibility external linkage definitions dso_local).
  // This is the CC1 default for ELF to match COFF/Mach-O.
  //
  // Otherwise use Clang's traditional behavior: like
  // -fno-semantic-interposition but local aliases are not used. So references
  // can be interposed if not optimized out.
  if (Triple.isOSBinFormatELF()) {
    Arg *A = Args.getLastArg(options::OPT_fsemantic_interposition,
                             options::OPT_fno_semantic_interposition);
    if (RelocationModel != llvm::Reloc::Static && !IsPIE) {
      // The supported targets need to call AsmPrinter::getSymbolPreferLocal.
      bool SupportsLocalAlias =
          Triple.isAArch64() || Triple.isRISCV() || Triple.isX86();
      if (!A)
        CmdArgs.push_back("-fhalf-no-semantic-interposition");
      else if (A->getOption().matches(options::OPT_fsemantic_interposition))
        A->render(Args, CmdArgs);
      else if (!SupportsLocalAlias)
        CmdArgs.push_back("-fhalf-no-semantic-interposition");
    }
  }

  {
    std::string Model;
    if (Arg *A = Args.getLastArg(options::OPT_mthread_model)) {
      if (!TC.isThreadModelSupported(A->getValue()))
        D.Diag(diag::err_drv_invalid_thread_model_for_target)
            << A->getValue() << A->getAsString(Args);
      Model = A->getValue();
    } else
      Model = TC.getThreadModel();
    if (Model != "posix") {
      CmdArgs.push_back("-mthread-model");
      CmdArgs.push_back(Args.MakeArgString(Model));
    }
  }

  Args.AddLastArg(CmdArgs, options::OPT_fveclib);

  if (Args.hasFlag(options::OPT_fmerge_all_constants,
                   options::OPT_fno_merge_all_constants, false))
    CmdArgs.push_back("-fmerge-all-constants");

  Args.addOptOutFlag(CmdArgs, options::OPT_fdelete_null_pointer_checks,
                     options::OPT_fno_delete_null_pointer_checks);

  // LLVM Code Generator Options.

  for (const Arg *A : Args.filtered(options::OPT_frewrite_map_file_EQ)) {
    StringRef Map = A->getValue();
    if (!llvm::sys::fs::exists(Map)) {
      D.Diag(diag::err_drv_no_such_file) << Map;
    } else {
      A->render(Args, CmdArgs);
      A->claim();
    }
  }

  if (Arg *A = Args.getLastArg(options::OPT_mabi_EQ_vec_extabi,
                               options::OPT_mabi_EQ_vec_default)) {
    if (!Triple.isOSAIX())
      D.Diag(diag::err_drv_unsupported_opt_for_target)
          << A->getSpelling() << RawTriple.str();
    if (A->getOption().getID() == options::OPT_mabi_EQ_vec_extabi)
      CmdArgs.push_back("-mabi=vec-extabi");
    else
      CmdArgs.push_back("-mabi=vec-default");
  }

  if (Arg *A = Args.getLastArg(options::OPT_mabi_EQ_quadword_atomics)) {
    if (!Triple.isOSAIX() || Triple.isPPC32())
      D.Diag(diag::err_drv_unsupported_opt_for_target)
        << A->getSpelling() << RawTriple.str();
    CmdArgs.push_back("-mabi=quadword-atomics");
  }

  if (Arg *A = Args.getLastArg(options::OPT_mlong_double_128)) {
    // Emit the unsupported option error until the Clang's library integration
    // support for 128-bit long double is available for AIX.
    if (Triple.isOSAIX())
      D.Diag(diag::err_drv_unsupported_opt_for_target)
          << A->getSpelling() << RawTriple.str();
  }

  if (Arg *A = Args.getLastArg(options::OPT_Wframe_larger_than_EQ)) {
    StringRef v = A->getValue();
    // FIXME: Validate the argument here so we don't produce meaningless errors
    // about -fwarn-stack-size=.
    if (v.empty())
      D.Diag(diag::err_drv_missing_argument) << A->getSpelling() << 1;
    else
      CmdArgs.push_back(Args.MakeArgString("-fwarn-stack-size=" + v));
    A->claim();
  }

  Args.addOptOutFlag(CmdArgs, options::OPT_fjump_tables,
                     options::OPT_fno_jump_tables);
  Args.addOptInFlag(CmdArgs, options::OPT_fprofile_sample_accurate,
                    options::OPT_fno_profile_sample_accurate);
  Args.addOptOutFlag(CmdArgs, options::OPT_fpreserve_as_comments,
                     options::OPT_fno_preserve_as_comments);

  if (Arg *A = Args.getLastArg(options::OPT_mregparm_EQ)) {
    CmdArgs.push_back("-mregparm");
    CmdArgs.push_back(A->getValue());
  }

  if (Arg *A = Args.getLastArg(options::OPT_maix_struct_return,
                               options::OPT_msvr4_struct_return)) {
    if (!TC.getTriple().isPPC32()) {
      D.Diag(diag::err_drv_unsupported_opt_for_target)
          << A->getSpelling() << RawTriple.str();
    } else if (A->getOption().matches(options::OPT_maix_struct_return)) {
      CmdArgs.push_back("-maix-struct-return");
    } else {
      assert(A->getOption().matches(options::OPT_msvr4_struct_return));
      CmdArgs.push_back("-msvr4-struct-return");
    }
  }

  if (Arg *A = Args.getLastArg(options::OPT_fpcc_struct_return,
                               options::OPT_freg_struct_return)) {
    if (TC.getArch() != llvm::Triple::x86) {
      D.Diag(diag::err_drv_unsupported_opt_for_target)
          << A->getSpelling() << RawTriple.str();
    } else if (A->getOption().matches(options::OPT_fpcc_struct_return)) {
      CmdArgs.push_back("-fpcc-struct-return");
    } else {
      assert(A->getOption().matches(options::OPT_freg_struct_return));
      CmdArgs.push_back("-freg-struct-return");
    }
  }

  if (Args.hasFlag(options::OPT_mrtd, options::OPT_mno_rtd, false))
    CmdArgs.push_back("-fdefault-calling-conv=stdcall");

  if (Args.hasArg(options::OPT_fenable_matrix)) {
    // enable-matrix is needed by both the LangOpts and by LLVM.
    CmdArgs.push_back("-fenable-matrix");
    CmdArgs.push_back("-mllvm");
    CmdArgs.push_back("-enable-matrix");
  }

  CodeGenOptions::FramePointerKind FPKeepKind =
                  getFramePointerKind(Args, RawTriple);
  const char *FPKeepKindStr = nullptr;
  switch (FPKeepKind) {
  case CodeGenOptions::FramePointerKind::None:
    FPKeepKindStr = "-mframe-pointer=none";
    break;
  case CodeGenOptions::FramePointerKind::NonLeaf:
    FPKeepKindStr = "-mframe-pointer=non-leaf";
    break;
  case CodeGenOptions::FramePointerKind::All:
    FPKeepKindStr = "-mframe-pointer=all";
    break;
  }
  assert(FPKeepKindStr && "unknown FramePointerKind");
  CmdArgs.push_back(FPKeepKindStr);

  Args.addOptOutFlag(CmdArgs, options::OPT_fzero_initialized_in_bss,
                     options::OPT_fno_zero_initialized_in_bss);

  bool OFastEnabled = isOptimizationLevelFast(Args);
  // If -Ofast is the optimization level, then -fstrict-aliasing should be
  // enabled.  This alias option is being used to simplify the hasFlag logic.
  OptSpecifier StrictAliasingAliasOption =
      OFastEnabled ? options::OPT_Ofast : options::OPT_fstrict_aliasing;
  // We turn strict aliasing off by default if we're in CL mode, since MSVC
  // doesn't do any TBAA.
  bool TBAAOnByDefault = !D.IsCLMode();
  if (!Args.hasFlag(options::OPT_fstrict_aliasing, StrictAliasingAliasOption,
                    options::OPT_fno_strict_aliasing, TBAAOnByDefault))
    CmdArgs.push_back("-relaxed-aliasing");
  if (!Args.hasFlag(options::OPT_fstruct_path_tbaa,
                    options::OPT_fno_struct_path_tbaa, true))
    CmdArgs.push_back("-no-struct-path-tbaa");
  Args.addOptInFlag(CmdArgs, options::OPT_fstrict_enums,
                    options::OPT_fno_strict_enums);
  Args.addOptOutFlag(CmdArgs, options::OPT_fstrict_return,
                     options::OPT_fno_strict_return);
  Args.addOptInFlag(CmdArgs, options::OPT_fallow_editor_placeholders,
                    options::OPT_fno_allow_editor_placeholders);
  Args.addOptInFlag(CmdArgs, options::OPT_fstrict_vtable_pointers,
                    options::OPT_fno_strict_vtable_pointers);
  Args.addOptInFlag(CmdArgs, options::OPT_fforce_emit_vtables,
                    options::OPT_fno_force_emit_vtables);
  Args.addOptOutFlag(CmdArgs, options::OPT_foptimize_sibling_calls,
                     options::OPT_fno_optimize_sibling_calls);
  Args.addOptOutFlag(CmdArgs, options::OPT_fescaping_block_tail_calls,
                     options::OPT_fno_escaping_block_tail_calls);

  Args.AddLastArg(CmdArgs, options::OPT_ffine_grained_bitfield_accesses,
                  options::OPT_fno_fine_grained_bitfield_accesses);

  Args.AddLastArg(CmdArgs, options::OPT_fexperimental_relative_cxx_abi_vtables,
                  options::OPT_fno_experimental_relative_cxx_abi_vtables);

  // Handle segmented stacks.
  Args.addOptInFlag(CmdArgs, options::OPT_fsplit_stack,
                    options::OPT_fno_split_stack);

  // -fprotect-parens=0 is default.
  if (Args.hasFlag(options::OPT_fprotect_parens,
                   options::OPT_fno_protect_parens, false))
    CmdArgs.push_back("-fprotect-parens");

  RenderFloatingPointOptions(TC, D, OFastEnabled, Args, CmdArgs, JA);

  if (Arg *A = Args.getLastArg(options::OPT_fextend_args_EQ)) {
    const llvm::Triple::ArchType Arch = TC.getArch();
    if (Arch == llvm::Triple::x86 || Arch == llvm::Triple::x86_64) {
      StringRef V = A->getValue();
      if (V == "64")
        CmdArgs.push_back("-fextend-arguments=64");
      else if (V != "32")
        D.Diag(diag::err_drv_invalid_argument_to_option)
            << A->getValue() << A->getOption().getName();
    } else
      D.Diag(diag::err_drv_unsupported_opt_for_target)
          << A->getOption().getName() << TripleStr;
  }

  if (Arg *A = Args.getLastArg(options::OPT_mdouble_EQ)) {
    if (TC.getArch() == llvm::Triple::avr)
      A->render(Args, CmdArgs);
    else
      D.Diag(diag::err_drv_unsupported_opt_for_target)
          << A->getAsString(Args) << TripleStr;
  }

  if (Arg *A = Args.getLastArg(options::OPT_LongDouble_Group)) {
    if (TC.getTriple().isX86())
      A->render(Args, CmdArgs);
    else if (TC.getTriple().isPPC() &&
             (A->getOption().getID() != options::OPT_mlong_double_80))
      A->render(Args, CmdArgs);
    else
      D.Diag(diag::err_drv_unsupported_opt_for_target)
          << A->getAsString(Args) << TripleStr;
  }

  // Decide whether to use verbose asm. Verbose assembly is the default on
  // toolchains which have the integrated assembler on by default.
  bool IsIntegratedAssemblerDefault = TC.IsIntegratedAssemblerDefault();
  if (!Args.hasFlag(options::OPT_fverbose_asm, options::OPT_fno_verbose_asm,
                    IsIntegratedAssemblerDefault))
    CmdArgs.push_back("-fno-verbose-asm");

  // Parse 'none' or '$major.$minor'. Disallow -fbinutils-version=0 because we
  // use that to indicate the MC default in the backend.
  if (Arg *A = Args.getLastArg(options::OPT_fbinutils_version_EQ)) {
    StringRef V = A->getValue();
    unsigned Num;
    if (V == "none")
      A->render(Args, CmdArgs);
    else if (!V.consumeInteger(10, Num) && Num > 0 &&
             (V.empty() || (V.consume_front(".") &&
                            !V.consumeInteger(10, Num) && V.empty())))
      A->render(Args, CmdArgs);
    else
      D.Diag(diag::err_drv_invalid_argument_to_option)
          << A->getValue() << A->getOption().getName();
  }

  // If toolchain choose to use MCAsmParser for inline asm don't pass the
  // option to disable integrated-as explictly.
  if (!TC.useIntegratedAs() && !TC.parseInlineAsmUsingAsmParser())
    CmdArgs.push_back("-no-integrated-as");

  if (Args.hasArg(options::OPT_fdebug_pass_structure)) {
    CmdArgs.push_back("-mdebug-pass");
    CmdArgs.push_back("Structure");
  }
  if (Args.hasArg(options::OPT_fdebug_pass_arguments)) {
    CmdArgs.push_back("-mdebug-pass");
    CmdArgs.push_back("Arguments");
  }

  // Enable -mconstructor-aliases except on darwin, where we have to work around
  // a linker bug (see <rdar://problem/7651567>), and CUDA device code, where
  // aliases aren't supported.
  if (!RawTriple.isOSDarwin() && !RawTriple.isNVPTX())
    CmdArgs.push_back("-mconstructor-aliases");

  // Darwin's kernel doesn't support guard variables; just die if we
  // try to use them.
  if (KernelOrKext && RawTriple.isOSDarwin())
    CmdArgs.push_back("-fforbid-guard-variables");

  if (Args.hasFlag(options::OPT_mms_bitfields, options::OPT_mno_ms_bitfields,
                   Triple.isWindowsGNUEnvironment())) {
    CmdArgs.push_back("-mms-bitfields");
  }

  // Non-PIC code defaults to -fdirect-access-external-data while PIC code
  // defaults to -fno-direct-access-external-data. Pass the option if different
  // from the default.
  if (Arg *A = Args.getLastArg(options::OPT_fdirect_access_external_data,
                               options::OPT_fno_direct_access_external_data))
    if (A->getOption().matches(options::OPT_fdirect_access_external_data) !=
        (PICLevel == 0))
      A->render(Args, CmdArgs);

  if (Args.hasFlag(options::OPT_fno_plt, options::OPT_fplt, false)) {
    CmdArgs.push_back("-fno-plt");
  }

  // -fhosted is default.
  // TODO: Audit uses of KernelOrKext and see where it'd be more appropriate to
  // use Freestanding.
  bool Freestanding =
      Args.hasFlag(options::OPT_ffreestanding, options::OPT_fhosted, false) ||
      KernelOrKext;
  if (Freestanding)
    CmdArgs.push_back("-ffreestanding");

  Args.AddLastArg(CmdArgs, options::OPT_fno_knr_functions);

  // This is a coarse approximation of what llvm-gcc actually does, both
  // -fasynchronous-unwind-tables and -fnon-call-exceptions interact in more
  // complicated ways.
  auto SanitizeArgs = TC.getSanitizerArgs(Args);

  bool IsAsyncUnwindTablesDefault =
      TC.getDefaultUnwindTableLevel(Args) == ToolChain::UnwindTableLevel::Asynchronous;
  bool IsSyncUnwindTablesDefault =
      TC.getDefaultUnwindTableLevel(Args) == ToolChain::UnwindTableLevel::Synchronous;

  bool AsyncUnwindTables = Args.hasFlag(
      options::OPT_fasynchronous_unwind_tables,
      options::OPT_fno_asynchronous_unwind_tables,
      (IsAsyncUnwindTablesDefault || SanitizeArgs.needsUnwindTables()) &&
          !Freestanding);
  bool UnwindTables =
      Args.hasFlag(options::OPT_funwind_tables, options::OPT_fno_unwind_tables,
                   IsSyncUnwindTablesDefault && !Freestanding);
  if (AsyncUnwindTables)
    CmdArgs.push_back("-funwind-tables=2");
  else if (UnwindTables)
     CmdArgs.push_back("-funwind-tables=1");

  // Prepare `-aux-target-cpu` and `-aux-target-feature` unless
  // `--gpu-use-aux-triple-only` is specified.
  if (!Args.getLastArg(options::OPT_gpu_use_aux_triple_only) &&
      (IsCudaDevice || IsHIPDevice)) {
    const ArgList &HostArgs =
        C.getArgsForToolChain(nullptr, StringRef(), Action::OFK_None);
    std::string HostCPU =
        getCPUName(D, HostArgs, *TC.getAuxTriple(), /*FromAs*/ false);
    if (!HostCPU.empty()) {
      CmdArgs.push_back("-aux-target-cpu");
      CmdArgs.push_back(Args.MakeArgString(HostCPU));
    }
    getTargetFeatures(D, *TC.getAuxTriple(), HostArgs, CmdArgs,
                      /*ForAS*/ false, /*IsAux*/ true);
  }

  TC.addClangTargetOptions(Args, CmdArgs, JA.getOffloadingDeviceKind());

  if (Arg *A = Args.getLastArg(options::OPT_mcmodel_EQ)) {
    StringRef CM = A->getValue();
    if (CM == "small" || CM == "kernel" || CM == "medium" || CM == "large" ||
        CM == "tiny") {
      if (Triple.isOSAIX() && CM == "medium")
        CmdArgs.push_back("-mcmodel=large");
      else if (Triple.isAArch64() && (CM == "kernel" || CM == "medium"))
        D.Diag(diag::err_drv_invalid_argument_to_option)
            << CM << A->getOption().getName();
      else
        A->render(Args, CmdArgs);
    } else {
      D.Diag(diag::err_drv_invalid_argument_to_option)
          << CM << A->getOption().getName();
    }
  }

  if (Arg *A = Args.getLastArg(options::OPT_mtls_size_EQ)) {
    StringRef Value = A->getValue();
    unsigned TLSSize = 0;
    Value.getAsInteger(10, TLSSize);
    if (!Triple.isAArch64() || !Triple.isOSBinFormatELF())
      D.Diag(diag::err_drv_unsupported_opt_for_target)
          << A->getOption().getName() << TripleStr;
    if (TLSSize != 12 && TLSSize != 24 && TLSSize != 32 && TLSSize != 48)
      D.Diag(diag::err_drv_invalid_int_value)
          << A->getOption().getName() << Value;
    Args.AddLastArg(CmdArgs, options::OPT_mtls_size_EQ);
  }

  // Add the target cpu
  std::string CPU = getCPUName(D, Args, Triple, /*FromAs*/ false);
  if (!CPU.empty()) {
    CmdArgs.push_back("-target-cpu");
    CmdArgs.push_back(Args.MakeArgString(CPU));
  }

  RenderTargetOptions(Triple, Args, KernelOrKext, CmdArgs);

  // FIXME: For now we want to demote any errors to warnings, when they have
  // been raised for asking the wrong question of scalable vectors, such as
  // asking for the fixed number of elements. This may happen because code that
  // is not yet ported to work for scalable vectors uses the wrong interfaces,
  // whereas the behaviour is actually correct. Emitting a warning helps bring
  // up scalable vector support in an incremental way. When scalable vector
  // support is stable enough, all uses of wrong interfaces should be considered
  // as errors, but until then, we can live with a warning being emitted by the
  // compiler. This way, Clang can be used to compile code with scalable vectors
  // and identify possible issues.
  if (isa<AssembleJobAction>(JA) || isa<CompileJobAction>(JA) ||
      isa<BackendJobAction>(JA)) {
    CmdArgs.push_back("-mllvm");
    CmdArgs.push_back("-treat-scalable-fixed-error-as-warning");
  }

  // These two are potentially updated by AddClangCLArgs.
  codegenoptions::DebugInfoKind DebugInfoKind = codegenoptions::NoDebugInfo;
  bool EmitCodeView = false;

  // Add clang-cl arguments.
  types::ID InputType = Input.getType();
  if (D.IsCLMode())
    AddClangCLArgs(Args, InputType, CmdArgs, &DebugInfoKind, &EmitCodeView);

  DwarfFissionKind DwarfFission = DwarfFissionKind::None;
  renderDebugOptions(TC, D, RawTriple, Args, EmitCodeView,
                     types::isLLVMIR(InputType), CmdArgs, DebugInfoKind,
                     DwarfFission);

  // This controls whether or not we perform JustMyCode instrumentation.
  if (Args.hasFlag(options::OPT_fjmc, options::OPT_fno_jmc, false)) {
    if (TC.getTriple().isOSBinFormatELF()) {
      if (DebugInfoKind >= codegenoptions::DebugInfoConstructor)
        CmdArgs.push_back("-fjmc");
      else
        D.Diag(clang::diag::warn_drv_jmc_requires_debuginfo) << "-fjmc"
                                                             << "-g";
    } else {
      D.Diag(clang::diag::warn_drv_fjmc_for_elf_only);
    }
  }

  // Add the split debug info name to the command lines here so we
  // can propagate it to the backend.
  bool SplitDWARF = (DwarfFission != DwarfFissionKind::None) &&
                    (TC.getTriple().isOSBinFormatELF() ||
                     TC.getTriple().isOSBinFormatWasm()) &&
                    (isa<AssembleJobAction>(JA) || isa<CompileJobAction>(JA) ||
                     isa<BackendJobAction>(JA));
  if (SplitDWARF) {
    const char *SplitDWARFOut = SplitDebugName(JA, Args, Input, Output);
    CmdArgs.push_back("-split-dwarf-file");
    CmdArgs.push_back(SplitDWARFOut);
    if (DwarfFission == DwarfFissionKind::Split) {
      CmdArgs.push_back("-split-dwarf-output");
      CmdArgs.push_back(SplitDWARFOut);
    }
  }

  // Pass the linker version in use.
  if (Arg *A = Args.getLastArg(options::OPT_mlinker_version_EQ)) {
    CmdArgs.push_back("-target-linker-version");
    CmdArgs.push_back(A->getValue());
  }

  // Explicitly error on some things we know we don't support and can't just
  // ignore.
  if (!Args.hasArg(options::OPT_fallow_unsupported)) {
    Arg *Unsupported;
    if (types::isCXX(InputType) && RawTriple.isOSDarwin() &&
        TC.getArch() == llvm::Triple::x86) {
      if ((Unsupported = Args.getLastArg(options::OPT_fapple_kext)) ||
          (Unsupported = Args.getLastArg(options::OPT_mkernel)))
        D.Diag(diag::err_drv_clang_unsupported_opt_cxx_darwin_i386)
            << Unsupported->getOption().getName();
    }
    // The faltivec option has been superseded by the maltivec option.
    if ((Unsupported = Args.getLastArg(options::OPT_faltivec)))
      D.Diag(diag::err_drv_clang_unsupported_opt_faltivec)
          << Unsupported->getOption().getName()
          << "please use -maltivec and include altivec.h explicitly";
    if ((Unsupported = Args.getLastArg(options::OPT_fno_altivec)))
      D.Diag(diag::err_drv_clang_unsupported_opt_faltivec)
          << Unsupported->getOption().getName() << "please use -mno-altivec";
  }

  Args.AddAllArgs(CmdArgs, options::OPT_v);

  if (Args.getLastArg(options::OPT_H)) {
    CmdArgs.push_back("-H");
    CmdArgs.push_back("-sys-header-deps");
  }
  Args.AddAllArgs(CmdArgs, options::OPT_fshow_skipped_includes);

  if (D.CCPrintHeaders && !D.CCGenDiagnostics) {
    CmdArgs.push_back("-header-include-file");
    CmdArgs.push_back(!D.CCPrintHeadersFilename.empty()
                          ? D.CCPrintHeadersFilename.c_str()
                          : "-");
    CmdArgs.push_back("-sys-header-deps");
  }
  Args.AddLastArg(CmdArgs, options::OPT_P);
  Args.AddLastArg(CmdArgs, options::OPT_print_ivar_layout);

  if (D.CCLogDiagnostics && !D.CCGenDiagnostics) {
    CmdArgs.push_back("-diagnostic-log-file");
    CmdArgs.push_back(!D.CCLogDiagnosticsFilename.empty()
                          ? D.CCLogDiagnosticsFilename.c_str()
                          : "-");
  }

  // Give the gen diagnostics more chances to succeed, by avoiding intentional
  // crashes.
  if (D.CCGenDiagnostics)
    CmdArgs.push_back("-disable-pragma-debug-crash");

  // Allow backend to put its diagnostic files in the same place as frontend
  // crash diagnostics files.
  if (Args.hasArg(options::OPT_fcrash_diagnostics_dir)) {
    StringRef Dir = Args.getLastArgValue(options::OPT_fcrash_diagnostics_dir);
    CmdArgs.push_back("-mllvm");
    CmdArgs.push_back(Args.MakeArgString("-crash-diagnostics-dir=" + Dir));
  }

  bool UseSeparateSections = isUseSeparateSections(Triple);

  if (Args.hasFlag(options::OPT_ffunction_sections,
                   options::OPT_fno_function_sections, UseSeparateSections)) {
    CmdArgs.push_back("-ffunction-sections");
  }

  if (Arg *A = Args.getLastArg(options::OPT_fbasic_block_sections_EQ)) {
    StringRef Val = A->getValue();
    if (Triple.isX86() && Triple.isOSBinFormatELF()) {
      if (Val != "all" && Val != "labels" && Val != "none" &&
          !Val.startswith("list="))
        D.Diag(diag::err_drv_invalid_value)
            << A->getAsString(Args) << A->getValue();
      else
        A->render(Args, CmdArgs);
    } else if (Triple.isNVPTX()) {
      // Do not pass the option to the GPU compilation. We still want it enabled
      // for the host-side compilation, so seeing it here is not an error.
    } else if (Val != "none") {
      // =none is allowed everywhere. It's useful for overriding the option
      // and is the same as not specifying the option.
      D.Diag(diag::err_drv_unsupported_opt_for_target)
          << A->getAsString(Args) << TripleStr;
    }
  }

  bool HasDefaultDataSections = Triple.isOSBinFormatXCOFF();
  if (Args.hasFlag(options::OPT_fdata_sections, options::OPT_fno_data_sections,
                   UseSeparateSections || HasDefaultDataSections)) {
    CmdArgs.push_back("-fdata-sections");
  }

  Args.addOptOutFlag(CmdArgs, options::OPT_funique_section_names,
                     options::OPT_fno_unique_section_names);
  Args.addOptInFlag(CmdArgs, options::OPT_funique_internal_linkage_names,
                    options::OPT_fno_unique_internal_linkage_names);
  Args.addOptInFlag(CmdArgs, options::OPT_funique_basic_block_section_names,
                    options::OPT_fno_unique_basic_block_section_names);

  if (Arg *A = Args.getLastArg(options::OPT_fsplit_machine_functions,
                               options::OPT_fno_split_machine_functions)) {
    // This codegen pass is only available on x86-elf targets.
    if (Triple.isX86() && Triple.isOSBinFormatELF()) {
      if (A->getOption().matches(options::OPT_fsplit_machine_functions))
        A->render(Args, CmdArgs);
    } else {
      D.Diag(diag::err_drv_unsupported_opt_for_target)
          << A->getAsString(Args) << TripleStr;
    }
  }

  Args.AddLastArg(CmdArgs, options::OPT_finstrument_functions,
                  options::OPT_finstrument_functions_after_inlining,
                  options::OPT_finstrument_function_entry_bare);

  // NVPTX/AMDGCN doesn't support PGO or coverage. There's no runtime support
  // for sampling, overhead of call arc collection is way too high and there's
  // no way to collect the output.
  if (!Triple.isNVPTX() && !Triple.isAMDGCN())
    addPGOAndCoverageFlags(TC, C, D, Output, Args, SanitizeArgs, CmdArgs);

  Args.AddLastArg(CmdArgs, options::OPT_fclang_abi_compat_EQ);

  if (getLastProfileSampleUseArg(Args) &&
      Args.hasArg(options::OPT_fsample_profile_use_profi)) {
    CmdArgs.push_back("-mllvm");
    CmdArgs.push_back("-sample-profile-use-profi");
  }

  // Add runtime flag for PS4/PS5 when PGO, coverage, or sanitizers are enabled.
  if (RawTriple.isPS() &&
      !Args.hasArg(options::OPT_nostdlib, options::OPT_nodefaultlibs)) {
    PScpu::addProfileRTArgs(TC, Args, CmdArgs);
    PScpu::addSanitizerArgs(TC, Args, CmdArgs);
  }

  // Pass options for controlling the default header search paths.
  if (Args.hasArg(options::OPT_nostdinc)) {
    CmdArgs.push_back("-nostdsysteminc");
    CmdArgs.push_back("-nobuiltininc");
  } else {
    if (Args.hasArg(options::OPT_nostdlibinc))
      CmdArgs.push_back("-nostdsysteminc");
    Args.AddLastArg(CmdArgs, options::OPT_nostdincxx);
    Args.AddLastArg(CmdArgs, options::OPT_nobuiltininc);
  }

  // Pass the path to compiler resource files.
  CmdArgs.push_back("-resource-dir");
  CmdArgs.push_back(D.ResourceDir.c_str());

  Args.AddLastArg(CmdArgs, options::OPT_working_directory);

  RenderARCMigrateToolOptions(D, Args, CmdArgs);

  // Add preprocessing options like -I, -D, etc. if we are using the
  // preprocessor.
  //
  // FIXME: Support -fpreprocessed
  if (types::getPreprocessedType(InputType) != types::TY_INVALID)
    AddPreprocessingOptions(C, JA, D, Args, CmdArgs, Output, Inputs);

  // Don't warn about "clang -c -DPIC -fPIC test.i" because libtool.m4 assumes
  // that "The compiler can only warn and ignore the option if not recognized".
  // When building with ccache, it will pass -D options to clang even on
  // preprocessed inputs and configure concludes that -fPIC is not supported.
  Args.ClaimAllArgs(options::OPT_D);

  // Manually translate -O4 to -O3; let clang reject others.
  if (Arg *A = Args.getLastArg(options::OPT_O_Group)) {
    if (A->getOption().matches(options::OPT_O4)) {
      CmdArgs.push_back("-O3");
      D.Diag(diag::warn_O4_is_O3);
    } else {
      A->render(Args, CmdArgs);
    }
  }

  // Warn about ignored options to clang.
  for (const Arg *A :
       Args.filtered(options::OPT_clang_ignored_gcc_optimization_f_Group)) {
    D.Diag(diag::warn_ignored_gcc_optimization) << A->getAsString(Args);
    A->claim();
  }

  for (const Arg *A :
       Args.filtered(options::OPT_clang_ignored_legacy_options_Group)) {
    D.Diag(diag::warn_ignored_clang_option) << A->getAsString(Args);
    A->claim();
  }

  claimNoWarnArgs(Args);

  Args.AddAllArgs(CmdArgs, options::OPT_R_Group);

  for (const Arg *A :
       Args.filtered(options::OPT_W_Group, options::OPT__SLASH_wd)) {
    A->claim();
    if (A->getOption().getID() == options::OPT__SLASH_wd) {
      unsigned WarningNumber;
      if (StringRef(A->getValue()).getAsInteger(10, WarningNumber)) {
        D.Diag(diag::err_drv_invalid_int_value)
            << A->getAsString(Args) << A->getValue();
        continue;
      }

      if (auto Group = diagGroupFromCLWarningID(WarningNumber)) {
        CmdArgs.push_back(Args.MakeArgString(
            "-Wno-" + DiagnosticIDs::getWarningOptionForGroup(*Group)));
      }
      continue;
    }
    A->render(Args, CmdArgs);
  }

  if (Args.hasFlag(options::OPT_pedantic, options::OPT_no_pedantic, false))
    CmdArgs.push_back("-pedantic");
  Args.AddLastArg(CmdArgs, options::OPT_pedantic_errors);
  Args.AddLastArg(CmdArgs, options::OPT_w);

  Args.addOptInFlag(CmdArgs, options::OPT_ffixed_point,
                    options::OPT_fno_fixed_point);

  if (Arg *A = Args.getLastArg(options::OPT_fcxx_abi_EQ))
    A->render(Args, CmdArgs);

  Args.AddLastArg(CmdArgs, options::OPT_fexperimental_relative_cxx_abi_vtables,
                  options::OPT_fno_experimental_relative_cxx_abi_vtables);

  if (Arg *A = Args.getLastArg(options::OPT_ffuchsia_api_level_EQ))
    A->render(Args, CmdArgs);

  // Handle -{std, ansi, trigraphs} -- take the last of -{std, ansi}
  // (-ansi is equivalent to -std=c89 or -std=c++98).
  //
  // If a std is supplied, only add -trigraphs if it follows the
  // option.
  bool ImplyVCPPCVer = false;
  bool ImplyVCPPCXXVer = false;
  const Arg *Std = Args.getLastArg(options::OPT_std_EQ, options::OPT_ansi);
  if (Std) {
    if (Std->getOption().matches(options::OPT_ansi))
      if (types::isCXX(InputType))
        CmdArgs.push_back("-std=c++98");
      else
        CmdArgs.push_back("-std=c89");
    else
      Std->render(Args, CmdArgs);

    // If -f(no-)trigraphs appears after the language standard flag, honor it.
    if (Arg *A = Args.getLastArg(options::OPT_std_EQ, options::OPT_ansi,
                                 options::OPT_ftrigraphs,
                                 options::OPT_fno_trigraphs))
      if (A != Std)
        A->render(Args, CmdArgs);
  } else {
    // Honor -std-default.
    //
    // FIXME: Clang doesn't correctly handle -std= when the input language
    // doesn't match. For the time being just ignore this for C++ inputs;
    // eventually we want to do all the standard defaulting here instead of
    // splitting it between the driver and clang -cc1.
    if (!types::isCXX(InputType)) {
      if (!Args.hasArg(options::OPT__SLASH_std)) {
        Args.AddAllArgsTranslated(CmdArgs, options::OPT_std_default_EQ, "-std=",
                                  /*Joined=*/true);
      } else
        ImplyVCPPCVer = true;
    }
    else if (IsWindowsMSVC)
      ImplyVCPPCXXVer = true;

    Args.AddLastArg(CmdArgs, options::OPT_ftrigraphs,
                    options::OPT_fno_trigraphs);
  }

  // GCC's behavior for -Wwrite-strings is a bit strange:
  //  * In C, this "warning flag" changes the types of string literals from
  //    'char[N]' to 'const char[N]', and thus triggers an unrelated warning
  //    for the discarded qualifier.
  //  * In C++, this is just a normal warning flag.
  //
  // Implementing this warning correctly in C is hard, so we follow GCC's
  // behavior for now. FIXME: Directly diagnose uses of a string literal as
  // a non-const char* in C, rather than using this crude hack.
  if (!types::isCXX(InputType)) {
    // FIXME: This should behave just like a warning flag, and thus should also
    // respect -Weverything, -Wno-everything, -Werror=write-strings, and so on.
    Arg *WriteStrings =
        Args.getLastArg(options::OPT_Wwrite_strings,
                        options::OPT_Wno_write_strings, options::OPT_w);
    if (WriteStrings &&
        WriteStrings->getOption().matches(options::OPT_Wwrite_strings))
      CmdArgs.push_back("-fconst-strings");
  }

  // GCC provides a macro definition '__DEPRECATED' when -Wdeprecated is active
  // during C++ compilation, which it is by default. GCC keeps this define even
  // in the presence of '-w', match this behavior bug-for-bug.
  if (types::isCXX(InputType) &&
      Args.hasFlag(options::OPT_Wdeprecated, options::OPT_Wno_deprecated,
                   true)) {
    CmdArgs.push_back("-fdeprecated-macro");
  }

  // Translate GCC's misnamer '-fasm' arguments to '-fgnu-keywords'.
  if (Arg *Asm = Args.getLastArg(options::OPT_fasm, options::OPT_fno_asm)) {
    if (Asm->getOption().matches(options::OPT_fasm))
      CmdArgs.push_back("-fgnu-keywords");
    else
      CmdArgs.push_back("-fno-gnu-keywords");
  }

  if (!ShouldEnableAutolink(Args, TC, JA))
    CmdArgs.push_back("-fno-autolink");

  // Add in -fdebug-compilation-dir if necessary.
  const char *DebugCompilationDir =
      addDebugCompDirArg(Args, CmdArgs, D.getVFS());

  addDebugPrefixMapArg(D, TC, Args, CmdArgs);

  if (Arg *A = Args.getLastArg(options::OPT_ftemplate_depth_,
                               options::OPT_ftemplate_depth_EQ)) {
    CmdArgs.push_back("-ftemplate-depth");
    CmdArgs.push_back(A->getValue());
  }

  if (Arg *A = Args.getLastArg(options::OPT_foperator_arrow_depth_EQ)) {
    CmdArgs.push_back("-foperator-arrow-depth");
    CmdArgs.push_back(A->getValue());
  }

  if (Arg *A = Args.getLastArg(options::OPT_fconstexpr_depth_EQ)) {
    CmdArgs.push_back("-fconstexpr-depth");
    CmdArgs.push_back(A->getValue());
  }

  if (Arg *A = Args.getLastArg(options::OPT_fconstexpr_steps_EQ)) {
    CmdArgs.push_back("-fconstexpr-steps");
    CmdArgs.push_back(A->getValue());
  }

  Args.AddLastArg(CmdArgs, options::OPT_fexperimental_library);

  if (Args.hasArg(options::OPT_fexperimental_new_constant_interpreter))
    CmdArgs.push_back("-fexperimental-new-constant-interpreter");

  if (Arg *A = Args.getLastArg(options::OPT_fbracket_depth_EQ)) {
    CmdArgs.push_back("-fbracket-depth");
    CmdArgs.push_back(A->getValue());
  }

  if (Arg *A = Args.getLastArg(options::OPT_Wlarge_by_value_copy_EQ,
                               options::OPT_Wlarge_by_value_copy_def)) {
    if (A->getNumValues()) {
      StringRef bytes = A->getValue();
      CmdArgs.push_back(Args.MakeArgString("-Wlarge-by-value-copy=" + bytes));
    } else
      CmdArgs.push_back("-Wlarge-by-value-copy=64"); // default value
  }

  if (Args.hasArg(options::OPT_relocatable_pch))
    CmdArgs.push_back("-relocatable-pch");

  if (const Arg *A = Args.getLastArg(options::OPT_fcf_runtime_abi_EQ)) {
    static const char *kCFABIs[] = {
      "standalone", "objc", "swift", "swift-5.0", "swift-4.2", "swift-4.1",
    };

    if (!llvm::is_contained(kCFABIs, StringRef(A->getValue())))
      D.Diag(diag::err_drv_invalid_cf_runtime_abi) << A->getValue();
    else
      A->render(Args, CmdArgs);
  }

  if (Arg *A = Args.getLastArg(options::OPT_fconstant_string_class_EQ)) {
    CmdArgs.push_back("-fconstant-string-class");
    CmdArgs.push_back(A->getValue());
  }

  if (Arg *A = Args.getLastArg(options::OPT_ftabstop_EQ)) {
    CmdArgs.push_back("-ftabstop");
    CmdArgs.push_back(A->getValue());
  }

  Args.addOptInFlag(CmdArgs, options::OPT_fstack_size_section,
                    options::OPT_fno_stack_size_section);

  if (Args.hasArg(options::OPT_fstack_usage)) {
    CmdArgs.push_back("-stack-usage-file");

    if (Arg *OutputOpt = Args.getLastArg(options::OPT_o)) {
      SmallString<128> OutputFilename(OutputOpt->getValue());
      llvm::sys::path::replace_extension(OutputFilename, "su");
      CmdArgs.push_back(Args.MakeArgString(OutputFilename));
    } else
      CmdArgs.push_back(
          Args.MakeArgString(Twine(getBaseInputStem(Args, Inputs)) + ".su"));
  }

  CmdArgs.push_back("-ferror-limit");
  if (Arg *A = Args.getLastArg(options::OPT_ferror_limit_EQ))
    CmdArgs.push_back(A->getValue());
  else
    CmdArgs.push_back("19");

  if (Arg *A = Args.getLastArg(options::OPT_fmacro_backtrace_limit_EQ)) {
    CmdArgs.push_back("-fmacro-backtrace-limit");
    CmdArgs.push_back(A->getValue());
  }

  if (Arg *A = Args.getLastArg(options::OPT_ftemplate_backtrace_limit_EQ)) {
    CmdArgs.push_back("-ftemplate-backtrace-limit");
    CmdArgs.push_back(A->getValue());
  }

  if (Arg *A = Args.getLastArg(options::OPT_fconstexpr_backtrace_limit_EQ)) {
    CmdArgs.push_back("-fconstexpr-backtrace-limit");
    CmdArgs.push_back(A->getValue());
  }

  if (Arg *A = Args.getLastArg(options::OPT_fspell_checking_limit_EQ)) {
    CmdArgs.push_back("-fspell-checking-limit");
    CmdArgs.push_back(A->getValue());
  }

  // Pass -fmessage-length=.
  unsigned MessageLength = 0;
  if (Arg *A = Args.getLastArg(options::OPT_fmessage_length_EQ)) {
    StringRef V(A->getValue());
    if (V.getAsInteger(0, MessageLength))
      D.Diag(diag::err_drv_invalid_argument_to_option)
          << V << A->getOption().getName();
  } else {
    // If -fmessage-length=N was not specified, determine whether this is a
    // terminal and, if so, implicitly define -fmessage-length appropriately.
    MessageLength = llvm::sys::Process::StandardErrColumns();
  }
  if (MessageLength != 0)
    CmdArgs.push_back(
        Args.MakeArgString("-fmessage-length=" + Twine(MessageLength)));

  if (Arg *A = Args.getLastArg(options::OPT_frandomize_layout_seed_EQ))
    CmdArgs.push_back(
        Args.MakeArgString("-frandomize-layout-seed=" + Twine(A->getValue(0))));

  if (Arg *A = Args.getLastArg(options::OPT_frandomize_layout_seed_file_EQ))
    CmdArgs.push_back(Args.MakeArgString("-frandomize-layout-seed-file=" +
                                         Twine(A->getValue(0))));

  // -fvisibility= and -fvisibility-ms-compat are of a piece.
  if (const Arg *A = Args.getLastArg(options::OPT_fvisibility_EQ,
                                     options::OPT_fvisibility_ms_compat)) {
    if (A->getOption().matches(options::OPT_fvisibility_EQ)) {
      A->render(Args, CmdArgs);
    } else {
      assert(A->getOption().matches(options::OPT_fvisibility_ms_compat));
      CmdArgs.push_back("-fvisibility=hidden");
      CmdArgs.push_back("-ftype-visibility=default");
    }
  } else if (IsOpenMPDevice) {
    // When compiling for the OpenMP device we want protected visibility by
    // default. This prevents the device from accidentally preempting code on
    // the host, makes the system more robust, and improves performance.
    CmdArgs.push_back("-fvisibility=protected");
  }

  if (!RawTriple.isPS4())
    if (const Arg *A =
            Args.getLastArg(options::OPT_fvisibility_from_dllstorageclass,
                            options::OPT_fno_visibility_from_dllstorageclass)) {
      if (A->getOption().matches(
              options::OPT_fvisibility_from_dllstorageclass)) {
        CmdArgs.push_back("-fvisibility-from-dllstorageclass");
        Args.AddLastArg(CmdArgs, options::OPT_fvisibility_dllexport_EQ);
        Args.AddLastArg(CmdArgs, options::OPT_fvisibility_nodllstorageclass_EQ);
        Args.AddLastArg(CmdArgs, options::OPT_fvisibility_externs_dllimport_EQ);
        Args.AddLastArg(CmdArgs,
                        options::OPT_fvisibility_externs_nodllstorageclass_EQ);
      }
    }

  if (const Arg *A = Args.getLastArg(options::OPT_mignore_xcoff_visibility)) {
    if (Triple.isOSAIX())
      CmdArgs.push_back("-mignore-xcoff-visibility");
    else
      D.Diag(diag::err_drv_unsupported_opt_for_target)
          << A->getAsString(Args) << TripleStr;
  }

  if (const Arg *A =
          Args.getLastArg(options::OPT_mdefault_visibility_export_mapping_EQ)) {
    if (Triple.isOSAIX())
      A->render(Args, CmdArgs);
    else
      D.Diag(diag::err_drv_unsupported_opt_for_target)
          << A->getAsString(Args) << TripleStr;
  }

  if (Args.hasFlag(options::OPT_fvisibility_inlines_hidden,
                    options::OPT_fno_visibility_inlines_hidden, false))
    CmdArgs.push_back("-fvisibility-inlines-hidden");

  Args.AddLastArg(CmdArgs, options::OPT_fvisibility_inlines_hidden_static_local_var,
                           options::OPT_fno_visibility_inlines_hidden_static_local_var);
  Args.AddLastArg(CmdArgs, options::OPT_fvisibility_global_new_delete_hidden);
  Args.AddLastArg(CmdArgs, options::OPT_ftlsmodel_EQ);

  if (Args.hasFlag(options::OPT_fnew_infallible,
                   options::OPT_fno_new_infallible, false))
    CmdArgs.push_back("-fnew-infallible");

  if (Args.hasFlag(options::OPT_fno_operator_names,
                   options::OPT_foperator_names, false))
    CmdArgs.push_back("-fno-operator-names");

  // Forward -f (flag) options which we can pass directly.
  Args.AddLastArg(CmdArgs, options::OPT_femit_all_decls);
  Args.AddLastArg(CmdArgs, options::OPT_fheinous_gnu_extensions);
  Args.AddLastArg(CmdArgs, options::OPT_fdigraphs, options::OPT_fno_digraphs);
  Args.AddLastArg(CmdArgs, options::OPT_femulated_tls,
                  options::OPT_fno_emulated_tls);
  Args.AddLastArg(CmdArgs, options::OPT_fzero_call_used_regs_EQ);

  if (Arg *A = Args.getLastArg(options::OPT_fzero_call_used_regs_EQ)) {
    // FIXME: There's no reason for this to be restricted to X86. The backend
    // code needs to be changed to include the appropriate function calls
    // automatically.
    if (!Triple.isX86() && !Triple.isAArch64())
      D.Diag(diag::err_drv_unsupported_opt_for_target)
          << A->getAsString(Args) << TripleStr;
  }

  // AltiVec-like language extensions aren't relevant for assembling.
  if (!isa<PreprocessJobAction>(JA) || Output.getType() != types::TY_PP_Asm)
    Args.AddLastArg(CmdArgs, options::OPT_fzvector);

  Args.AddLastArg(CmdArgs, options::OPT_fdiagnostics_show_template_tree);
  Args.AddLastArg(CmdArgs, options::OPT_fno_elide_type);

  // Forward flags for OpenMP. We don't do this if the current action is an
  // device offloading action other than OpenMP.
  if (Args.hasFlag(options::OPT_fopenmp, options::OPT_fopenmp_EQ,
                   options::OPT_fno_openmp, false) &&
      (JA.isDeviceOffloading(Action::OFK_None) ||
       JA.isDeviceOffloading(Action::OFK_OpenMP))) {
    switch (D.getOpenMPRuntime(Args)) {
    case Driver::OMPRT_OMP:
    case Driver::OMPRT_IOMP5:
      // Clang can generate useful OpenMP code for these two runtime libraries.
      CmdArgs.push_back("-fopenmp");

      // If no option regarding the use of TLS in OpenMP codegeneration is
      // given, decide a default based on the target. Otherwise rely on the
      // options and pass the right information to the frontend.
      if (!Args.hasFlag(options::OPT_fopenmp_use_tls,
                        options::OPT_fnoopenmp_use_tls, /*Default=*/true))
        CmdArgs.push_back("-fnoopenmp-use-tls");
      Args.AddLastArg(CmdArgs, options::OPT_fopenmp_simd,
                      options::OPT_fno_openmp_simd);
      Args.AddAllArgs(CmdArgs, options::OPT_fopenmp_enable_irbuilder);
      Args.AddAllArgs(CmdArgs, options::OPT_fopenmp_version_EQ);
      if (!Args.hasFlag(options::OPT_fopenmp_extensions,
                        options::OPT_fno_openmp_extensions, /*Default=*/true))
        CmdArgs.push_back("-fno-openmp-extensions");
      Args.AddAllArgs(CmdArgs, options::OPT_fopenmp_cuda_number_of_sm_EQ);
      Args.AddAllArgs(CmdArgs, options::OPT_fopenmp_cuda_blocks_per_sm_EQ);
      Args.AddAllArgs(CmdArgs,
                      options::OPT_fopenmp_cuda_teams_reduction_recs_num_EQ);
      if (Args.hasFlag(options::OPT_fopenmp_optimistic_collapse,
                       options::OPT_fno_openmp_optimistic_collapse,
                       /*Default=*/false))
        CmdArgs.push_back("-fopenmp-optimistic-collapse");

      // When in OpenMP offloading mode with NVPTX target, forward
      // cuda-mode flag
      if (Args.hasFlag(options::OPT_fopenmp_cuda_mode,
                       options::OPT_fno_openmp_cuda_mode, /*Default=*/false))
        CmdArgs.push_back("-fopenmp-cuda-mode");

      // When in OpenMP offloading mode, enable debugging on the device.
      Args.AddAllArgs(CmdArgs, options::OPT_fopenmp_target_debug_EQ);
      if (Args.hasFlag(options::OPT_fopenmp_target_debug,
                       options::OPT_fno_openmp_target_debug, /*Default=*/false))
        CmdArgs.push_back("-fopenmp-target-debug");

      // When in OpenMP offloading mode, forward assumptions information about
      // thread and team counts in the device.
      if (Args.hasFlag(options::OPT_fopenmp_assume_teams_oversubscription,
                       options::OPT_fno_openmp_assume_teams_oversubscription,
                       /*Default=*/false))
        CmdArgs.push_back("-fopenmp-assume-teams-oversubscription");
      if (Args.hasFlag(options::OPT_fopenmp_assume_threads_oversubscription,
                       options::OPT_fno_openmp_assume_threads_oversubscription,
                       /*Default=*/false))
        CmdArgs.push_back("-fopenmp-assume-threads-oversubscription");
      if (Args.hasArg(options::OPT_fopenmp_assume_no_thread_state))
        CmdArgs.push_back("-fopenmp-assume-no-thread-state");
      if (Args.hasArg(options::OPT_fopenmp_assume_no_nested_parallelism))
        CmdArgs.push_back("-fopenmp-assume-no-nested-parallelism");
      if (Args.hasArg(options::OPT_fopenmp_offload_mandatory))
        CmdArgs.push_back("-fopenmp-offload-mandatory");
      break;
    default:
      // By default, if Clang doesn't know how to generate useful OpenMP code
      // for a specific runtime library, we just don't pass the '-fopenmp' flag
      // down to the actual compilation.
      // FIXME: It would be better to have a mode which *only* omits IR
      // generation based on the OpenMP support so that we get consistent
      // semantic analysis, etc.
      break;
    }
  } else {
    Args.AddLastArg(CmdArgs, options::OPT_fopenmp_simd,
                    options::OPT_fno_openmp_simd);
    Args.AddAllArgs(CmdArgs, options::OPT_fopenmp_version_EQ);
    Args.addOptOutFlag(CmdArgs, options::OPT_fopenmp_extensions,
                       options::OPT_fno_openmp_extensions);
  }

  // Forward the new driver to change offloading code generation.
  if (Args.hasFlag(options::OPT_offload_new_driver,
                   options::OPT_no_offload_new_driver, false))
    CmdArgs.push_back("--offload-new-driver");

  SanitizeArgs.addArgs(TC, Args, CmdArgs, InputType);

  const XRayArgs &XRay = TC.getXRayArgs();
  XRay.addArgs(TC, Args, CmdArgs, InputType);

  for (const auto &Filename :
       Args.getAllArgValues(options::OPT_fprofile_list_EQ)) {
    if (D.getVFS().exists(Filename))
      CmdArgs.push_back(Args.MakeArgString("-fprofile-list=" + Filename));
    else
      D.Diag(clang::diag::err_drv_no_such_file) << Filename;
  }

  if (Arg *A = Args.getLastArg(options::OPT_fpatchable_function_entry_EQ)) {
    StringRef S0 = A->getValue(), S = S0;
    unsigned Size, Offset = 0;
    if (!Triple.isAArch64() && !Triple.isRISCV() && !Triple.isX86())
      D.Diag(diag::err_drv_unsupported_opt_for_target)
          << A->getAsString(Args) << TripleStr;
    else if (S.consumeInteger(10, Size) ||
             (!S.empty() && (!S.consume_front(",") ||
                             S.consumeInteger(10, Offset) || !S.empty())))
      D.Diag(diag::err_drv_invalid_argument_to_option)
          << S0 << A->getOption().getName();
    else if (Size < Offset)
      D.Diag(diag::err_drv_unsupported_fpatchable_function_entry_argument);
    else {
      CmdArgs.push_back(Args.MakeArgString(A->getSpelling() + Twine(Size)));
      CmdArgs.push_back(Args.MakeArgString(
          "-fpatchable-function-entry-offset=" + Twine(Offset)));
    }
  }

  Args.AddLastArg(CmdArgs, options::OPT_fms_hotpatch);

  if (TC.SupportsProfiling()) {
    Args.AddLastArg(CmdArgs, options::OPT_pg);

    llvm::Triple::ArchType Arch = TC.getArch();
    if (Arg *A = Args.getLastArg(options::OPT_mfentry)) {
      if (Arch == llvm::Triple::systemz || TC.getTriple().isX86())
        A->render(Args, CmdArgs);
      else
        D.Diag(diag::err_drv_unsupported_opt_for_target)
            << A->getAsString(Args) << TripleStr;
    }
    if (Arg *A = Args.getLastArg(options::OPT_mnop_mcount)) {
      if (Arch == llvm::Triple::systemz)
        A->render(Args, CmdArgs);
      else
        D.Diag(diag::err_drv_unsupported_opt_for_target)
            << A->getAsString(Args) << TripleStr;
    }
    if (Arg *A = Args.getLastArg(options::OPT_mrecord_mcount)) {
      if (Arch == llvm::Triple::systemz)
        A->render(Args, CmdArgs);
      else
        D.Diag(diag::err_drv_unsupported_opt_for_target)
            << A->getAsString(Args) << TripleStr;
    }
  }
  if (Arg *A = Args.getLastArgNoClaim(options::OPT_p)) {
    if (!TC.getTriple().isOSAIX() && !TC.getTriple().isOSOpenBSD()) {
      D.Diag(diag::err_drv_unsupported_opt_for_target)
          << A->getAsString(Args) << TripleStr;
    }
  }

  if (Args.getLastArg(options::OPT_fapple_kext) ||
      (Args.hasArg(options::OPT_mkernel) && types::isCXX(InputType)))
    CmdArgs.push_back("-fapple-kext");

  Args.AddLastArg(CmdArgs, options::OPT_altivec_src_compat);
  Args.AddLastArg(CmdArgs, options::OPT_flax_vector_conversions_EQ);
  Args.AddLastArg(CmdArgs, options::OPT_fobjc_sender_dependent_dispatch);
  Args.AddLastArg(CmdArgs, options::OPT_fdiagnostics_print_source_range_info);
  Args.AddLastArg(CmdArgs, options::OPT_fdiagnostics_parseable_fixits);
  Args.AddLastArg(CmdArgs, options::OPT_ftime_report);
  Args.AddLastArg(CmdArgs, options::OPT_ftime_report_EQ);
  Args.AddLastArg(CmdArgs, options::OPT_ftime_trace);
  Args.AddLastArg(CmdArgs, options::OPT_ftime_trace_granularity_EQ);
  Args.AddLastArg(CmdArgs, options::OPT_ftime_trace_EQ);
  Args.AddLastArg(CmdArgs, options::OPT_ftrapv);
  Args.AddLastArg(CmdArgs, options::OPT_malign_double);
  Args.AddLastArg(CmdArgs, options::OPT_fno_temp_file);

  if (Arg *A = Args.getLastArg(options::OPT_ftrapv_handler_EQ)) {
    CmdArgs.push_back("-ftrapv-handler");
    CmdArgs.push_back(A->getValue());
  }

  Args.AddLastArg(CmdArgs, options::OPT_ftrap_function_EQ);

  // -fno-strict-overflow implies -fwrapv if it isn't disabled, but
  // -fstrict-overflow won't turn off an explicitly enabled -fwrapv.
  if (Arg *A = Args.getLastArg(options::OPT_fwrapv, options::OPT_fno_wrapv)) {
    if (A->getOption().matches(options::OPT_fwrapv))
      CmdArgs.push_back("-fwrapv");
  } else if (Arg *A = Args.getLastArg(options::OPT_fstrict_overflow,
                                      options::OPT_fno_strict_overflow)) {
    if (A->getOption().matches(options::OPT_fno_strict_overflow))
      CmdArgs.push_back("-fwrapv");
  }

  if (Arg *A = Args.getLastArg(options::OPT_freroll_loops,
                               options::OPT_fno_reroll_loops))
    if (A->getOption().matches(options::OPT_freroll_loops))
      CmdArgs.push_back("-freroll-loops");

  Args.AddLastArg(CmdArgs, options::OPT_ffinite_loops,
                  options::OPT_fno_finite_loops);

  Args.AddLastArg(CmdArgs, options::OPT_fwritable_strings);
  Args.AddLastArg(CmdArgs, options::OPT_funroll_loops,
                  options::OPT_fno_unroll_loops);

  Args.AddLastArg(CmdArgs, options::OPT_fstrict_flex_arrays_EQ);

  Args.AddLastArg(CmdArgs, options::OPT_pthread);

  Args.addOptInFlag(CmdArgs, options::OPT_mspeculative_load_hardening,
                    options::OPT_mno_speculative_load_hardening);

  RenderSSPOptions(D, TC, Args, CmdArgs, KernelOrKext);
  RenderSCPOptions(TC, Args, CmdArgs);
  RenderTrivialAutoVarInitOptions(D, TC, Args, CmdArgs);

  Args.AddLastArg(CmdArgs, options::OPT_fswift_async_fp_EQ);

  Args.addOptInFlag(CmdArgs, options::OPT_mstackrealign,
                    options::OPT_mno_stackrealign);

  if (Args.hasArg(options::OPT_mstack_alignment)) {
    StringRef alignment = Args.getLastArgValue(options::OPT_mstack_alignment);
    CmdArgs.push_back(Args.MakeArgString("-mstack-alignment=" + alignment));
  }

  if (Args.hasArg(options::OPT_mstack_probe_size)) {
    StringRef Size = Args.getLastArgValue(options::OPT_mstack_probe_size);

    if (!Size.empty())
      CmdArgs.push_back(Args.MakeArgString("-mstack-probe-size=" + Size));
    else
      CmdArgs.push_back("-mstack-probe-size=0");
  }

  Args.addOptOutFlag(CmdArgs, options::OPT_mstack_arg_probe,
                     options::OPT_mno_stack_arg_probe);

  if (Arg *A = Args.getLastArg(options::OPT_mrestrict_it,
                               options::OPT_mno_restrict_it)) {
    if (A->getOption().matches(options::OPT_mrestrict_it)) {
      CmdArgs.push_back("-mllvm");
      CmdArgs.push_back("-arm-restrict-it");
    } else {
      CmdArgs.push_back("-mllvm");
      CmdArgs.push_back("-arm-default-it");
    }
  }

  // Forward -cl options to -cc1
  RenderOpenCLOptions(Args, CmdArgs, InputType);

  // Forward hlsl options to -cc1
  RenderHLSLOptions(Args, CmdArgs, InputType);

  if (IsHIP) {
    if (Args.hasFlag(options::OPT_fhip_new_launch_api,
                     options::OPT_fno_hip_new_launch_api, true))
      CmdArgs.push_back("-fhip-new-launch-api");
    if (Args.hasFlag(options::OPT_fgpu_allow_device_init,
                     options::OPT_fno_gpu_allow_device_init, false))
      CmdArgs.push_back("-fgpu-allow-device-init");
    Args.addOptInFlag(CmdArgs, options::OPT_fhip_kernel_arg_name,
                      options::OPT_fno_hip_kernel_arg_name);
  }

  if (IsCuda || IsHIP) {
    if (IsRDCMode)
      CmdArgs.push_back("-fgpu-rdc");
    if (Args.hasFlag(options::OPT_fgpu_defer_diag,
                     options::OPT_fno_gpu_defer_diag, false))
      CmdArgs.push_back("-fgpu-defer-diag");
    if (Args.hasFlag(options::OPT_fgpu_exclude_wrong_side_overloads,
                     options::OPT_fno_gpu_exclude_wrong_side_overloads,
                     false)) {
      CmdArgs.push_back("-fgpu-exclude-wrong-side-overloads");
      CmdArgs.push_back("-fgpu-defer-diag");
    }
  }

  // Forward -nogpulib to -cc1.
  if (Args.hasArg(options::OPT_nogpulib))
    CmdArgs.push_back("-nogpulib");

  if (Arg *A = Args.getLastArg(options::OPT_fcf_protection_EQ)) {
    CmdArgs.push_back(
        Args.MakeArgString(Twine("-fcf-protection=") + A->getValue()));
  }

  if (IsUsingLTO)
    Args.AddLastArg(CmdArgs, options::OPT_mibt_seal);

  if (Arg *A = Args.getLastArg(options::OPT_mfunction_return_EQ))
    CmdArgs.push_back(
        Args.MakeArgString(Twine("-mfunction-return=") + A->getValue()));

  Args.AddLastArg(CmdArgs, options::OPT_mindirect_branch_cs_prefix);

  // Forward -f options with positive and negative forms; we translate these by
  // hand.  Do not propagate PGO options to the GPU-side compilations as the
  // profile info is for the host-side compilation only.
  if (!(IsCudaDevice || IsHIPDevice)) {
    if (Arg *A = getLastProfileSampleUseArg(Args)) {
      auto *PGOArg = Args.getLastArg(
          options::OPT_fprofile_generate, options::OPT_fprofile_generate_EQ,
          options::OPT_fcs_profile_generate,
          options::OPT_fcs_profile_generate_EQ, options::OPT_fprofile_use,
          options::OPT_fprofile_use_EQ);
      if (PGOArg)
        D.Diag(diag::err_drv_argument_not_allowed_with)
            << "SampleUse with PGO options";

      StringRef fname = A->getValue();
      if (!llvm::sys::fs::exists(fname))
        D.Diag(diag::err_drv_no_such_file) << fname;
      else
        A->render(Args, CmdArgs);
    }
    Args.AddLastArg(CmdArgs, options::OPT_fprofile_remapping_file_EQ);

    if (Args.hasFlag(options::OPT_fpseudo_probe_for_profiling,
                     options::OPT_fno_pseudo_probe_for_profiling, false)) {
      CmdArgs.push_back("-fpseudo-probe-for-profiling");
      // Enforce -funique-internal-linkage-names if it's not explicitly turned
      // off.
      if (Args.hasFlag(options::OPT_funique_internal_linkage_names,
                       options::OPT_fno_unique_internal_linkage_names, true))
        CmdArgs.push_back("-funique-internal-linkage-names");
    }
  }
  RenderBuiltinOptions(TC, RawTriple, Args, CmdArgs);

  Args.addOptOutFlag(CmdArgs, options::OPT_fassume_sane_operator_new,
                     options::OPT_fno_assume_sane_operator_new);

  // -fblocks=0 is default.
  if (Args.hasFlag(options::OPT_fblocks, options::OPT_fno_blocks,
                   TC.IsBlocksDefault()) ||
      (Args.hasArg(options::OPT_fgnu_runtime) &&
       Args.hasArg(options::OPT_fobjc_nonfragile_abi) &&
       !Args.hasArg(options::OPT_fno_blocks))) {
    CmdArgs.push_back("-fblocks");

    if (!Args.hasArg(options::OPT_fgnu_runtime) && !TC.hasBlocksRuntime())
      CmdArgs.push_back("-fblocks-runtime-optional");
  }

  // -fencode-extended-block-signature=1 is default.
  if (TC.IsEncodeExtendedBlockSignatureDefault())
    CmdArgs.push_back("-fencode-extended-block-signature");

  if (Args.hasFlag(options::OPT_fcoroutines_ts, options::OPT_fno_coroutines_ts,
                   false) &&
      types::isCXX(InputType)) {
    CmdArgs.push_back("-fcoroutines-ts");
  }

  if (Args.hasFlag(options::OPT_fcoro_aligned_allocation,
                   options::OPT_fno_coro_aligned_allocation, false) &&
      types::isCXX(InputType))
    CmdArgs.push_back("-fcoro-aligned-allocation");

  Args.AddLastArg(CmdArgs, options::OPT_fdouble_square_bracket_attributes,
                  options::OPT_fno_double_square_bracket_attributes);

  Args.addOptOutFlag(CmdArgs, options::OPT_faccess_control,
                     options::OPT_fno_access_control);
  Args.addOptOutFlag(CmdArgs, options::OPT_felide_constructors,
                     options::OPT_fno_elide_constructors);

  ToolChain::RTTIMode RTTIMode = TC.getRTTIMode();

  if (KernelOrKext || (types::isCXX(InputType) &&
                       (RTTIMode == ToolChain::RM_Disabled)))
    CmdArgs.push_back("-fno-rtti");

  // -fshort-enums=0 is default for all architectures except Hexagon and z/OS.
  if (Args.hasFlag(options::OPT_fshort_enums, options::OPT_fno_short_enums,
                   TC.getArch() == llvm::Triple::hexagon || Triple.isOSzOS()))
    CmdArgs.push_back("-fshort-enums");

  RenderCharacterOptions(Args, AuxTriple ? *AuxTriple : RawTriple, CmdArgs);

  // -fuse-cxa-atexit is default.
  if (!Args.hasFlag(
          options::OPT_fuse_cxa_atexit, options::OPT_fno_use_cxa_atexit,
          !RawTriple.isOSAIX() && !RawTriple.isOSWindows() &&
              ((RawTriple.getVendor() != llvm::Triple::MipsTechnologies) ||
               RawTriple.hasEnvironment())) ||
      KernelOrKext)
    CmdArgs.push_back("-fno-use-cxa-atexit");

  if (Args.hasFlag(options::OPT_fregister_global_dtors_with_atexit,
                   options::OPT_fno_register_global_dtors_with_atexit,
                   RawTriple.isOSDarwin() && !KernelOrKext))
    CmdArgs.push_back("-fregister-global-dtors-with-atexit");

  Args.addOptInFlag(CmdArgs, options::OPT_fuse_line_directives,
                    options::OPT_fno_use_line_directives);

  // -fno-minimize-whitespace is default.
  if (Args.hasFlag(options::OPT_fminimize_whitespace,
                   options::OPT_fno_minimize_whitespace, false)) {
    types::ID InputType = Inputs[0].getType();
    if (!isDerivedFromC(InputType))
      D.Diag(diag::err_drv_minws_unsupported_input_type)
          << types::getTypeName(InputType);
    CmdArgs.push_back("-fminimize-whitespace");
  }

  // -fms-extensions=0 is default.
  if (Args.hasFlag(options::OPT_fms_extensions, options::OPT_fno_ms_extensions,
                   IsWindowsMSVC))
    CmdArgs.push_back("-fms-extensions");

  // -fms-compatibility=0 is default.
  bool IsMSVCCompat = Args.hasFlag(
      options::OPT_fms_compatibility, options::OPT_fno_ms_compatibility,
      (IsWindowsMSVC && Args.hasFlag(options::OPT_fms_extensions,
                                     options::OPT_fno_ms_extensions, true)));
  if (IsMSVCCompat)
    CmdArgs.push_back("-fms-compatibility");

  if (Triple.isWindowsMSVCEnvironment() && !D.IsCLMode() &&
      Args.hasArg(options::OPT_fms_runtime_lib_EQ))
    ProcessVSRuntimeLibrary(Args, CmdArgs);

  // Handle -fgcc-version, if present.
  VersionTuple GNUCVer;
  if (Arg *A = Args.getLastArg(options::OPT_fgnuc_version_EQ)) {
    // Check that the version has 1 to 3 components and the minor and patch
    // versions fit in two decimal digits.
    StringRef Val = A->getValue();
    Val = Val.empty() ? "0" : Val; // Treat "" as 0 or disable.
    bool Invalid = GNUCVer.tryParse(Val);
    unsigned Minor = GNUCVer.getMinor().value_or(0);
    unsigned Patch = GNUCVer.getSubminor().value_or(0);
    if (Invalid || GNUCVer.getBuild() || Minor >= 100 || Patch >= 100) {
      D.Diag(diag::err_drv_invalid_value)
          << A->getAsString(Args) << A->getValue();
    }
  } else if (!IsMSVCCompat) {
    // Imitate GCC 4.2.1 by default if -fms-compatibility is not in effect.
    GNUCVer = VersionTuple(4, 2, 1);
  }
  if (!GNUCVer.empty()) {
    CmdArgs.push_back(
        Args.MakeArgString("-fgnuc-version=" + GNUCVer.getAsString()));
  }

  VersionTuple MSVT = TC.computeMSVCVersion(&D, Args);
  if (!MSVT.empty())
    CmdArgs.push_back(
        Args.MakeArgString("-fms-compatibility-version=" + MSVT.getAsString()));

  bool IsMSVC2015Compatible = MSVT.getMajor() >= 19;
  if (ImplyVCPPCVer) {
    StringRef LanguageStandard;
    if (const Arg *StdArg = Args.getLastArg(options::OPT__SLASH_std)) {
      Std = StdArg;
      LanguageStandard = llvm::StringSwitch<StringRef>(StdArg->getValue())
                             .Case("c11", "-std=c11")
                             .Case("c17", "-std=c17")
                             .Default("");
      if (LanguageStandard.empty())
        D.Diag(clang::diag::warn_drv_unused_argument)
            << StdArg->getAsString(Args);
    }
    CmdArgs.push_back(LanguageStandard.data());
  }
  if (ImplyVCPPCXXVer) {
    StringRef LanguageStandard;
    if (const Arg *StdArg = Args.getLastArg(options::OPT__SLASH_std)) {
      Std = StdArg;
      LanguageStandard = llvm::StringSwitch<StringRef>(StdArg->getValue())
                             .Case("c++14", "-std=c++14")
                             .Case("c++17", "-std=c++17")
                             .Case("c++20", "-std=c++20")
                             .Case("c++latest", "-std=c++2b")
                             .Default("");
      if (LanguageStandard.empty())
        D.Diag(clang::diag::warn_drv_unused_argument)
            << StdArg->getAsString(Args);
    }

    if (LanguageStandard.empty()) {
      if (IsMSVC2015Compatible)
        LanguageStandard = "-std=c++14";
      else
        LanguageStandard = "-std=c++11";
    }

    CmdArgs.push_back(LanguageStandard.data());
  }

  Args.addOptInFlag(CmdArgs, options::OPT_fborland_extensions,
                    options::OPT_fno_borland_extensions);

  // -fno-declspec is default, except for PS4/PS5.
  if (Args.hasFlag(options::OPT_fdeclspec, options::OPT_fno_declspec,
                   RawTriple.isPS()))
    CmdArgs.push_back("-fdeclspec");
  else if (Args.hasArg(options::OPT_fno_declspec))
    CmdArgs.push_back("-fno-declspec"); // Explicitly disabling __declspec.

  // -fthreadsafe-static is default, except for MSVC compatibility versions less
  // than 19.
  if (!Args.hasFlag(options::OPT_fthreadsafe_statics,
                    options::OPT_fno_threadsafe_statics,
                    !types::isOpenCL(InputType) &&
                        (!IsWindowsMSVC || IsMSVC2015Compatible)))
    CmdArgs.push_back("-fno-threadsafe-statics");

  // -fno-delayed-template-parsing is default, except when targeting MSVC.
  // Many old Windows SDK versions require this to parse.
  // FIXME: MSVC introduced /Zc:twoPhase- to disable this behavior in their
  // compiler. We should be able to disable this by default at some point.
  if (Args.hasFlag(options::OPT_fdelayed_template_parsing,
                   options::OPT_fno_delayed_template_parsing, IsWindowsMSVC))
    CmdArgs.push_back("-fdelayed-template-parsing");

  // -fgnu-keywords default varies depending on language; only pass if
  // specified.
  Args.AddLastArg(CmdArgs, options::OPT_fgnu_keywords,
                  options::OPT_fno_gnu_keywords);

  Args.addOptInFlag(CmdArgs, options::OPT_fgnu89_inline,
                    options::OPT_fno_gnu89_inline);

  const Arg *InlineArg = Args.getLastArg(options::OPT_finline_functions,
                                         options::OPT_finline_hint_functions,
                                         options::OPT_fno_inline_functions);
  if (Arg *A = Args.getLastArg(options::OPT_finline, options::OPT_fno_inline)) {
    if (A->getOption().matches(options::OPT_fno_inline))
      A->render(Args, CmdArgs);
  } else if (InlineArg) {
    InlineArg->render(Args, CmdArgs);
  }

  Args.AddLastArg(CmdArgs, options::OPT_finline_max_stacksize_EQ);

  bool HaveModules =
      RenderModulesOptions(C, D, Args, Input, Output, Std, CmdArgs);

  if (Args.hasFlag(options::OPT_fpch_validate_input_files_content,
                   options::OPT_fno_pch_validate_input_files_content, false))
    CmdArgs.push_back("-fvalidate-ast-input-files-content");
  if (Args.hasFlag(options::OPT_fpch_instantiate_templates,
                   options::OPT_fno_pch_instantiate_templates, false))
    CmdArgs.push_back("-fpch-instantiate-templates");
  if (Args.hasFlag(options::OPT_fpch_codegen, options::OPT_fno_pch_codegen,
                   false))
    CmdArgs.push_back("-fmodules-codegen");
  if (Args.hasFlag(options::OPT_fpch_debuginfo, options::OPT_fno_pch_debuginfo,
                   false))
    CmdArgs.push_back("-fmodules-debuginfo");

  ObjCRuntime Runtime = AddObjCRuntimeArgs(Args, Inputs, CmdArgs, rewriteKind);
  RenderObjCOptions(TC, D, RawTriple, Args, Runtime, rewriteKind != RK_None,
                    Input, CmdArgs);

  if (types::isObjC(Input.getType()) &&
      Args.hasFlag(options::OPT_fobjc_encode_cxx_class_template_spec,
                   options::OPT_fno_objc_encode_cxx_class_template_spec,
                   !Runtime.isNeXTFamily()))
    CmdArgs.push_back("-fobjc-encode-cxx-class-template-spec");

  if (Args.hasFlag(options::OPT_fapplication_extension,
                   options::OPT_fno_application_extension, false))
    CmdArgs.push_back("-fapplication-extension");

  // Handle GCC-style exception args.
  bool EH = false;
  if (!C.getDriver().IsCLMode())
    EH = addExceptionArgs(Args, InputType, TC, KernelOrKext, Runtime, CmdArgs);

  // Handle exception personalities
  Arg *A = Args.getLastArg(
      options::OPT_fsjlj_exceptions, options::OPT_fseh_exceptions,
      options::OPT_fdwarf_exceptions, options::OPT_fwasm_exceptions);
  if (A) {
    const Option &Opt = A->getOption();
    if (Opt.matches(options::OPT_fsjlj_exceptions))
      CmdArgs.push_back("-exception-model=sjlj");
    if (Opt.matches(options::OPT_fseh_exceptions))
      CmdArgs.push_back("-exception-model=seh");
    if (Opt.matches(options::OPT_fdwarf_exceptions))
      CmdArgs.push_back("-exception-model=dwarf");
    if (Opt.matches(options::OPT_fwasm_exceptions))
      CmdArgs.push_back("-exception-model=wasm");
  } else {
    switch (TC.GetExceptionModel(Args)) {
    default:
      break;
    case llvm::ExceptionHandling::DwarfCFI:
      CmdArgs.push_back("-exception-model=dwarf");
      break;
    case llvm::ExceptionHandling::SjLj:
      CmdArgs.push_back("-exception-model=sjlj");
      break;
    case llvm::ExceptionHandling::WinEH:
      CmdArgs.push_back("-exception-model=seh");
      break;
    }
  }

  // C++ "sane" operator new.
  Args.addOptOutFlag(CmdArgs, options::OPT_fassume_sane_operator_new,
                     options::OPT_fno_assume_sane_operator_new);

  // -frelaxed-template-template-args is off by default, as it is a severe
  // breaking change until a corresponding change to template partial ordering
  // is provided.
  Args.addOptInFlag(CmdArgs, options::OPT_frelaxed_template_template_args,
                    options::OPT_fno_relaxed_template_template_args);

  // -fsized-deallocation is off by default, as it is an ABI-breaking change for
  // most platforms.
  Args.addOptInFlag(CmdArgs, options::OPT_fsized_deallocation,
                    options::OPT_fno_sized_deallocation);

  // -faligned-allocation is on by default in C++17 onwards and otherwise off
  // by default.
  if (Arg *A = Args.getLastArg(options::OPT_faligned_allocation,
                               options::OPT_fno_aligned_allocation,
                               options::OPT_faligned_new_EQ)) {
    if (A->getOption().matches(options::OPT_fno_aligned_allocation))
      CmdArgs.push_back("-fno-aligned-allocation");
    else
      CmdArgs.push_back("-faligned-allocation");
  }

  // The default new alignment can be specified using a dedicated option or via
  // a GCC-compatible option that also turns on aligned allocation.
  if (Arg *A = Args.getLastArg(options::OPT_fnew_alignment_EQ,
                               options::OPT_faligned_new_EQ))
    CmdArgs.push_back(
        Args.MakeArgString(Twine("-fnew-alignment=") + A->getValue()));

  // -fconstant-cfstrings is default, and may be subject to argument translation
  // on Darwin.
  if (!Args.hasFlag(options::OPT_fconstant_cfstrings,
                    options::OPT_fno_constant_cfstrings, true) ||
      !Args.hasFlag(options::OPT_mconstant_cfstrings,
                    options::OPT_mno_constant_cfstrings, true))
    CmdArgs.push_back("-fno-constant-cfstrings");

  Args.addOptInFlag(CmdArgs, options::OPT_fpascal_strings,
                    options::OPT_fno_pascal_strings);

  // Honor -fpack-struct= and -fpack-struct, if given. Note that
  // -fno-pack-struct doesn't apply to -fpack-struct=.
  if (Arg *A = Args.getLastArg(options::OPT_fpack_struct_EQ)) {
    std::string PackStructStr = "-fpack-struct=";
    PackStructStr += A->getValue();
    CmdArgs.push_back(Args.MakeArgString(PackStructStr));
  } else if (Args.hasFlag(options::OPT_fpack_struct,
                          options::OPT_fno_pack_struct, false)) {
    CmdArgs.push_back("-fpack-struct=1");
  }

  // Handle -fmax-type-align=N and -fno-type-align
  bool SkipMaxTypeAlign = Args.hasArg(options::OPT_fno_max_type_align);
  if (Arg *A = Args.getLastArg(options::OPT_fmax_type_align_EQ)) {
    if (!SkipMaxTypeAlign) {
      std::string MaxTypeAlignStr = "-fmax-type-align=";
      MaxTypeAlignStr += A->getValue();
      CmdArgs.push_back(Args.MakeArgString(MaxTypeAlignStr));
    }
  } else if (RawTriple.isOSDarwin()) {
    if (!SkipMaxTypeAlign) {
      std::string MaxTypeAlignStr = "-fmax-type-align=16";
      CmdArgs.push_back(Args.MakeArgString(MaxTypeAlignStr));
    }
  }

  if (!Args.hasFlag(options::OPT_Qy, options::OPT_Qn, true))
    CmdArgs.push_back("-Qn");

  // -fno-common is the default, set -fcommon only when that flag is set.
  Args.addOptInFlag(CmdArgs, options::OPT_fcommon, options::OPT_fno_common);

  // -fsigned-bitfields is default, and clang doesn't yet support
  // -funsigned-bitfields.
  if (!Args.hasFlag(options::OPT_fsigned_bitfields,
                    options::OPT_funsigned_bitfields, true))
    D.Diag(diag::warn_drv_clang_unsupported)
        << Args.getLastArg(options::OPT_funsigned_bitfields)->getAsString(Args);

  // -fsigned-bitfields is default, and clang doesn't support -fno-for-scope.
  if (!Args.hasFlag(options::OPT_ffor_scope, options::OPT_fno_for_scope, true))
    D.Diag(diag::err_drv_clang_unsupported)
        << Args.getLastArg(options::OPT_fno_for_scope)->getAsString(Args);

  // -finput_charset=UTF-8 is default. Reject others
  if (Arg *inputCharset = Args.getLastArg(options::OPT_finput_charset_EQ)) {
    StringRef value = inputCharset->getValue();
    if (!value.equals_insensitive("utf-8"))
      D.Diag(diag::err_drv_invalid_value) << inputCharset->getAsString(Args)
                                          << value;
  }

  // -fexec_charset=UTF-8 is default. Reject others
  if (Arg *execCharset = Args.getLastArg(options::OPT_fexec_charset_EQ)) {
    StringRef value = execCharset->getValue();
    if (!value.equals_insensitive("utf-8"))
      D.Diag(diag::err_drv_invalid_value) << execCharset->getAsString(Args)
                                          << value;
  }

  RenderDiagnosticsOptions(D, Args, CmdArgs);

  Args.addOptInFlag(CmdArgs, options::OPT_fasm_blocks,
                    options::OPT_fno_asm_blocks);

  Args.addOptOutFlag(CmdArgs, options::OPT_fgnu_inline_asm,
                     options::OPT_fno_gnu_inline_asm);

  // Enable vectorization per default according to the optimization level
  // selected. For optimization levels that want vectorization we use the alias
  // option to simplify the hasFlag logic.
  bool EnableVec = shouldEnableVectorizerAtOLevel(Args, false);
  OptSpecifier VectorizeAliasOption =
      EnableVec ? options::OPT_O_Group : options::OPT_fvectorize;
  if (Args.hasFlag(options::OPT_fvectorize, VectorizeAliasOption,
                   options::OPT_fno_vectorize, EnableVec))
    CmdArgs.push_back("-vectorize-loops");

  // -fslp-vectorize is enabled based on the optimization level selected.
  bool EnableSLPVec = shouldEnableVectorizerAtOLevel(Args, true);
  OptSpecifier SLPVectAliasOption =
      EnableSLPVec ? options::OPT_O_Group : options::OPT_fslp_vectorize;
  if (Args.hasFlag(options::OPT_fslp_vectorize, SLPVectAliasOption,
                   options::OPT_fno_slp_vectorize, EnableSLPVec))
    CmdArgs.push_back("-vectorize-slp");

  ParseMPreferVectorWidth(D, Args, CmdArgs);

  Args.AddLastArg(CmdArgs, options::OPT_fshow_overloads_EQ);
  Args.AddLastArg(CmdArgs,
                  options::OPT_fsanitize_undefined_strip_path_components_EQ);

  // -fdollars-in-identifiers default varies depending on platform and
  // language; only pass if specified.
  if (Arg *A = Args.getLastArg(options::OPT_fdollars_in_identifiers,
                               options::OPT_fno_dollars_in_identifiers)) {
    if (A->getOption().matches(options::OPT_fdollars_in_identifiers))
      CmdArgs.push_back("-fdollars-in-identifiers");
    else
      CmdArgs.push_back("-fno-dollars-in-identifiers");
  }

  Args.addOptInFlag(CmdArgs, options::OPT_fapple_pragma_pack,
                    options::OPT_fno_apple_pragma_pack);

  if (Args.hasFlag(options::OPT_fxl_pragma_pack,
                   options::OPT_fno_xl_pragma_pack, RawTriple.isOSAIX()))
    CmdArgs.push_back("-fxl-pragma-pack");

  // Remarks can be enabled with any of the `-f.*optimization-record.*` flags.
  if (willEmitRemarks(Args) && checkRemarksOptions(D, Args, Triple))
    renderRemarksOptions(Args, CmdArgs, Triple, Input, Output, JA);

  bool RewriteImports = Args.hasFlag(options::OPT_frewrite_imports,
                                     options::OPT_fno_rewrite_imports, false);
  if (RewriteImports)
    CmdArgs.push_back("-frewrite-imports");

  Args.addOptInFlag(CmdArgs, options::OPT_fdirectives_only,
                    options::OPT_fno_directives_only);

  // Enable rewrite includes if the user's asked for it or if we're generating
  // diagnostics.
  // TODO: Once -module-dependency-dir works with -frewrite-includes it'd be
  // nice to enable this when doing a crashdump for modules as well.
  if (Args.hasFlag(options::OPT_frewrite_includes,
                   options::OPT_fno_rewrite_includes, false) ||
      (C.isForDiagnostics() && !HaveModules))
    CmdArgs.push_back("-frewrite-includes");

  // Only allow -traditional or -traditional-cpp outside in preprocessing modes.
  if (Arg *A = Args.getLastArg(options::OPT_traditional,
                               options::OPT_traditional_cpp)) {
    if (isa<PreprocessJobAction>(JA))
      CmdArgs.push_back("-traditional-cpp");
    else
      D.Diag(diag::err_drv_clang_unsupported) << A->getAsString(Args);
  }

  Args.AddLastArg(CmdArgs, options::OPT_dM);
  Args.AddLastArg(CmdArgs, options::OPT_dD);
  Args.AddLastArg(CmdArgs, options::OPT_dI);

  Args.AddLastArg(CmdArgs, options::OPT_fmax_tokens_EQ);

  // Handle serialized diagnostics.
  if (Arg *A = Args.getLastArg(options::OPT__serialize_diags)) {
    CmdArgs.push_back("-serialize-diagnostic-file");
    CmdArgs.push_back(Args.MakeArgString(A->getValue()));
  }

  if (Args.hasArg(options::OPT_fretain_comments_from_system_headers))
    CmdArgs.push_back("-fretain-comments-from-system-headers");

  // Forward -fcomment-block-commands to -cc1.
  Args.AddAllArgs(CmdArgs, options::OPT_fcomment_block_commands);
  // Forward -fparse-all-comments to -cc1.
  Args.AddAllArgs(CmdArgs, options::OPT_fparse_all_comments);

  // Turn -fplugin=name.so into -load name.so
  for (const Arg *A : Args.filtered(options::OPT_fplugin_EQ)) {
    CmdArgs.push_back("-load");
    CmdArgs.push_back(A->getValue());
    A->claim();
  }

  // Turn -fplugin-arg-pluginname-key=value into
  // -plugin-arg-pluginname key=value
  // GCC has an actual plugin_argument struct with key/value pairs that it
  // passes to its plugins, but we don't, so just pass it on as-is.
  //
  // The syntax for -fplugin-arg- is ambiguous if both plugin name and
  // argument key are allowed to contain dashes. GCC therefore only
  // allows dashes in the key. We do the same.
  for (const Arg *A : Args.filtered(options::OPT_fplugin_arg)) {
    auto ArgValue = StringRef(A->getValue());
    auto FirstDashIndex = ArgValue.find('-');
    StringRef PluginName = ArgValue.substr(0, FirstDashIndex);
    StringRef Arg = ArgValue.substr(FirstDashIndex + 1);

    A->claim();
    if (FirstDashIndex == StringRef::npos || Arg.empty()) {
      if (PluginName.empty()) {
        D.Diag(diag::warn_drv_missing_plugin_name) << A->getAsString(Args);
      } else {
        D.Diag(diag::warn_drv_missing_plugin_arg)
            << PluginName << A->getAsString(Args);
      }
      continue;
    }

    CmdArgs.push_back(Args.MakeArgString(Twine("-plugin-arg-") + PluginName));
    CmdArgs.push_back(Args.MakeArgString(Arg));
  }

  // Forward -fpass-plugin=name.so to -cc1.
  for (const Arg *A : Args.filtered(options::OPT_fpass_plugin_EQ)) {
    CmdArgs.push_back(
        Args.MakeArgString(Twine("-fpass-plugin=") + A->getValue()));
    A->claim();
  }

  // Setup statistics file output.
  SmallString<128> StatsFile = getStatsFileName(Args, Output, Input, D);
  if (!StatsFile.empty())
    CmdArgs.push_back(Args.MakeArgString(Twine("-stats-file=") + StatsFile));

  // Forward -Xclang arguments to -cc1, and -mllvm arguments to the LLVM option
  // parser.
  for (auto Arg : Args.filtered(options::OPT_Xclang)) {
    Arg->claim();
    // -finclude-default-header flag is for preprocessor,
    // do not pass it to other cc1 commands when save-temps is enabled
    if (C.getDriver().isSaveTempsEnabled() &&
        !isa<PreprocessJobAction>(JA)) {
      if (StringRef(Arg->getValue()) == "-finclude-default-header")
        continue;
    }
    if (StringRef(Arg->getValue()) == "-fexperimental-assignment-tracking") {
      // Add the llvm version of this flag too.
      CmdArgs.push_back("-mllvm");
      CmdArgs.push_back("-experimental-assignment-tracking");
    }
    CmdArgs.push_back(Arg->getValue());
  }
  for (const Arg *A : Args.filtered(options::OPT_mllvm)) {
    A->claim();

    // We translate this by hand to the -cc1 argument, since nightly test uses
    // it and developers have been trained to spell it with -mllvm. Both
    // spellings are now deprecated and should be removed.
    if (StringRef(A->getValue(0)) == "-disable-llvm-optzns") {
      CmdArgs.push_back("-disable-llvm-optzns");
    } else {
      A->render(Args, CmdArgs);
    }
  }

  // With -save-temps, we want to save the unoptimized bitcode output from the
  // CompileJobAction, use -disable-llvm-passes to get pristine IR generated
  // by the frontend.
  // When -fembed-bitcode is enabled, optimized bitcode is emitted because it
  // has slightly different breakdown between stages.
  // FIXME: -fembed-bitcode -save-temps will save optimized bitcode instead of
  // pristine IR generated by the frontend. Ideally, a new compile action should
  // be added so both IR can be captured.
  if ((C.getDriver().isSaveTempsEnabled() ||
       JA.isHostOffloading(Action::OFK_OpenMP)) &&
      !(C.getDriver().embedBitcodeInObject() && !IsUsingLTO) &&
      isa<CompileJobAction>(JA))
    CmdArgs.push_back("-disable-llvm-passes");

  Args.AddAllArgs(CmdArgs, options::OPT_undef);

  const char *Exec = D.getClangProgramPath();

  // Optionally embed the -cc1 level arguments into the debug info or a
  // section, for build analysis.
  // Also record command line arguments into the debug info if
  // -grecord-gcc-switches options is set on.
  // By default, -gno-record-gcc-switches is set on and no recording.
  auto GRecordSwitches =
      Args.hasFlag(options::OPT_grecord_command_line,
                   options::OPT_gno_record_command_line, false);
  auto FRecordSwitches =
      Args.hasFlag(options::OPT_frecord_command_line,
                   options::OPT_fno_record_command_line, false);
  if (FRecordSwitches && !Triple.isOSBinFormatELF())
    D.Diag(diag::err_drv_unsupported_opt_for_target)
        << Args.getLastArg(options::OPT_frecord_command_line)->getAsString(Args)
        << TripleStr;
  if (TC.UseDwarfDebugFlags() || GRecordSwitches || FRecordSwitches) {
    ArgStringList OriginalArgs;
    for (const auto &Arg : Args)
      Arg->render(Args, OriginalArgs);

    SmallString<256> Flags;
    EscapeSpacesAndBackslashes(Exec, Flags);
    for (const char *OriginalArg : OriginalArgs) {
      SmallString<128> EscapedArg;
      EscapeSpacesAndBackslashes(OriginalArg, EscapedArg);
      Flags += " ";
      Flags += EscapedArg;
    }
    auto FlagsArgString = Args.MakeArgString(Flags);
    if (TC.UseDwarfDebugFlags() || GRecordSwitches) {
      CmdArgs.push_back("-dwarf-debug-flags");
      CmdArgs.push_back(FlagsArgString);
    }
    if (FRecordSwitches) {
      CmdArgs.push_back("-record-command-line");
      CmdArgs.push_back(FlagsArgString);
    }
  }

  // Host-side offloading compilation receives all device-side outputs. Include
  // them in the host compilation depending on the target. If the host inputs
  // are not empty we use the new-driver scheme, otherwise use the old scheme.
  if ((IsCuda || IsHIP) && CudaDeviceInput) {
    CmdArgs.push_back("-fcuda-include-gpubinary");
    CmdArgs.push_back(CudaDeviceInput->getFilename());
  } else if (!HostOffloadingInputs.empty()) {
    if ((IsCuda || IsHIP) && !IsRDCMode) {
      assert(HostOffloadingInputs.size() == 1 && "Only one input expected");
      CmdArgs.push_back("-fcuda-include-gpubinary");
      CmdArgs.push_back(HostOffloadingInputs.front().getFilename());
    } else {
      for (const InputInfo Input : HostOffloadingInputs)
        CmdArgs.push_back(Args.MakeArgString("-fembed-offload-object=" +
                                             TC.getInputFilename(Input)));
    }
  }

  if (IsCuda) {
    if (Args.hasFlag(options::OPT_fcuda_short_ptr,
                     options::OPT_fno_cuda_short_ptr, false))
      CmdArgs.push_back("-fcuda-short-ptr");
  }

  if (IsCuda || IsHIP) {
    // Determine the original source input.
    const Action *SourceAction = &JA;
    while (SourceAction->getKind() != Action::InputClass) {
      assert(!SourceAction->getInputs().empty() && "unexpected root action!");
      SourceAction = SourceAction->getInputs()[0];
    }
    auto CUID = cast<InputAction>(SourceAction)->getId();
    if (!CUID.empty())
      CmdArgs.push_back(Args.MakeArgString(Twine("-cuid=") + Twine(CUID)));
  }

  if (IsHIP) {
    CmdArgs.push_back("-fcuda-allow-variadic-functions");
    Args.AddLastArg(CmdArgs, options::OPT_fgpu_default_stream_EQ);
  }

  if (IsCudaDevice || IsHIPDevice) {
    StringRef InlineThresh =
        Args.getLastArgValue(options::OPT_fgpu_inline_threshold_EQ);
    if (!InlineThresh.empty()) {
      std::string ArgStr =
          std::string("-inline-threshold=") + InlineThresh.str();
      CmdArgs.append({"-mllvm", Args.MakeArgStringRef(ArgStr)});
    }
  }

  // OpenMP offloading device jobs take the argument -fopenmp-host-ir-file-path
  // to specify the result of the compile phase on the host, so the meaningful
  // device declarations can be identified. Also, -fopenmp-is-device is passed
  // along to tell the frontend that it is generating code for a device, so that
  // only the relevant declarations are emitted.
  if (IsOpenMPDevice) {
    CmdArgs.push_back("-fopenmp-is-device");
    if (OpenMPDeviceInput) {
      CmdArgs.push_back("-fopenmp-host-ir-file-path");
      CmdArgs.push_back(Args.MakeArgString(OpenMPDeviceInput->getFilename()));
    }
  }

  if (Triple.isAMDGPU()) {
    handleAMDGPUCodeObjectVersionOptions(D, Args, CmdArgs);

    Args.addOptInFlag(CmdArgs, options::OPT_munsafe_fp_atomics,
                      options::OPT_mno_unsafe_fp_atomics);
  }

  // For all the host OpenMP offloading compile jobs we need to pass the targets
  // information using -fopenmp-targets= option.
  if (JA.isHostOffloading(Action::OFK_OpenMP)) {
    SmallString<128> Targets("-fopenmp-targets=");

    SmallVector<std::string, 4> Triples;
    auto TCRange = C.getOffloadToolChains<Action::OFK_OpenMP>();
    std::transform(TCRange.first, TCRange.second, std::back_inserter(Triples),
                   [](auto TC) { return TC.second->getTripleString(); });
    CmdArgs.push_back(Args.MakeArgString(Targets + llvm::join(Triples, ",")));
  }

  bool VirtualFunctionElimination =
      Args.hasFlag(options::OPT_fvirtual_function_elimination,
                   options::OPT_fno_virtual_function_elimination, false);
  if (VirtualFunctionElimination) {
    // VFE requires full LTO (currently, this might be relaxed to allow ThinLTO
    // in the future).
    if (LTOMode != LTOK_Full)
      D.Diag(diag::err_drv_argument_only_allowed_with)
          << "-fvirtual-function-elimination"
          << "-flto=full";

    CmdArgs.push_back("-fvirtual-function-elimination");
  }

  // VFE requires whole-program-vtables, and enables it by default.
  bool WholeProgramVTables = Args.hasFlag(
      options::OPT_fwhole_program_vtables,
      options::OPT_fno_whole_program_vtables, VirtualFunctionElimination);
  if (VirtualFunctionElimination && !WholeProgramVTables) {
    D.Diag(diag::err_drv_argument_not_allowed_with)
        << "-fno-whole-program-vtables"
        << "-fvirtual-function-elimination";
  }

  if (WholeProgramVTables) {
    // Propagate -fwhole-program-vtables if this is an LTO compile.
    if (IsUsingLTO)
      CmdArgs.push_back("-fwhole-program-vtables");
    // Check if we passed LTO options but they were suppressed because this is a
    // device offloading action, or we passed device offload LTO options which
    // were suppressed because this is not the device offload action.
    // Otherwise, issue an error.
    else if (!D.isUsingLTO(!IsDeviceOffloadAction))
      D.Diag(diag::err_drv_argument_only_allowed_with)
          << "-fwhole-program-vtables"
          << "-flto";
  }

  bool DefaultsSplitLTOUnit =
      (WholeProgramVTables || SanitizeArgs.needsLTO()) &&
      (LTOMode == LTOK_Full || TC.canSplitThinLTOUnit());
  bool SplitLTOUnit =
      Args.hasFlag(options::OPT_fsplit_lto_unit,
                   options::OPT_fno_split_lto_unit, DefaultsSplitLTOUnit);
  if (SanitizeArgs.needsLTO() && !SplitLTOUnit)
    D.Diag(diag::err_drv_argument_not_allowed_with) << "-fno-split-lto-unit"
                                                    << "-fsanitize=cfi";
  if (SplitLTOUnit)
    CmdArgs.push_back("-fsplit-lto-unit");

  if (Arg *A = Args.getLastArg(options::OPT_fglobal_isel,
                               options::OPT_fno_global_isel)) {
    CmdArgs.push_back("-mllvm");
    if (A->getOption().matches(options::OPT_fglobal_isel)) {
      CmdArgs.push_back("-global-isel=1");

      // GISel is on by default on AArch64 -O0, so don't bother adding
      // the fallback remarks for it. Other combinations will add a warning of
      // some kind.
      bool IsArchSupported = Triple.getArch() == llvm::Triple::aarch64;
      bool IsOptLevelSupported = false;

      Arg *A = Args.getLastArg(options::OPT_O_Group);
      if (Triple.getArch() == llvm::Triple::aarch64) {
        if (!A || A->getOption().matches(options::OPT_O0))
          IsOptLevelSupported = true;
      }
      if (!IsArchSupported || !IsOptLevelSupported) {
        CmdArgs.push_back("-mllvm");
        CmdArgs.push_back("-global-isel-abort=2");

        if (!IsArchSupported)
          D.Diag(diag::warn_drv_global_isel_incomplete) << Triple.getArchName();
        else
          D.Diag(diag::warn_drv_global_isel_incomplete_opt);
      }
    } else {
      CmdArgs.push_back("-global-isel=0");
    }
  }

  if (Args.hasArg(options::OPT_forder_file_instrumentation)) {
     CmdArgs.push_back("-forder-file-instrumentation");
     // Enable order file instrumentation when ThinLTO is not on. When ThinLTO is
     // on, we need to pass these flags as linker flags and that will be handled
     // outside of the compiler.
     if (!IsUsingLTO) {
       CmdArgs.push_back("-mllvm");
       CmdArgs.push_back("-enable-order-file-instrumentation");
     }
  }

  if (Arg *A = Args.getLastArg(options::OPT_fforce_enable_int128,
                               options::OPT_fno_force_enable_int128)) {
    if (A->getOption().matches(options::OPT_fforce_enable_int128))
      CmdArgs.push_back("-fforce-enable-int128");
  }

  if (Args.hasFlag(options::OPT_fnonreentrant, options::OPT_freentrant, false))
    CmdArgs.push_back("-fnonreentrant");

  Args.addOptInFlag(CmdArgs, options::OPT_fkeep_static_consts,
                    options::OPT_fno_keep_static_consts);
  Args.addOptInFlag(CmdArgs, options::OPT_fcomplete_member_pointers,
                    options::OPT_fno_complete_member_pointers);
  Args.addOptOutFlag(CmdArgs, options::OPT_fcxx_static_destructors,
                     options::OPT_fno_cxx_static_destructors);

  addMachineOutlinerArgs(D, Args, CmdArgs, Triple, /*IsLTO=*/false);

  if (Arg *A = Args.getLastArg(options::OPT_moutline_atomics,
                               options::OPT_mno_outline_atomics)) {
    // Option -moutline-atomics supported for AArch64 target only.
    if (!Triple.isAArch64()) {
      D.Diag(diag::warn_drv_moutline_atomics_unsupported_opt)
          << Triple.getArchName() << A->getOption().getName();
    } else {
      if (A->getOption().matches(options::OPT_moutline_atomics)) {
        CmdArgs.push_back("-target-feature");
        CmdArgs.push_back("+outline-atomics");
      } else {
        CmdArgs.push_back("-target-feature");
        CmdArgs.push_back("-outline-atomics");
      }
    }
  } else if (Triple.isAArch64() &&
             getToolChain().IsAArch64OutlineAtomicsDefault(Args)) {
    CmdArgs.push_back("-target-feature");
    CmdArgs.push_back("+outline-atomics");
  }

  if (Args.hasFlag(options::OPT_faddrsig, options::OPT_fno_addrsig,
                   (TC.getTriple().isOSBinFormatELF() ||
                    TC.getTriple().isOSBinFormatCOFF()) &&
                       !TC.getTriple().isPS4() && !TC.getTriple().isVE() &&
                       !TC.getTriple().isOSNetBSD() &&
                       !Distro(D.getVFS(), TC.getTriple()).IsGentoo() &&
                       !TC.getTriple().isAndroid() && TC.useIntegratedAs()))
    CmdArgs.push_back("-faddrsig");

  if ((Triple.isOSBinFormatELF() || Triple.isOSBinFormatMachO()) &&
      (EH || UnwindTables || AsyncUnwindTables ||
       DebugInfoKind != codegenoptions::NoDebugInfo))
    CmdArgs.push_back("-D__GCC_HAVE_DWARF2_CFI_ASM=1");

  if (Arg *A = Args.getLastArg(options::OPT_fsymbol_partition_EQ)) {
    std::string Str = A->getAsString(Args);
    if (!TC.getTriple().isOSBinFormatELF())
      D.Diag(diag::err_drv_unsupported_opt_for_target)
          << Str << TC.getTripleString();
    CmdArgs.push_back(Args.MakeArgString(Str));
  }

  // Add the output path to the object file for CodeView debug infos.
  if (EmitCodeView && Output.isFilename())
    addDebugObjectName(Args, CmdArgs, DebugCompilationDir,
                       Output.getFilename());

  // Add the "-o out -x type src.c" flags last. This is done primarily to make
  // the -cc1 command easier to edit when reproducing compiler crashes.
  if (Output.getType() == types::TY_Dependencies) {
    // Handled with other dependency code.
  } else if (Output.isFilename()) {
    if (Output.getType() == clang::driver::types::TY_IFS_CPP ||
        Output.getType() == clang::driver::types::TY_IFS) {
      SmallString<128> OutputFilename(Output.getFilename());
      llvm::sys::path::replace_extension(OutputFilename, "ifs");
      CmdArgs.push_back("-o");
      CmdArgs.push_back(Args.MakeArgString(OutputFilename));
    } else {
      CmdArgs.push_back("-o");
      CmdArgs.push_back(Output.getFilename());
    }
  } else {
    assert(Output.isNothing() && "Invalid output.");
  }

  addDashXForInput(Args, Input, CmdArgs);

  ArrayRef<InputInfo> FrontendInputs = Input;
  if (IsExtractAPI)
    FrontendInputs = ExtractAPIInputs;
  else if (Input.isNothing())
    FrontendInputs = {};

  for (const InputInfo &Input : FrontendInputs) {
    if (Input.isFilename())
      CmdArgs.push_back(Input.getFilename());
    else
      Input.getInputArg().renderAsInput(Args, CmdArgs);
  }

  if (D.CC1Main && !D.CCGenDiagnostics) {
    // Invoke the CC1 directly in this process
    C.addCommand(std::make_unique<CC1Command>(JA, *this,
                                              ResponseFileSupport::AtFileUTF8(),
                                              Exec, CmdArgs, Inputs, Output));
  } else {
    C.addCommand(std::make_unique<Command>(JA, *this,
                                           ResponseFileSupport::AtFileUTF8(),
                                           Exec, CmdArgs, Inputs, Output));
  }

  // Make the compile command echo its inputs for /showFilenames.
  if (Output.getType() == types::TY_Object &&
      Args.hasFlag(options::OPT__SLASH_showFilenames,
                   options::OPT__SLASH_showFilenames_, false)) {
    C.getJobs().getJobs().back()->PrintInputFilenames = true;
  }

  if (Arg *A = Args.getLastArg(options::OPT_pg))
    if (FPKeepKind == CodeGenOptions::FramePointerKind::None &&
        !Args.hasArg(options::OPT_mfentry))
      D.Diag(diag::err_drv_argument_not_allowed_with) << "-fomit-frame-pointer"
                                                      << A->getAsString(Args);

  // Claim some arguments which clang supports automatically.

  // -fpch-preprocess is used with gcc to add a special marker in the output to
  // include the PCH file.
  Args.ClaimAllArgs(options::OPT_fpch_preprocess);

  // Claim some arguments which clang doesn't support, but we don't
  // care to warn the user about.
  Args.ClaimAllArgs(options::OPT_clang_ignored_f_Group);
  Args.ClaimAllArgs(options::OPT_clang_ignored_m_Group);

  // Disable warnings for clang -E -emit-llvm foo.c
  Args.ClaimAllArgs(options::OPT_emit_llvm);
}

Clang::Clang(const ToolChain &TC, bool HasIntegratedBackend)
    // CAUTION! The first constructor argument ("clang") is not arbitrary,
    // as it is for other tools. Some operations on a Tool actually test
    // whether that tool is Clang based on the Tool's Name as a string.
    : Tool("clang", "clang frontend", TC), HasBackend(HasIntegratedBackend) {}

Clang::~Clang() {}

/// Add options related to the Objective-C runtime/ABI.
///
/// Returns true if the runtime is non-fragile.
ObjCRuntime Clang::AddObjCRuntimeArgs(const ArgList &args,
                                      const InputInfoList &inputs,
                                      ArgStringList &cmdArgs,
                                      RewriteKind rewriteKind) const {
  // Look for the controlling runtime option.
  Arg *runtimeArg =
      args.getLastArg(options::OPT_fnext_runtime, options::OPT_fgnu_runtime,
                      options::OPT_fobjc_runtime_EQ);

  // Just forward -fobjc-runtime= to the frontend.  This supercedes
  // options about fragility.
  if (runtimeArg &&
      runtimeArg->getOption().matches(options::OPT_fobjc_runtime_EQ)) {
    ObjCRuntime runtime;
    StringRef value = runtimeArg->getValue();
    if (runtime.tryParse(value)) {
      getToolChain().getDriver().Diag(diag::err_drv_unknown_objc_runtime)
          << value;
    }
    if ((runtime.getKind() == ObjCRuntime::GNUstep) &&
        (runtime.getVersion() >= VersionTuple(2, 0)))
      if (!getToolChain().getTriple().isOSBinFormatELF() &&
          !getToolChain().getTriple().isOSBinFormatCOFF()) {
        getToolChain().getDriver().Diag(
            diag::err_drv_gnustep_objc_runtime_incompatible_binary)
          << runtime.getVersion().getMajor();
      }

    runtimeArg->render(args, cmdArgs);
    return runtime;
  }

  // Otherwise, we'll need the ABI "version".  Version numbers are
  // slightly confusing for historical reasons:
  //   1 - Traditional "fragile" ABI
  //   2 - Non-fragile ABI, version 1
  //   3 - Non-fragile ABI, version 2
  unsigned objcABIVersion = 1;
  // If -fobjc-abi-version= is present, use that to set the version.
  if (Arg *abiArg = args.getLastArg(options::OPT_fobjc_abi_version_EQ)) {
    StringRef value = abiArg->getValue();
    if (value == "1")
      objcABIVersion = 1;
    else if (value == "2")
      objcABIVersion = 2;
    else if (value == "3")
      objcABIVersion = 3;
    else
      getToolChain().getDriver().Diag(diag::err_drv_clang_unsupported) << value;
  } else {
    // Otherwise, determine if we are using the non-fragile ABI.
    bool nonFragileABIIsDefault =
        (rewriteKind == RK_NonFragile ||
         (rewriteKind == RK_None &&
          getToolChain().IsObjCNonFragileABIDefault()));
    if (args.hasFlag(options::OPT_fobjc_nonfragile_abi,
                     options::OPT_fno_objc_nonfragile_abi,
                     nonFragileABIIsDefault)) {
// Determine the non-fragile ABI version to use.
#ifdef DISABLE_DEFAULT_NONFRAGILEABI_TWO
      unsigned nonFragileABIVersion = 1;
#else
      unsigned nonFragileABIVersion = 2;
#endif

      if (Arg *abiArg =
              args.getLastArg(options::OPT_fobjc_nonfragile_abi_version_EQ)) {
        StringRef value = abiArg->getValue();
        if (value == "1")
          nonFragileABIVersion = 1;
        else if (value == "2")
          nonFragileABIVersion = 2;
        else
          getToolChain().getDriver().Diag(diag::err_drv_clang_unsupported)
              << value;
      }

      objcABIVersion = 1 + nonFragileABIVersion;
    } else {
      objcABIVersion = 1;
    }
  }

  // We don't actually care about the ABI version other than whether
  // it's non-fragile.
  bool isNonFragile = objcABIVersion != 1;

  // If we have no runtime argument, ask the toolchain for its default runtime.
  // However, the rewriter only really supports the Mac runtime, so assume that.
  ObjCRuntime runtime;
  if (!runtimeArg) {
    switch (rewriteKind) {
    case RK_None:
      runtime = getToolChain().getDefaultObjCRuntime(isNonFragile);
      break;
    case RK_Fragile:
      runtime = ObjCRuntime(ObjCRuntime::FragileMacOSX, VersionTuple());
      break;
    case RK_NonFragile:
      runtime = ObjCRuntime(ObjCRuntime::MacOSX, VersionTuple());
      break;
    }

    // -fnext-runtime
  } else if (runtimeArg->getOption().matches(options::OPT_fnext_runtime)) {
    // On Darwin, make this use the default behavior for the toolchain.
    if (getToolChain().getTriple().isOSDarwin()) {
      runtime = getToolChain().getDefaultObjCRuntime(isNonFragile);

      // Otherwise, build for a generic macosx port.
    } else {
      runtime = ObjCRuntime(ObjCRuntime::MacOSX, VersionTuple());
    }

    // -fgnu-runtime
  } else {
    assert(runtimeArg->getOption().matches(options::OPT_fgnu_runtime));
    // Legacy behaviour is to target the gnustep runtime if we are in
    // non-fragile mode or the GCC runtime in fragile mode.
    if (isNonFragile)
      runtime = ObjCRuntime(ObjCRuntime::GNUstep, VersionTuple(2, 0));
    else
      runtime = ObjCRuntime(ObjCRuntime::GCC, VersionTuple());
  }

  if (llvm::any_of(inputs, [](const InputInfo &input) {
        return types::isObjC(input.getType());
      }))
    cmdArgs.push_back(
        args.MakeArgString("-fobjc-runtime=" + runtime.getAsString()));
  return runtime;
}

static bool maybeConsumeDash(const std::string &EH, size_t &I) {
  bool HaveDash = (I + 1 < EH.size() && EH[I + 1] == '-');
  I += HaveDash;
  return !HaveDash;
}

namespace {
struct EHFlags {
  bool Synch = false;
  bool Asynch = false;
  bool NoUnwindC = false;
};
} // end anonymous namespace

/// /EH controls whether to run destructor cleanups when exceptions are
/// thrown.  There are three modifiers:
/// - s: Cleanup after "synchronous" exceptions, aka C++ exceptions.
/// - a: Cleanup after "asynchronous" exceptions, aka structured exceptions.
///      The 'a' modifier is unimplemented and fundamentally hard in LLVM IR.
/// - c: Assume that extern "C" functions are implicitly nounwind.
/// The default is /EHs-c-, meaning cleanups are disabled.
static EHFlags parseClangCLEHFlags(const Driver &D, const ArgList &Args) {
  EHFlags EH;

  std::vector<std::string> EHArgs =
      Args.getAllArgValues(options::OPT__SLASH_EH);
  for (auto EHVal : EHArgs) {
    for (size_t I = 0, E = EHVal.size(); I != E; ++I) {
      switch (EHVal[I]) {
      case 'a':
        EH.Asynch = maybeConsumeDash(EHVal, I);
        if (EH.Asynch)
          EH.Synch = false;
        continue;
      case 'c':
        EH.NoUnwindC = maybeConsumeDash(EHVal, I);
        continue;
      case 's':
        EH.Synch = maybeConsumeDash(EHVal, I);
        if (EH.Synch)
          EH.Asynch = false;
        continue;
      default:
        break;
      }
      D.Diag(clang::diag::err_drv_invalid_value) << "/EH" << EHVal;
      break;
    }
  }
  // The /GX, /GX- flags are only processed if there are not /EH flags.
  // The default is that /GX is not specified.
  if (EHArgs.empty() &&
      Args.hasFlag(options::OPT__SLASH_GX, options::OPT__SLASH_GX_,
                   /*Default=*/false)) {
    EH.Synch = true;
    EH.NoUnwindC = true;
  }

  if (Args.hasArg(options::OPT__SLASH_kernel)) {
    EH.Synch = false;
    EH.NoUnwindC = false;
    EH.Asynch = false;
  }

  return EH;
}

void Clang::AddClangCLArgs(const ArgList &Args, types::ID InputType,
                           ArgStringList &CmdArgs,
                           codegenoptions::DebugInfoKind *DebugInfoKind,
                           bool *EmitCodeView) const {
  bool isNVPTX = getToolChain().getTriple().isNVPTX();

  ProcessVSRuntimeLibrary(Args, CmdArgs);

  if (Arg *ShowIncludes =
          Args.getLastArg(options::OPT__SLASH_showIncludes,
                          options::OPT__SLASH_showIncludes_user)) {
    CmdArgs.push_back("--show-includes");
    if (ShowIncludes->getOption().matches(options::OPT__SLASH_showIncludes))
      CmdArgs.push_back("-sys-header-deps");
  }

  // This controls whether or not we emit RTTI data for polymorphic types.
  if (Args.hasFlag(options::OPT__SLASH_GR_, options::OPT__SLASH_GR,
                   /*Default=*/false))
    CmdArgs.push_back("-fno-rtti-data");

  // This controls whether or not we emit stack-protector instrumentation.
  // In MSVC, Buffer Security Check (/GS) is on by default.
  if (!isNVPTX && Args.hasFlag(options::OPT__SLASH_GS, options::OPT__SLASH_GS_,
                               /*Default=*/true)) {
    CmdArgs.push_back("-stack-protector");
    CmdArgs.push_back(Args.MakeArgString(Twine(LangOptions::SSPStrong)));
  }

  // Emit CodeView if -Z7 or -gline-tables-only are present.
  if (Arg *DebugInfoArg = Args.getLastArg(options::OPT__SLASH_Z7,
                                          options::OPT_gline_tables_only)) {
    *EmitCodeView = true;
    if (DebugInfoArg->getOption().matches(options::OPT__SLASH_Z7))
      *DebugInfoKind = codegenoptions::DebugInfoConstructor;
    else
      *DebugInfoKind = codegenoptions::DebugLineTablesOnly;
  } else {
    *EmitCodeView = false;
  }

  const Driver &D = getToolChain().getDriver();

  // This controls whether or not we perform JustMyCode instrumentation.
  if (Args.hasFlag(options::OPT__SLASH_JMC, options::OPT__SLASH_JMC_,
                   /*Default=*/false)) {
    if (*EmitCodeView && *DebugInfoKind >= codegenoptions::DebugInfoConstructor)
      CmdArgs.push_back("-fjmc");
    else
      D.Diag(clang::diag::warn_drv_jmc_requires_debuginfo) << "/JMC"
                                                           << "'/Zi', '/Z7'";
  }

  EHFlags EH = parseClangCLEHFlags(D, Args);
  if (!isNVPTX && (EH.Synch || EH.Asynch)) {
    if (types::isCXX(InputType))
      CmdArgs.push_back("-fcxx-exceptions");
    CmdArgs.push_back("-fexceptions");
  }
  if (types::isCXX(InputType) && EH.Synch && EH.NoUnwindC)
    CmdArgs.push_back("-fexternc-nounwind");

  // /EP should expand to -E -P.
  if (Args.hasArg(options::OPT__SLASH_EP)) {
    CmdArgs.push_back("-E");
    CmdArgs.push_back("-P");
  }

  unsigned VolatileOptionID;
  if (getToolChain().getTriple().isX86())
    VolatileOptionID = options::OPT__SLASH_volatile_ms;
  else
    VolatileOptionID = options::OPT__SLASH_volatile_iso;

  if (Arg *A = Args.getLastArg(options::OPT__SLASH_volatile_Group))
    VolatileOptionID = A->getOption().getID();

  if (VolatileOptionID == options::OPT__SLASH_volatile_ms)
    CmdArgs.push_back("-fms-volatile");

 if (Args.hasFlag(options::OPT__SLASH_Zc_dllexportInlines_,
                  options::OPT__SLASH_Zc_dllexportInlines,
                  false)) {
  CmdArgs.push_back("-fno-dllexport-inlines");
 }

 if (Args.hasFlag(options::OPT__SLASH_Zc_wchar_t_,
                  options::OPT__SLASH_Zc_wchar_t, false)) {
   CmdArgs.push_back("-fno-wchar");
 }

 if (Args.hasArg(options::OPT__SLASH_kernel)) {
   llvm::Triple::ArchType Arch = getToolChain().getArch();
   std::vector<std::string> Values =
       Args.getAllArgValues(options::OPT__SLASH_arch);
   if (!Values.empty()) {
     llvm::SmallSet<std::string, 4> SupportedArches;
     if (Arch == llvm::Triple::x86)
       SupportedArches.insert("IA32");

     for (auto &V : Values)
       if (!SupportedArches.contains(V))
         D.Diag(diag::err_drv_argument_not_allowed_with)
             << std::string("/arch:").append(V) << "/kernel";
   }

   CmdArgs.push_back("-fno-rtti");
   if (Args.hasFlag(options::OPT__SLASH_GR, options::OPT__SLASH_GR_, false))
     D.Diag(diag::err_drv_argument_not_allowed_with) << "/GR"
                                                     << "/kernel";
 }

  Arg *MostGeneralArg = Args.getLastArg(options::OPT__SLASH_vmg);
  Arg *BestCaseArg = Args.getLastArg(options::OPT__SLASH_vmb);
  if (MostGeneralArg && BestCaseArg)
    D.Diag(clang::diag::err_drv_argument_not_allowed_with)
        << MostGeneralArg->getAsString(Args) << BestCaseArg->getAsString(Args);

  if (MostGeneralArg) {
    Arg *SingleArg = Args.getLastArg(options::OPT__SLASH_vms);
    Arg *MultipleArg = Args.getLastArg(options::OPT__SLASH_vmm);
    Arg *VirtualArg = Args.getLastArg(options::OPT__SLASH_vmv);

    Arg *FirstConflict = SingleArg ? SingleArg : MultipleArg;
    Arg *SecondConflict = VirtualArg ? VirtualArg : MultipleArg;
    if (FirstConflict && SecondConflict && FirstConflict != SecondConflict)
      D.Diag(clang::diag::err_drv_argument_not_allowed_with)
          << FirstConflict->getAsString(Args)
          << SecondConflict->getAsString(Args);

    if (SingleArg)
      CmdArgs.push_back("-fms-memptr-rep=single");
    else if (MultipleArg)
      CmdArgs.push_back("-fms-memptr-rep=multiple");
    else
      CmdArgs.push_back("-fms-memptr-rep=virtual");
  }

  // Parse the default calling convention options.
  if (Arg *CCArg =
          Args.getLastArg(options::OPT__SLASH_Gd, options::OPT__SLASH_Gr,
                          options::OPT__SLASH_Gz, options::OPT__SLASH_Gv,
                          options::OPT__SLASH_Gregcall)) {
    unsigned DCCOptId = CCArg->getOption().getID();
    const char *DCCFlag = nullptr;
    bool ArchSupported = !isNVPTX;
    llvm::Triple::ArchType Arch = getToolChain().getArch();
    switch (DCCOptId) {
    case options::OPT__SLASH_Gd:
      DCCFlag = "-fdefault-calling-conv=cdecl";
      break;
    case options::OPT__SLASH_Gr:
      ArchSupported = Arch == llvm::Triple::x86;
      DCCFlag = "-fdefault-calling-conv=fastcall";
      break;
    case options::OPT__SLASH_Gz:
      ArchSupported = Arch == llvm::Triple::x86;
      DCCFlag = "-fdefault-calling-conv=stdcall";
      break;
    case options::OPT__SLASH_Gv:
      ArchSupported = Arch == llvm::Triple::x86 || Arch == llvm::Triple::x86_64;
      DCCFlag = "-fdefault-calling-conv=vectorcall";
      break;
    case options::OPT__SLASH_Gregcall:
      ArchSupported = Arch == llvm::Triple::x86 || Arch == llvm::Triple::x86_64;
      DCCFlag = "-fdefault-calling-conv=regcall";
      break;
    }

    // MSVC doesn't warn if /Gr or /Gz is used on x64, so we don't either.
    if (ArchSupported && DCCFlag)
      CmdArgs.push_back(DCCFlag);
  }

  Args.AddLastArg(CmdArgs, options::OPT_vtordisp_mode_EQ);

  if (!Args.hasArg(options::OPT_fdiagnostics_format_EQ)) {
    CmdArgs.push_back("-fdiagnostics-format");
    CmdArgs.push_back("msvc");
  }

  if (Args.hasArg(options::OPT__SLASH_kernel))
    CmdArgs.push_back("-fms-kernel");

  if (Arg *A = Args.getLastArg(options::OPT__SLASH_guard)) {
    StringRef GuardArgs = A->getValue();
    // The only valid options are "cf", "cf,nochecks", "cf-", "ehcont" and
    // "ehcont-".
    if (GuardArgs.equals_insensitive("cf")) {
      // Emit CFG instrumentation and the table of address-taken functions.
      CmdArgs.push_back("-cfguard");
    } else if (GuardArgs.equals_insensitive("cf,nochecks")) {
      // Emit only the table of address-taken functions.
      CmdArgs.push_back("-cfguard-no-checks");
    } else if (GuardArgs.equals_insensitive("ehcont")) {
      // Emit EH continuation table.
      CmdArgs.push_back("-ehcontguard");
    } else if (GuardArgs.equals_insensitive("cf-") ||
               GuardArgs.equals_insensitive("ehcont-")) {
      // Do nothing, but we might want to emit a security warning in future.
    } else {
      D.Diag(diag::err_drv_invalid_value) << A->getSpelling() << GuardArgs;
    }
  }
}

const char *Clang::getBaseInputName(const ArgList &Args,
                                    const InputInfo &Input) {
  return Args.MakeArgString(llvm::sys::path::filename(Input.getBaseInput()));
}

const char *Clang::getBaseInputStem(const ArgList &Args,
                                    const InputInfoList &Inputs) {
  const char *Str = getBaseInputName(Args, Inputs[0]);

  if (const char *End = strrchr(Str, '.'))
    return Args.MakeArgString(std::string(Str, End));

  return Str;
}

const char *Clang::getDependencyFileName(const ArgList &Args,
                                         const InputInfoList &Inputs) {
  // FIXME: Think about this more.

  if (Arg *OutputOpt = Args.getLastArg(options::OPT_o)) {
    SmallString<128> OutputFilename(OutputOpt->getValue());
    llvm::sys::path::replace_extension(OutputFilename, llvm::Twine('d'));
    return Args.MakeArgString(OutputFilename);
  }

  return Args.MakeArgString(Twine(getBaseInputStem(Args, Inputs)) + ".d");
}

// Begin ClangAs

void ClangAs::AddMIPSTargetArgs(const ArgList &Args,
                                ArgStringList &CmdArgs) const {
  StringRef CPUName;
  StringRef ABIName;
  const llvm::Triple &Triple = getToolChain().getTriple();
  mips::getMipsCPUAndABI(Args, Triple, CPUName, ABIName);

  CmdArgs.push_back("-target-abi");
  CmdArgs.push_back(ABIName.data());
}

void ClangAs::AddX86TargetArgs(const ArgList &Args,
                               ArgStringList &CmdArgs) const {
  addX86AlignBranchArgs(getToolChain().getDriver(), Args, CmdArgs,
                        /*IsLTO=*/false);

  if (Arg *A = Args.getLastArg(options::OPT_masm_EQ)) {
    StringRef Value = A->getValue();
    if (Value == "intel" || Value == "att") {
      CmdArgs.push_back("-mllvm");
      CmdArgs.push_back(Args.MakeArgString("-x86-asm-syntax=" + Value));
    } else {
      getToolChain().getDriver().Diag(diag::err_drv_unsupported_option_argument)
          << A->getSpelling() << Value;
    }
  }
}

void ClangAs::AddRISCVTargetArgs(const ArgList &Args,
                               ArgStringList &CmdArgs) const {
  const llvm::Triple &Triple = getToolChain().getTriple();
  StringRef ABIName = riscv::getRISCVABI(Args, Triple);

  CmdArgs.push_back("-target-abi");
  CmdArgs.push_back(ABIName.data());
}

void ClangAs::ConstructJob(Compilation &C, const JobAction &JA,
                           const InputInfo &Output, const InputInfoList &Inputs,
                           const ArgList &Args,
                           const char *LinkingOutput) const {
  ArgStringList CmdArgs;

  assert(Inputs.size() == 1 && "Unexpected number of inputs.");
  const InputInfo &Input = Inputs[0];

  const llvm::Triple &Triple = getToolChain().getEffectiveTriple();
  const std::string &TripleStr = Triple.getTriple();
  const auto &D = getToolChain().getDriver();

  // Don't warn about "clang -w -c foo.s"
  Args.ClaimAllArgs(options::OPT_w);
  // and "clang -emit-llvm -c foo.s"
  Args.ClaimAllArgs(options::OPT_emit_llvm);

  claimNoWarnArgs(Args);

  // Invoke ourselves in -cc1as mode.
  //
  // FIXME: Implement custom jobs for internal actions.
  CmdArgs.push_back("-cc1as");

  // Add the "effective" target triple.
  CmdArgs.push_back("-triple");
  CmdArgs.push_back(Args.MakeArgString(TripleStr));

  getToolChain().addClangCC1ASTargetOptions(Args, CmdArgs);

  // Set the output mode, we currently only expect to be used as a real
  // assembler.
  CmdArgs.push_back("-filetype");
  CmdArgs.push_back("obj");

  // Set the main file name, so that debug info works even with
  // -save-temps or preprocessed assembly.
  CmdArgs.push_back("-main-file-name");
  CmdArgs.push_back(Clang::getBaseInputName(Args, Input));

  // Add the target cpu
  std::string CPU = getCPUName(D, Args, Triple, /*FromAs*/ true);
  if (!CPU.empty()) {
    CmdArgs.push_back("-target-cpu");
    CmdArgs.push_back(Args.MakeArgString(CPU));
  }

  // Add the target features
  getTargetFeatures(D, Triple, Args, CmdArgs, true);

  // Ignore explicit -force_cpusubtype_ALL option.
  (void)Args.hasArg(options::OPT_force__cpusubtype__ALL);

  // Pass along any -I options so we get proper .include search paths.
  Args.AddAllArgs(CmdArgs, options::OPT_I_Group);

  // Determine the original source input.
  auto FindSource = [](const Action *S) -> const Action * {
    while (S->getKind() != Action::InputClass) {
      assert(!S->getInputs().empty() && "unexpected root action!");
      S = S->getInputs()[0];
    }
    return S;
  };
  const Action *SourceAction = FindSource(&JA);

  // Forward -g and handle debug info related flags, assuming we are dealing
  // with an actual assembly file.
  bool WantDebug = false;
  Args.ClaimAllArgs(options::OPT_g_Group);
  if (Arg *A = Args.getLastArg(options::OPT_g_Group))
    WantDebug = !A->getOption().matches(options::OPT_g0) &&
                !A->getOption().matches(options::OPT_ggdb0);

  codegenoptions::DebugInfoKind DebugInfoKind = codegenoptions::NoDebugInfo;

  // Add the -fdebug-compilation-dir flag if needed.
  const char *DebugCompilationDir =
      addDebugCompDirArg(Args, CmdArgs, C.getDriver().getVFS());

  if (SourceAction->getType() == types::TY_Asm ||
      SourceAction->getType() == types::TY_PP_Asm) {
    // You might think that it would be ok to set DebugInfoKind outside of
    // the guard for source type, however there is a test which asserts
    // that some assembler invocation receives no -debug-info-kind,
    // and it's not clear whether that test is just overly restrictive.
    DebugInfoKind = (WantDebug ? codegenoptions::DebugInfoConstructor
                               : codegenoptions::NoDebugInfo);

    addDebugPrefixMapArg(getToolChain().getDriver(), getToolChain(), Args,
                         CmdArgs);

    // Set the AT_producer to the clang version when using the integrated
    // assembler on assembly source files.
    CmdArgs.push_back("-dwarf-debug-producer");
    CmdArgs.push_back(Args.MakeArgString(getClangFullVersion()));

    // And pass along -I options
    Args.AddAllArgs(CmdArgs, options::OPT_I);
  }
  const unsigned DwarfVersion = getDwarfVersion(getToolChain(), Args);
  RenderDebugEnablingArgs(Args, CmdArgs, DebugInfoKind, DwarfVersion,
                          llvm::DebuggerKind::Default);
  renderDwarfFormat(D, Triple, Args, CmdArgs, DwarfVersion);
  RenderDebugInfoCompressionArgs(Args, CmdArgs, D, getToolChain());

  // Handle -fPIC et al -- the relocation-model affects the assembler
  // for some targets.
  llvm::Reloc::Model RelocationModel;
  unsigned PICLevel;
  bool IsPIE;
  std::tie(RelocationModel, PICLevel, IsPIE) =
      ParsePICArgs(getToolChain(), Args);

  const char *RMName = RelocationModelName(RelocationModel);
  if (RMName) {
    CmdArgs.push_back("-mrelocation-model");
    CmdArgs.push_back(RMName);
  }

  // Optionally embed the -cc1as level arguments into the debug info, for build
  // analysis.
  if (getToolChain().UseDwarfDebugFlags()) {
    ArgStringList OriginalArgs;
    for (const auto &Arg : Args)
      Arg->render(Args, OriginalArgs);

    SmallString<256> Flags;
    const char *Exec = getToolChain().getDriver().getClangProgramPath();
    EscapeSpacesAndBackslashes(Exec, Flags);
    for (const char *OriginalArg : OriginalArgs) {
      SmallString<128> EscapedArg;
      EscapeSpacesAndBackslashes(OriginalArg, EscapedArg);
      Flags += " ";
      Flags += EscapedArg;
    }
    CmdArgs.push_back("-dwarf-debug-flags");
    CmdArgs.push_back(Args.MakeArgString(Flags));
  }

  // FIXME: Add -static support, once we have it.

  // Add target specific flags.
  switch (getToolChain().getArch()) {
  default:
    break;

  case llvm::Triple::mips:
  case llvm::Triple::mipsel:
  case llvm::Triple::mips64:
  case llvm::Triple::mips64el:
    AddMIPSTargetArgs(Args, CmdArgs);
    break;

  case llvm::Triple::x86:
  case llvm::Triple::x86_64:
    AddX86TargetArgs(Args, CmdArgs);
    break;

  case llvm::Triple::arm:
  case llvm::Triple::armeb:
  case llvm::Triple::thumb:
  case llvm::Triple::thumbeb:
    // This isn't in AddARMTargetArgs because we want to do this for assembly
    // only, not C/C++.
    if (Args.hasFlag(options::OPT_mdefault_build_attributes,
                     options::OPT_mno_default_build_attributes, true)) {
        CmdArgs.push_back("-mllvm");
        CmdArgs.push_back("-arm-add-build-attributes");
    }
    break;

  case llvm::Triple::aarch64:
  case llvm::Triple::aarch64_32:
  case llvm::Triple::aarch64_be:
    if (Args.hasArg(options::OPT_mmark_bti_property)) {
      CmdArgs.push_back("-mllvm");
      CmdArgs.push_back("-aarch64-mark-bti-property");
    }
    break;

  case llvm::Triple::riscv32:
  case llvm::Triple::riscv64:
    AddRISCVTargetArgs(Args, CmdArgs);
    break;
  }

  // Consume all the warning flags. Usually this would be handled more
  // gracefully by -cc1 (warning about unknown warning flags, etc) but -cc1as
  // doesn't handle that so rather than warning about unused flags that are
  // actually used, we'll lie by omission instead.
  // FIXME: Stop lying and consume only the appropriate driver flags
  Args.ClaimAllArgs(options::OPT_W_Group);

  CollectArgsForIntegratedAssembler(C, Args, CmdArgs,
                                    getToolChain().getDriver());

  Args.AddAllArgs(CmdArgs, options::OPT_mllvm);

  if (DebugInfoKind > codegenoptions::NoDebugInfo && Output.isFilename())
    addDebugObjectName(Args, CmdArgs, DebugCompilationDir,
                       Output.getFilename());

  // Fixup any previous commands that use -object-file-name because when we
  // generated them, the final .obj name wasn't yet known.
  for (Command &J : C.getJobs()) {
    if (SourceAction != FindSource(&J.getSource()))
      continue;
    auto &JArgs = J.getArguments();
    for (unsigned I = 0; I < JArgs.size(); ++I) {
      if (StringRef(JArgs[I]).startswith("-object-file-name=") &&
          Output.isFilename()) {
        ArgStringList NewArgs(JArgs.begin(), JArgs.begin() + I);
        addDebugObjectName(Args, NewArgs, DebugCompilationDir,
                           Output.getFilename());
        NewArgs.append(JArgs.begin() + I + 1, JArgs.end());
        J.replaceArguments(NewArgs);
        break;
      }
    }
  }

  assert(Output.isFilename() && "Unexpected lipo output.");
  CmdArgs.push_back("-o");
  CmdArgs.push_back(Output.getFilename());

  const llvm::Triple &T = getToolChain().getTriple();
  Arg *A;
  if (getDebugFissionKind(D, Args, A) == DwarfFissionKind::Split &&
      T.isOSBinFormatELF()) {
    CmdArgs.push_back("-split-dwarf-output");
    CmdArgs.push_back(SplitDebugName(JA, Args, Input, Output));
  }

  if (Triple.isAMDGPU())
    handleAMDGPUCodeObjectVersionOptions(D, Args, CmdArgs, /*IsCC1As=*/true);

  assert(Input.isFilename() && "Invalid input.");
  CmdArgs.push_back(Input.getFilename());

  const char *Exec = getToolChain().getDriver().getClangProgramPath();
  if (D.CC1Main && !D.CCGenDiagnostics) {
    // Invoke cc1as directly in this process.
    C.addCommand(std::make_unique<CC1Command>(JA, *this,
                                              ResponseFileSupport::AtFileUTF8(),
                                              Exec, CmdArgs, Inputs, Output));
  } else {
    C.addCommand(std::make_unique<Command>(JA, *this,
                                           ResponseFileSupport::AtFileUTF8(),
                                           Exec, CmdArgs, Inputs, Output));
  }
}

// Begin OffloadBundler

void OffloadBundler::ConstructJob(Compilation &C, const JobAction &JA,
                                  const InputInfo &Output,
                                  const InputInfoList &Inputs,
                                  const llvm::opt::ArgList &TCArgs,
                                  const char *LinkingOutput) const {
  // The version with only one output is expected to refer to a bundling job.
  assert(isa<OffloadBundlingJobAction>(JA) && "Expecting bundling job!");

  // The bundling command looks like this:
  // clang-offload-bundler -type=bc
  //   -targets=host-triple,openmp-triple1,openmp-triple2
  //   -output=output_file
  //   -input=unbundle_file_host
  //   -input=unbundle_file_tgt1
  //   -input=unbundle_file_tgt2

  ArgStringList CmdArgs;

  // Get the type.
  CmdArgs.push_back(TCArgs.MakeArgString(
      Twine("-type=") + types::getTypeTempSuffix(Output.getType())));

  assert(JA.getInputs().size() == Inputs.size() &&
         "Not have inputs for all dependence actions??");

  // Get the targets.
  SmallString<128> Triples;
  Triples += "-targets=";
  for (unsigned I = 0; I < Inputs.size(); ++I) {
    if (I)
      Triples += ',';

    // Find ToolChain for this input.
    Action::OffloadKind CurKind = Action::OFK_Host;
    const ToolChain *CurTC = &getToolChain();
    const Action *CurDep = JA.getInputs()[I];

    if (const auto *OA = dyn_cast<OffloadAction>(CurDep)) {
      CurTC = nullptr;
      OA->doOnEachDependence([&](Action *A, const ToolChain *TC, const char *) {
        assert(CurTC == nullptr && "Expected one dependence!");
        CurKind = A->getOffloadingDeviceKind();
        CurTC = TC;
      });
    }
    Triples += Action::GetOffloadKindName(CurKind);
    Triples += '-';
    Triples += CurTC->getTriple().normalize();
    if ((CurKind == Action::OFK_HIP || CurKind == Action::OFK_Cuda) &&
        !StringRef(CurDep->getOffloadingArch()).empty()) {
      Triples += '-';
      Triples += CurDep->getOffloadingArch();
    }

    // TODO: Replace parsing of -march flag. Can be done by storing GPUArch
    //       with each toolchain.
    StringRef GPUArchName;
    if (CurKind == Action::OFK_OpenMP) {
      // Extract GPUArch from -march argument in TC argument list.
      for (unsigned ArgIndex = 0; ArgIndex < TCArgs.size(); ArgIndex++) {
        auto ArchStr = StringRef(TCArgs.getArgString(ArgIndex));
        auto Arch = ArchStr.startswith_insensitive("-march=");
        if (Arch) {
          GPUArchName = ArchStr.substr(7);
          Triples += "-";
          break;
        }
      }
      Triples += GPUArchName.str();
    }
  }
  CmdArgs.push_back(TCArgs.MakeArgString(Triples));

  // Get bundled file command.
  CmdArgs.push_back(
      TCArgs.MakeArgString(Twine("-output=") + Output.getFilename()));

  // Get unbundled files command.
  for (unsigned I = 0; I < Inputs.size(); ++I) {
    SmallString<128> UB;
    UB += "-input=";

    // Find ToolChain for this input.
    const ToolChain *CurTC = &getToolChain();
    if (const auto *OA = dyn_cast<OffloadAction>(JA.getInputs()[I])) {
      CurTC = nullptr;
      OA->doOnEachDependence([&](Action *, const ToolChain *TC, const char *) {
        assert(CurTC == nullptr && "Expected one dependence!");
        CurTC = TC;
      });
      UB += C.addTempFile(
          C.getArgs().MakeArgString(CurTC->getInputFilename(Inputs[I])));
    } else {
      UB += CurTC->getInputFilename(Inputs[I]);
    }
    CmdArgs.push_back(TCArgs.MakeArgString(UB));
  }
  // All the inputs are encoded as commands.
  C.addCommand(std::make_unique<Command>(
      JA, *this, ResponseFileSupport::None(),
      TCArgs.MakeArgString(getToolChain().GetProgramPath(getShortName())),
      CmdArgs, std::nullopt, Output));
}

void OffloadBundler::ConstructJobMultipleOutputs(
    Compilation &C, const JobAction &JA, const InputInfoList &Outputs,
    const InputInfoList &Inputs, const llvm::opt::ArgList &TCArgs,
    const char *LinkingOutput) const {
  // The version with multiple outputs is expected to refer to a unbundling job.
  auto &UA = cast<OffloadUnbundlingJobAction>(JA);

  // The unbundling command looks like this:
  // clang-offload-bundler -type=bc
  //   -targets=host-triple,openmp-triple1,openmp-triple2
  //   -input=input_file
  //   -output=unbundle_file_host
  //   -output=unbundle_file_tgt1
  //   -output=unbundle_file_tgt2
  //   -unbundle

  ArgStringList CmdArgs;

  assert(Inputs.size() == 1 && "Expecting to unbundle a single file!");
  InputInfo Input = Inputs.front();

  // Get the type.
  CmdArgs.push_back(TCArgs.MakeArgString(
      Twine("-type=") + types::getTypeTempSuffix(Input.getType())));

  // Get the targets.
  SmallString<128> Triples;
  Triples += "-targets=";
  auto DepInfo = UA.getDependentActionsInfo();
  for (unsigned I = 0; I < DepInfo.size(); ++I) {
    if (I)
      Triples += ',';

    auto &Dep = DepInfo[I];
    Triples += Action::GetOffloadKindName(Dep.DependentOffloadKind);
    Triples += '-';
    Triples += Dep.DependentToolChain->getTriple().normalize();
    if ((Dep.DependentOffloadKind == Action::OFK_HIP ||
         Dep.DependentOffloadKind == Action::OFK_Cuda) &&
        !Dep.DependentBoundArch.empty()) {
      Triples += '-';
      Triples += Dep.DependentBoundArch;
    }
    // TODO: Replace parsing of -march flag. Can be done by storing GPUArch
    //       with each toolchain.
    StringRef GPUArchName;
    if (Dep.DependentOffloadKind == Action::OFK_OpenMP) {
      // Extract GPUArch from -march argument in TC argument list.
      for (unsigned ArgIndex = 0; ArgIndex < TCArgs.size(); ArgIndex++) {
        StringRef ArchStr = StringRef(TCArgs.getArgString(ArgIndex));
        auto Arch = ArchStr.startswith_insensitive("-march=");
        if (Arch) {
          GPUArchName = ArchStr.substr(7);
          Triples += "-";
          break;
        }
      }
      Triples += GPUArchName.str();
    }
  }

  CmdArgs.push_back(TCArgs.MakeArgString(Triples));

  // Get bundled file command.
  CmdArgs.push_back(
      TCArgs.MakeArgString(Twine("-input=") + Input.getFilename()));

  // Get unbundled files command.
  for (unsigned I = 0; I < Outputs.size(); ++I) {
    SmallString<128> UB;
    UB += "-output=";
    UB += DepInfo[I].DependentToolChain->getInputFilename(Outputs[I]);
    CmdArgs.push_back(TCArgs.MakeArgString(UB));
  }
  CmdArgs.push_back("-unbundle");
  CmdArgs.push_back("-allow-missing-bundles");

  // All the inputs are encoded as commands.
  C.addCommand(std::make_unique<Command>(
      JA, *this, ResponseFileSupport::None(),
      TCArgs.MakeArgString(getToolChain().GetProgramPath(getShortName())),
      CmdArgs, std::nullopt, Outputs));
}

void OffloadPackager::ConstructJob(Compilation &C, const JobAction &JA,
                                   const InputInfo &Output,
                                   const InputInfoList &Inputs,
                                   const llvm::opt::ArgList &Args,
                                   const char *LinkingOutput) const {
  ArgStringList CmdArgs;

  // Add the output file name.
  assert(Output.isFilename() && "Invalid output.");
  CmdArgs.push_back("-o");
  CmdArgs.push_back(Output.getFilename());

  // Create the inputs to bundle the needed metadata.
  for (const InputInfo &Input : Inputs) {
    const Action *OffloadAction = Input.getAction();
    const ToolChain *TC = OffloadAction->getOffloadingToolChain();
    const ArgList &TCArgs =
        C.getArgsForToolChain(TC, OffloadAction->getOffloadingArch(),
                              OffloadAction->getOffloadingDeviceKind());
    StringRef File = C.getArgs().MakeArgString(TC->getInputFilename(Input));
    StringRef Arch = (OffloadAction->getOffloadingArch())
                         ? OffloadAction->getOffloadingArch()
                         : TCArgs.getLastArgValue(options::OPT_march_EQ);
    StringRef Kind =
      Action::GetOffloadKindName(OffloadAction->getOffloadingDeviceKind());

    ArgStringList Features;
    SmallVector<StringRef> FeatureArgs;
    getTargetFeatures(TC->getDriver(), TC->getTriple(), TCArgs, Features,
                      false);
    llvm::copy_if(Features, std::back_inserter(FeatureArgs),
                  [](StringRef Arg) { return !Arg.startswith("-target"); });

    SmallVector<std::string> Parts{
        "file=" + File.str(),
        "triple=" + TC->getTripleString(),
        "arch=" + Arch.str(),
        "kind=" + Kind.str(),
    };

    if (TC->getDriver().isUsingLTO(/* IsOffload */ true))
      for (StringRef Feature : FeatureArgs)
        Parts.emplace_back("feature=" + Feature.str());

    CmdArgs.push_back(Args.MakeArgString("--image=" + llvm::join(Parts, ",")));
  }

  C.addCommand(std::make_unique<Command>(
      JA, *this, ResponseFileSupport::None(),
      Args.MakeArgString(getToolChain().GetProgramPath(getShortName())),
      CmdArgs, Inputs, Output));
}

void LinkerWrapper::ConstructJob(Compilation &C, const JobAction &JA,
                                 const InputInfo &Output,
                                 const InputInfoList &Inputs,
                                 const ArgList &Args,
                                 const char *LinkingOutput) const {
  const Driver &D = getToolChain().getDriver();
  const llvm::Triple TheTriple = getToolChain().getTriple();
  ArgStringList CmdArgs;

  // Pass the CUDA path to the linker wrapper tool.
  for (Action::OffloadKind Kind : {Action::OFK_Cuda, Action::OFK_OpenMP}) {
    auto TCRange = C.getOffloadToolChains(Kind);
    for (auto &I : llvm::make_range(TCRange.first, TCRange.second)) {
      const ToolChain *TC = I.second;
      if (TC->getTriple().isNVPTX()) {
        CudaInstallationDetector CudaInstallation(D, TheTriple, Args);
        if (CudaInstallation.isValid())
          CmdArgs.push_back(Args.MakeArgString(
              "--cuda-path=" + CudaInstallation.getInstallPath()));
        break;
      }
    }
  }

  if (D.isUsingLTO(/* IsOffload */ true)) {
    // Pass in the optimization level to use for LTO.
    if (const Arg *A = Args.getLastArg(options::OPT_O_Group)) {
      StringRef OOpt;
      if (A->getOption().matches(options::OPT_O4) ||
          A->getOption().matches(options::OPT_Ofast))
        OOpt = "3";
      else if (A->getOption().matches(options::OPT_O)) {
        OOpt = A->getValue();
        if (OOpt == "g")
          OOpt = "1";
        else if (OOpt == "s" || OOpt == "z")
          OOpt = "2";
      } else if (A->getOption().matches(options::OPT_O0))
        OOpt = "0";
      if (!OOpt.empty())
        CmdArgs.push_back(Args.MakeArgString(Twine("--opt-level=O") + OOpt));
    }
  }

  CmdArgs.push_back(
      Args.MakeArgString("--host-triple=" + TheTriple.getTriple()));
  if (Args.hasArg(options::OPT_v))
    CmdArgs.push_back("--wrapper-verbose");

  if (const Arg *A = Args.getLastArg(options::OPT_g_Group)) {
    if (!A->getOption().matches(options::OPT_g0))
      CmdArgs.push_back("--device-debug");
  }

  for (const auto &A : Args.getAllArgValues(options::OPT_Xcuda_ptxas))
    CmdArgs.push_back(Args.MakeArgString("--ptxas-args=" + A));

  // Forward remarks passes to the LLVM backend in the wrapper.
  if (const Arg *A = Args.getLastArg(options::OPT_Rpass_EQ))
    CmdArgs.push_back(Args.MakeArgString(Twine("--offload-opt=-pass-remarks=") +
                                         A->getValue()));
  if (const Arg *A = Args.getLastArg(options::OPT_Rpass_missed_EQ))
    CmdArgs.push_back(Args.MakeArgString(
        Twine("--offload-opt=-pass-remarks-missed=") + A->getValue()));
  if (const Arg *A = Args.getLastArg(options::OPT_Rpass_analysis_EQ))
    CmdArgs.push_back(Args.MakeArgString(
        Twine("--offload-opt=-pass-remarks-analysis=") + A->getValue()));
  if (Args.getLastArg(options::OPT_save_temps_EQ))
    CmdArgs.push_back("--save-temps");

  // Construct the link job so we can wrap around it.
  Linker->ConstructJob(C, JA, Output, Inputs, Args, LinkingOutput);
  const auto &LinkCommand = C.getJobs().getJobs().back();

  // Forward -Xoffload-linker<-triple> arguments to the device link job.
  for (Arg *A : Args.filtered(options::OPT_Xoffload_linker)) {
    StringRef Val = A->getValue(0);
    if (Val.empty())
      CmdArgs.push_back(
          Args.MakeArgString(Twine("--device-linker=") + A->getValue(1)));
    else
      CmdArgs.push_back(Args.MakeArgString(
          "--device-linker=" +
          ToolChain::getOpenMPTriple(Val.drop_front()).getTriple() + "=" +
          A->getValue(1)));
  }
  Args.ClaimAllArgs(options::OPT_Xoffload_linker);

  // Forward `-mllvm` arguments to the LLVM invocations if present.
  for (Arg *A : Args.filtered(options::OPT_mllvm)) {
    CmdArgs.push_back("-mllvm");
    CmdArgs.push_back(A->getValue());
    A->claim();
  }

  // Add the linker arguments to be forwarded by the wrapper.
  CmdArgs.push_back(Args.MakeArgString(Twine("--linker-path=") +
                                       LinkCommand->getExecutable()));
  CmdArgs.push_back("--");
  for (const char *LinkArg : LinkCommand->getArguments())
    CmdArgs.push_back(LinkArg);

  const char *Exec =
      Args.MakeArgString(getToolChain().GetProgramPath("clang-linker-wrapper"));

  // Replace the executable and arguments of the link job with the
  // wrapper.
  LinkCommand->replaceExecutable(Exec);
  LinkCommand->replaceArguments(CmdArgs);
}<|MERGE_RESOLUTION|>--- conflicted
+++ resolved
@@ -294,104 +294,6 @@
   }
 }
 
-<<<<<<< HEAD
-static void getWebAssemblyTargetFeatures(const ArgList &Args,
-                                         std::vector<StringRef> &Features) {
-  handleTargetFeaturesGroup(Args, Features, options::OPT_m_wasm_Features_Group);
-}
-
-static void getTargetFeatures(const Driver &D, const llvm::Triple &Triple,
-                              const ArgList &Args, ArgStringList &CmdArgs,
-                              bool ForAS, bool IsAux = false) {
-  std::vector<StringRef> Features;
-  switch (Triple.getArch()) {
-  default:
-    break;
-  case llvm::Triple::mips:
-  case llvm::Triple::mipsel:
-  case llvm::Triple::mips64:
-  case llvm::Triple::mips64el:
-    mips::getMIPSTargetFeatures(D, Triple, Args, Features);
-    break;
-
-  case llvm::Triple::arm:
-  case llvm::Triple::armeb:
-  case llvm::Triple::thumb:
-  case llvm::Triple::thumbeb:
-    arm::getARMTargetFeatures(D, Triple, Args, Features, ForAS);
-    break;
-
-  case llvm::Triple::ppc:
-  case llvm::Triple::ppcle:
-  case llvm::Triple::ppc64:
-  case llvm::Triple::ppc64le:
-    ppc::getPPCTargetFeatures(D, Triple, Args, Features);
-    break;
-  case llvm::Triple::riscv32:
-  case llvm::Triple::riscv64:
-    riscv::getRISCVTargetFeatures(D, Triple, Args, Features);
-    break;
-  case llvm::Triple::systemz:
-    systemz::getSystemZTargetFeatures(D, Args, Features);
-    break;
-  case llvm::Triple::aarch64:
-  case llvm::Triple::aarch64_32:
-  case llvm::Triple::aarch64_be:
-    aarch64::getAArch64TargetFeatures(D, Triple, Args, Features, ForAS);
-    break;
-  case llvm::Triple::x86:
-  case llvm::Triple::x86_64:
-    x86::getX86TargetFeatures(D, Triple, Args, Features);
-    break;
-  case llvm::Triple::hexagon:
-    hexagon::getHexagonTargetFeatures(D, Args, Features);
-    break;
-  case llvm::Triple::wasm32:
-  case llvm::Triple::wasm64:
-    getWebAssemblyTargetFeatures(Args, Features);
-    break;
-  case llvm::Triple::sparc:
-  case llvm::Triple::sparcel:
-  case llvm::Triple::sparcv9:
-    sparc::getSparcTargetFeatures(D, Args, Features);
-    break;
-  case llvm::Triple::r600:
-  case llvm::Triple::amdgcn:
-    amdgpu::getAMDGPUTargetFeatures(D, Triple, Args, Features);
-    break;
-  case llvm::Triple::nvptx:
-  case llvm::Triple::nvptx64:
-    NVPTX::getNVPTXTargetFeatures(D, Triple, Args, Features);
-    break;
-  case llvm::Triple::m68k:
-    m68k::getM68kTargetFeatures(D, Triple, Args, Features);
-    break;
-  case llvm::Triple::mos:
-    mos::getMOSTargetFeatures(D, Args, Features);
-    break;
-  case llvm::Triple::msp430:
-    msp430::getMSP430TargetFeatures(D, Args, Features);
-    break;
-  case llvm::Triple::ve:
-    ve::getVETargetFeatures(D, Args, Features);
-    break;
-  case llvm::Triple::csky:
-    csky::getCSKYTargetFeatures(D, Triple, Args, CmdArgs, Features);
-    break;
-  case llvm::Triple::loongarch32:
-  case llvm::Triple::loongarch64:
-    loongarch::getLoongArchTargetFeatures(D, Triple, Args, Features);
-    break;
-  }
-
-  for (auto Feature : unifyTargetFeatures(Features)) {
-    CmdArgs.push_back(IsAux ? "-aux-target-feature" : "-target-feature");
-    CmdArgs.push_back(Feature.data());
-  }
-}
-
-=======
->>>>>>> 8ff4d218
 static bool
 shouldUseExceptionTablesForObjCExceptions(const ObjCRuntime &runtime,
                                           const llvm::Triple &Triple) {
