--- conflicted
+++ resolved
@@ -124,12 +124,12 @@
   BFloatTy = llvm::Type::getBFloatTy(LLVMContext);
   FloatTy = llvm::Type::getFloatTy(LLVMContext);
   DoubleTy = llvm::Type::getDoubleTy(LLVMContext);
-<<<<<<< HEAD
-  PointerWidthInBits = C.getTargetInfo().getPointerWidth(0);
+  PointerWidthInBits = C.getTargetInfo().getPointerWidth(LangAS::Default);
   PointerSizeInBytes =
-    C.toCharUnitsFromBits(C.getTargetInfo().getPointerWidth(0)).getQuantity();
+      C.toCharUnitsFromBits(C.getTargetInfo().getPointerWidth(LangAS::Default))
+          .getQuantity();
   PointerAlignInBytes =
-    C.toCharUnitsFromBits(C.getTargetInfo().getPointerAlign(0)).getQuantity();
+      C.toCharUnitsFromBits(C.getTargetInfo().getPointerAlign(LangAS::Default)).getQuantity();
   SizeSizeInBytes = C.toCharUnitsFromBits(C.getTargetInfo().getTypeWidth(
                                               C.getTargetInfo().getSizeType()))
                         .getQuantity();
@@ -138,14 +138,6 @@
                          .getQuantity();
   IntSizeInBytes =
     C.toCharUnitsFromBits(C.getTargetInfo().getIntWidth()).getQuantity();
-=======
-  PointerWidthInBits = C.getTargetInfo().getPointerWidth(LangAS::Default);
-  PointerAlignInBytes =
-      C.toCharUnitsFromBits(C.getTargetInfo().getPointerAlign(LangAS::Default))
-          .getQuantity();
-  SizeSizeInBytes =
-    C.toCharUnitsFromBits(C.getTargetInfo().getMaxPointerWidth()).getQuantity();
->>>>>>> 8ff4d218
   IntAlignInBytes =
     C.toCharUnitsFromBits(C.getTargetInfo().getIntAlign()).getQuantity();
   CharTy =
