//===--- TargetInfo.h - Expose information about the target -----*- C++ -*-===//
//
// Part of the LLVM Project, under the Apache License v2.0 with LLVM Exceptions.
// See https://llvm.org/LICENSE.txt for license information.
// SPDX-License-Identifier: Apache-2.0 WITH LLVM-exception
//
//===----------------------------------------------------------------------===//
///
/// \file
/// Defines the clang::TargetInfo interface.
///
//===----------------------------------------------------------------------===//

#ifndef LLVM_CLANG_BASIC_TARGETINFO_H
#define LLVM_CLANG_BASIC_TARGETINFO_H

#include "clang/Basic/AddressSpaces.h"
#include "clang/Basic/BitmaskEnum.h"
#include "clang/Basic/CFProtectionOptions.h"
#include "clang/Basic/CodeGenOptions.h"
#include "clang/Basic/LLVM.h"
#include "clang/Basic/LangOptions.h"
#include "clang/Basic/Specifiers.h"
#include "clang/Basic/TargetCXXABI.h"
#include "clang/Basic/TargetOptions.h"
#include "llvm/ADT/APFloat.h"
#include "llvm/ADT/APInt.h"
#include "llvm/ADT/APSInt.h"
#include "llvm/ADT/ArrayRef.h"
#include "llvm/ADT/IntrusiveRefCntPtr.h"
#include "llvm/ADT/SmallSet.h"
#include "llvm/ADT/StringMap.h"
#include "llvm/ADT/StringRef.h"
#include "llvm/ADT/StringSet.h"
#include "llvm/Frontend/OpenMP/OMPGridValues.h"
#include "llvm/IR/DerivedTypes.h"
#include "llvm/Support/DataTypes.h"
#include "llvm/Support/Error.h"
#include "llvm/Support/VersionTuple.h"
#include "llvm/TargetParser/Triple.h"
#include <cassert>
#include <optional>
#include <string>
#include <utility>
#include <vector>

namespace llvm {
struct fltSemantics;
}

namespace clang {
class DiagnosticsEngine;
class LangOptions;
class CodeGenOptions;
class MacroBuilder;

/// Contains information gathered from parsing the contents of TargetAttr.
struct ParsedTargetAttr {
  std::vector<std::string> Features;
  StringRef CPU;
  StringRef Tune;
  StringRef BranchProtection;
  StringRef Duplicate;
  bool operator ==(const ParsedTargetAttr &Other) const {
    return Duplicate == Other.Duplicate && CPU == Other.CPU &&
           Tune == Other.Tune && BranchProtection == Other.BranchProtection &&
           Features == Other.Features;
  }
};

namespace Builtin { struct Info; }

enum class FloatModeKind {
  NoFloat = 0,
  Half = 1 << 0,
  Float = 1 << 1,
  Double = 1 << 2,
  LongDouble = 1 << 3,
  Float128 = 1 << 4,
  Ibm128 = 1 << 5,
  LLVM_MARK_AS_BITMASK_ENUM(Ibm128)
};

/// Fields controlling how types are laid out in memory; these may need to
/// be copied for targets like AMDGPU that base their ABIs on an auxiliary
/// CPU target.
struct TransferrableTargetInfo {
  unsigned char PointerWidth, PointerAlign;
  unsigned char BoolWidth, BoolAlign;
  unsigned char ShortWidth, ShortAlign;
  unsigned char IntWidth, IntAlign;
  unsigned char HalfWidth, HalfAlign;
  unsigned char BFloat16Width, BFloat16Align;
  unsigned char FloatWidth, FloatAlign;
  unsigned char DoubleWidth, DoubleAlign;
  unsigned char LongDoubleWidth, LongDoubleAlign, Float128Align, Ibm128Align;
  unsigned char LargeArrayMinWidth, LargeArrayAlign;
  unsigned char LongWidth, LongAlign;
  unsigned char LongLongWidth, LongLongAlign;
  unsigned char Int128Align;

  // This is an optional parameter for targets that
  // don't use 'LongLongAlign' for '_BitInt' max alignment
  std::optional<unsigned> BitIntMaxAlign;

  // Fixed point bit widths
  unsigned char ShortAccumWidth, ShortAccumAlign;
  unsigned char AccumWidth, AccumAlign;
  unsigned char LongAccumWidth, LongAccumAlign;
  unsigned char ShortFractWidth, ShortFractAlign;
  unsigned char FractWidth, FractAlign;
  unsigned char LongFractWidth, LongFractAlign;

  // If true, unsigned fixed point types have the same number of fractional bits
  // as their signed counterparts, forcing the unsigned types to have one extra
  // bit of padding. Otherwise, unsigned fixed point types have
  // one more fractional bit than its corresponding signed type. This is false
  // by default.
  bool PaddingOnUnsignedFixedPoint;

  // Fixed point integral and fractional bit sizes
  // Saturated types share the same integral/fractional bits as their
  // corresponding unsaturated types.
  // For simplicity, the fractional bits in a _Fract type will be one less the
  // width of that _Fract type. This leaves all signed _Fract types having no
  // padding and unsigned _Fract types will only have 1 bit of padding after the
  // sign if PaddingOnUnsignedFixedPoint is set.
  unsigned char ShortAccumScale;
  unsigned char AccumScale;
  unsigned char LongAccumScale;

  unsigned char DefaultAlignForAttributeAligned;
  unsigned char MinGlobalAlign;

  unsigned short SuitableAlign;
  unsigned short NewAlign;
  unsigned MaxVectorAlign;
  unsigned MaxTLSAlign;

  const llvm::fltSemantics *HalfFormat, *BFloat16Format, *FloatFormat,
      *DoubleFormat, *LongDoubleFormat, *Float128Format, *Ibm128Format;

  ///===---- Target Data Type Query Methods -------------------------------===//
  enum IntType {
    NoInt = 0,
    SignedChar,
    UnsignedChar,
    SignedShort,
    UnsignedShort,
    SignedInt,
    UnsignedInt,
    SignedLong,
    UnsignedLong,
    SignedLongLong,
    UnsignedLongLong
  };

protected:
  IntType SizeType, IntMaxType, PtrDiffType, IntPtrType, WCharType, WIntType,
      Char16Type, Char32Type, Int64Type, Int16Type, SigAtomicType,
      ProcessIDType;

  /// Whether Objective-C's built-in boolean type should be signed char.
  ///
  /// Otherwise, when this flag is not set, the normal built-in boolean type is
  /// used.
  LLVM_PREFERRED_TYPE(bool)
  unsigned UseSignedCharForObjCBool : 1;

  /// Control whether the alignment of bit-field types is respected when laying
  /// out structures. If true, then the alignment of the bit-field type will be
  /// used to (a) impact the alignment of the containing structure, and (b)
  /// ensure that the individual bit-field will not straddle an alignment
  /// boundary.
  LLVM_PREFERRED_TYPE(bool)
  unsigned UseBitFieldTypeAlignment : 1;

  /// Whether zero length bitfields (e.g., int : 0;) force alignment of
  /// the next bitfield.
  ///
  /// If the alignment of the zero length bitfield is greater than the member
  /// that follows it, `bar', `bar' will be aligned as the type of the
  /// zero-length bitfield.
  LLVM_PREFERRED_TYPE(bool)
  unsigned UseZeroLengthBitfieldAlignment : 1;

  /// Whether zero length bitfield alignment is respected if they are the
  /// leading members.
  LLVM_PREFERRED_TYPE(bool)
  unsigned UseLeadingZeroLengthBitfield : 1;

  ///  Whether explicit bit field alignment attributes are honored.
  LLVM_PREFERRED_TYPE(bool)
  unsigned UseExplicitBitFieldAlignment : 1;

  /// If non-zero, specifies a fixed alignment value for bitfields that follow
  /// zero length bitfield, regardless of the zero length bitfield type.
  unsigned ZeroLengthBitfieldBoundary;

  /// If non-zero, specifies a maximum alignment to truncate alignment
  /// specified in the aligned attribute of a static variable to this value.
  unsigned MaxAlignedAttribute;
};

/// OpenCL type kinds.
enum OpenCLTypeKind : uint8_t {
  OCLTK_Default,
  OCLTK_ClkEvent,
  OCLTK_Event,
  OCLTK_Image,
  OCLTK_Pipe,
  OCLTK_Queue,
  OCLTK_ReserveID,
  OCLTK_Sampler,
};

/// Exposes information about the current target.
///
class TargetInfo : public TransferrableTargetInfo,
                   public RefCountedBase<TargetInfo> {
  std::shared_ptr<TargetOptions> TargetOpts;
  llvm::Triple Triple;
protected:
  // Target values set by the ctor of the actual target implementation.  Default
  // values are specified by the TargetInfo constructor.
  bool BigEndian;
  bool TLSSupported;
  bool VLASupported;
  bool NoAsmVariants;  // True if {|} are normal characters.
  bool HasLegalHalfType; // True if the backend supports operations on the half
                         // LLVM IR type.
  bool HalfArgsAndReturns;
  bool HasFloat128;
  bool HasFloat16;
  bool HasBFloat16;
  bool HasFullBFloat16; // True if the backend supports native bfloat16
                        // arithmetic. Used to determine excess precision
                        // support in the frontend.
  bool HasIbm128;
  bool HasLongDouble;
  bool HasFPReturn;
  bool HasStrictFP;

  unsigned char MaxAtomicPromoteWidth, MaxAtomicInlineWidth;
  std::string DataLayoutString;
  const char *UserLabelPrefix;
  const char *MCountName;
  unsigned char RegParmMax, SSERegParmMax;
  TargetCXXABI TheCXXABI;
  const LangASMap *AddrSpaceMap;

  mutable StringRef PlatformName;
  mutable VersionTuple PlatformMinVersion;

  LLVM_PREFERRED_TYPE(bool)
  unsigned HasAlignMac68kSupport : 1;
  LLVM_PREFERRED_TYPE(FloatModeKind)
  unsigned RealTypeUsesObjCFPRetMask : llvm::BitWidth<FloatModeKind>;
  LLVM_PREFERRED_TYPE(bool)
  unsigned ComplexLongDoubleUsesFP2Ret : 1;

  LLVM_PREFERRED_TYPE(bool)
  unsigned HasBuiltinMSVaList : 1;

  LLVM_PREFERRED_TYPE(bool)
  unsigned HasAArch64SVETypes : 1;

  LLVM_PREFERRED_TYPE(bool)
  unsigned HasRISCVVTypes : 1;

  LLVM_PREFERRED_TYPE(bool)
  unsigned AllowAMDGPUUnsafeFPAtomics : 1;

  LLVM_PREFERRED_TYPE(bool)
  unsigned HasUnalignedAccess : 1;

  unsigned ARMCDECoprocMask : 8;

  unsigned MaxOpenCLWorkGroupSize;

  std::optional<unsigned> MaxBitIntWidth;

  std::optional<llvm::Triple> DarwinTargetVariantTriple;

  // TargetInfo Constructor.  Default initializes all fields.
  TargetInfo(const llvm::Triple &T);

  // UserLabelPrefix must match DL's getGlobalPrefix() when interpreted
  // as a DataLayout object.
  void resetDataLayout(StringRef DL, const char *UserLabelPrefix = "");

  // Target features that are read-only and should not be disabled/enabled
  // by command line options. Such features are for emitting predefined
  // macros or checking availability of builtin functions and can be omitted
  // in function attributes in IR.
  llvm::StringSet<> ReadOnlyFeatures;

public:
  /// Construct a target for the given options.
  ///
  /// \param Opts - The options to use to initialize the target. The target may
  /// modify the options to canonicalize the target feature information to match
  /// what the backend expects.
  static TargetInfo *
  CreateTargetInfo(DiagnosticsEngine &Diags,
                   const std::shared_ptr<TargetOptions> &Opts);

  virtual ~TargetInfo();

  /// Retrieve the target options.
  TargetOptions &getTargetOpts() const {
    assert(TargetOpts && "Missing target options");
    return *TargetOpts;
  }

  /// The different kinds of __builtin_va_list types defined by
  /// the target implementation.
  enum BuiltinVaListKind {
    /// typedef char* __builtin_va_list;
    CharPtrBuiltinVaList = 0,

    /// typedef void* __builtin_va_list;
    VoidPtrBuiltinVaList,

    /// __builtin_va_list as defined by the AArch64 ABI
    /// http://infocenter.arm.com/help/topic/com.arm.doc.ihi0055a/IHI0055A_aapcs64.pdf
    AArch64ABIBuiltinVaList,

    /// __builtin_va_list as defined by the PNaCl ABI:
    /// http://www.chromium.org/nativeclient/pnacl/bitcode-abi#TOC-Machine-Types
    PNaClABIBuiltinVaList,

    /// __builtin_va_list as defined by the Power ABI:
    /// https://www.power.org
    ///        /resources/downloads/Power-Arch-32-bit-ABI-supp-1.0-Embedded.pdf
    PowerABIBuiltinVaList,

    /// __builtin_va_list as defined by the x86-64 ABI:
    /// http://refspecs.linuxbase.org/elf/x86_64-abi-0.21.pdf
    X86_64ABIBuiltinVaList,

    /// __builtin_va_list as defined by ARM AAPCS ABI
    /// http://infocenter.arm.com
    //        /help/topic/com.arm.doc.ihi0042d/IHI0042D_aapcs.pdf
    AAPCSABIBuiltinVaList,

    // typedef struct __va_list_tag
    //   {
    //     long __gpr;
    //     long __fpr;
    //     void *__overflow_arg_area;
    //     void *__reg_save_area;
    //   } va_list[1];
    SystemZBuiltinVaList,

    // typedef struct __va_list_tag {
    //    void *__current_saved_reg_area_pointer;
    //    void *__saved_reg_area_end_pointer;
    //    void *__overflow_area_pointer;
    //} va_list;
    HexagonBuiltinVaList
  };

protected:
  /// Specify if mangling based on address space map should be used or
  /// not for language specific address spaces
  bool UseAddrSpaceMapMangling;

public:
  IntType getSizeType() const { return SizeType; }
  IntType getSignedSizeType() const {
    switch (SizeType) {
    case UnsignedShort:
      return SignedShort;
    case UnsignedInt:
      return SignedInt;
    case UnsignedLong:
      return SignedLong;
    case UnsignedLongLong:
      return SignedLongLong;
    default:
      llvm_unreachable("Invalid SizeType");
    }
  }
  IntType getIntMaxType() const { return IntMaxType; }
  IntType getUIntMaxType() const {
    return getCorrespondingUnsignedType(IntMaxType);
  }
  IntType getPtrDiffType(LangAS AddrSpace) const {
    return AddrSpace == LangAS::Default ? PtrDiffType
                                        : getPtrDiffTypeV(AddrSpace);
  }
  IntType getUnsignedPtrDiffType(LangAS AddrSpace) const {
    return getCorrespondingUnsignedType(getPtrDiffType(AddrSpace));
  }
  IntType getIntPtrType() const { return IntPtrType; }
  IntType getUIntPtrType() const {
    return getCorrespondingUnsignedType(IntPtrType);
  }
  IntType getWCharType() const { return WCharType; }
  IntType getWIntType() const { return WIntType; }
  IntType getChar16Type() const { return Char16Type; }
  IntType getChar32Type() const { return Char32Type; }
  IntType getInt64Type() const { return Int64Type; }
  IntType getUInt64Type() const {
    return getCorrespondingUnsignedType(Int64Type);
  }
  IntType getInt16Type() const { return Int16Type; }
  IntType getUInt16Type() const {
    return getCorrespondingUnsignedType(Int16Type);
  }
  IntType getSigAtomicType() const { return SigAtomicType; }
  IntType getProcessIDType() const { return ProcessIDType; }

  static IntType getCorrespondingUnsignedType(IntType T) {
    switch (T) {
    case SignedChar:
      return UnsignedChar;
    case SignedShort:
      return UnsignedShort;
    case SignedInt:
      return UnsignedInt;
    case SignedLong:
      return UnsignedLong;
    case SignedLongLong:
      return UnsignedLongLong;
    default:
      llvm_unreachable("Unexpected signed integer type");
    }
  }

  /// In the event this target uses the same number of fractional bits for its
  /// unsigned types as it does with its signed counterparts, there will be
  /// exactly one bit of padding.
  /// Return true if unsigned fixed point types have padding for this target.
  bool doUnsignedFixedPointTypesHavePadding() const {
    return PaddingOnUnsignedFixedPoint;
  }

  /// Return the width (in bits) of the specified integer type enum.
  ///
  /// For example, SignedInt -> getIntWidth().
  unsigned getTypeWidth(IntType T) const;

  /// Return integer type with specified width.
  virtual IntType getIntTypeByWidth(unsigned BitWidth, bool IsSigned) const;

  /// Return the smallest integer type with at least the specified width.
  virtual IntType getLeastIntTypeByWidth(unsigned BitWidth,
                                         bool IsSigned) const;

  /// Return floating point type with specified width. On PPC, there are
  /// three possible types for 128-bit floating point: "PPC double-double",
  /// IEEE 754R quad precision, and "long double" (which under the covers
  /// is represented as one of those two). At this time, there is no support
  /// for an explicit "PPC double-double" type (i.e. __ibm128) so we only
  /// need to differentiate between "long double" and IEEE quad precision.
  FloatModeKind getRealTypeByWidth(unsigned BitWidth,
                                   FloatModeKind ExplicitType) const;

  /// Return the alignment (in bits) of the specified integer type enum.
  ///
  /// For example, SignedInt -> getIntAlign().
  unsigned getTypeAlign(IntType T) const;

  /// Returns true if the type is signed; false otherwise.
  static bool isTypeSigned(IntType T);

  /// Return the width of pointers on this target, for the
  /// specified address space.
  uint64_t getPointerWidth(LangAS AddrSpace) const {
    return AddrSpace == LangAS::Default ? PointerWidth
                                        : getPointerWidthV(AddrSpace);
  }
  uint64_t getPointerAlign(LangAS AddrSpace) const {
    return AddrSpace == LangAS::Default ? PointerAlign
                                        : getPointerAlignV(AddrSpace);
  }

  /// Return the maximum width of pointers on this target.
  virtual uint64_t getMaxPointerWidth() const {
    return PointerWidth;
  }

  /// Get integer value for null pointer.
  /// \param AddrSpace address space of pointee in source language.
  virtual uint64_t getNullPointerValue(LangAS AddrSpace) const { return 0; }

  /// Return the size of '_Bool' and C++ 'bool' for this target, in bits.
  unsigned getBoolWidth() const { return BoolWidth; }

  /// Return the alignment of '_Bool' and C++ 'bool' for this target.
  unsigned getBoolAlign() const { return BoolAlign; }

  unsigned getCharWidth() const { return 8; } // FIXME
  unsigned getCharAlign() const { return 8; } // FIXME

<<<<<<< HEAD
  /// Return the size of 'signed short' and 'unsigned short' for this
  /// target, in bits.
  unsigned getShortWidth() const { return ShortWidth; }

  /// Return the alignment of 'signed short' and 'unsigned short' for
  /// this target.
=======
  /// getShortWidth/Align - Return the size of 'signed short' and
  /// 'unsigned short' for this target, in bits.
  unsigned getShortWidth() const { return ShortWidth; }
>>>>>>> 929cbe7f
  unsigned getShortAlign() const { return ShortAlign; }

  /// getIntWidth/Align - Return the size of 'signed int' and 'unsigned int' for
  /// this target, in bits.
  unsigned getIntWidth() const { return IntWidth; }
  unsigned getIntAlign() const { return IntAlign; }

  /// getLongWidth/Align - Return the size of 'signed long' and 'unsigned long'
  /// for this target, in bits.
  unsigned getLongWidth() const { return LongWidth; }
  unsigned getLongAlign() const { return LongAlign; }

  /// getLongLongWidth/Align - Return the size of 'signed long long' and
  /// 'unsigned long long' for this target, in bits.
  unsigned getLongLongWidth() const { return LongLongWidth; }
  unsigned getLongLongAlign() const { return LongLongAlign; }

  /// getInt128Align() - Returns the alignment of Int128.
  unsigned getInt128Align() const { return Int128Align; }

  /// getBitIntMaxAlign() - Returns the maximum possible alignment of
  /// '_BitInt' and 'unsigned _BitInt'.
  unsigned getBitIntMaxAlign() const {
    return BitIntMaxAlign.value_or(LongLongAlign);
  }

  /// getBitIntAlign/Width - Return aligned size of '_BitInt' and
  /// 'unsigned _BitInt' for this target, in bits.
  unsigned getBitIntWidth(unsigned NumBits) const {
    return llvm::alignTo(NumBits, getBitIntAlign(NumBits));
  }
  unsigned getBitIntAlign(unsigned NumBits) const {
    return std::clamp<unsigned>(llvm::PowerOf2Ceil(NumBits), getCharWidth(),
                                getBitIntMaxAlign());
  }

  /// getShortAccumWidth/Align - Return the size of 'signed short _Accum' and
  /// 'unsigned short _Accum' for this target, in bits.
  unsigned getShortAccumWidth() const { return ShortAccumWidth; }
  unsigned getShortAccumAlign() const { return ShortAccumAlign; }

  /// getAccumWidth/Align - Return the size of 'signed _Accum' and
  /// 'unsigned _Accum' for this target, in bits.
  unsigned getAccumWidth() const { return AccumWidth; }
  unsigned getAccumAlign() const { return AccumAlign; }

  /// getLongAccumWidth/Align - Return the size of 'signed long _Accum' and
  /// 'unsigned long _Accum' for this target, in bits.
  unsigned getLongAccumWidth() const { return LongAccumWidth; }
  unsigned getLongAccumAlign() const { return LongAccumAlign; }

  /// getShortFractWidth/Align - Return the size of 'signed short _Fract' and
  /// 'unsigned short _Fract' for this target, in bits.
  unsigned getShortFractWidth() const { return ShortFractWidth; }
  unsigned getShortFractAlign() const { return ShortFractAlign; }

  /// getFractWidth/Align - Return the size of 'signed _Fract' and
  /// 'unsigned _Fract' for this target, in bits.
  unsigned getFractWidth() const { return FractWidth; }
  unsigned getFractAlign() const { return FractAlign; }

  /// getLongFractWidth/Align - Return the size of 'signed long _Fract' and
  /// 'unsigned long _Fract' for this target, in bits.
  unsigned getLongFractWidth() const { return LongFractWidth; }
  unsigned getLongFractAlign() const { return LongFractAlign; }

  /// getShortAccumScale/IBits - Return the number of fractional/integral bits
  /// in a 'signed short _Accum' type.
  unsigned getShortAccumScale() const { return ShortAccumScale; }
  unsigned getShortAccumIBits() const {
    return ShortAccumWidth - ShortAccumScale - 1;
  }

  /// getAccumScale/IBits - Return the number of fractional/integral bits
  /// in a 'signed _Accum' type.
  unsigned getAccumScale() const { return AccumScale; }
  unsigned getAccumIBits() const { return AccumWidth - AccumScale - 1; }

  /// getLongAccumScale/IBits - Return the number of fractional/integral bits
  /// in a 'signed long _Accum' type.
  unsigned getLongAccumScale() const { return LongAccumScale; }
  unsigned getLongAccumIBits() const {
    return LongAccumWidth - LongAccumScale - 1;
  }

  /// getUnsignedShortAccumScale/IBits - Return the number of
  /// fractional/integral bits in a 'unsigned short _Accum' type.
  unsigned getUnsignedShortAccumScale() const {
    return PaddingOnUnsignedFixedPoint ? ShortAccumScale : ShortAccumScale + 1;
  }
  unsigned getUnsignedShortAccumIBits() const {
    return PaddingOnUnsignedFixedPoint
               ? getShortAccumIBits()
               : ShortAccumWidth - getUnsignedShortAccumScale();
  }

  /// getUnsignedAccumScale/IBits - Return the number of fractional/integral
  /// bits in a 'unsigned _Accum' type.
  unsigned getUnsignedAccumScale() const {
    return PaddingOnUnsignedFixedPoint ? AccumScale : AccumScale + 1;
  }
  unsigned getUnsignedAccumIBits() const {
    return PaddingOnUnsignedFixedPoint ? getAccumIBits()
                                       : AccumWidth - getUnsignedAccumScale();
  }

  /// getUnsignedLongAccumScale/IBits - Return the number of fractional/integral
  /// bits in a 'unsigned long _Accum' type.
  unsigned getUnsignedLongAccumScale() const {
    return PaddingOnUnsignedFixedPoint ? LongAccumScale : LongAccumScale + 1;
  }
  unsigned getUnsignedLongAccumIBits() const {
    return PaddingOnUnsignedFixedPoint
               ? getLongAccumIBits()
               : LongAccumWidth - getUnsignedLongAccumScale();
  }

  /// getShortFractScale - Return the number of fractional bits
  /// in a 'signed short _Fract' type.
  unsigned getShortFractScale() const { return ShortFractWidth - 1; }

  /// getFractScale - Return the number of fractional bits
  /// in a 'signed _Fract' type.
  unsigned getFractScale() const { return FractWidth - 1; }

  /// getLongFractScale - Return the number of fractional bits
  /// in a 'signed long _Fract' type.
  unsigned getLongFractScale() const { return LongFractWidth - 1; }

  /// getUnsignedShortFractScale - Return the number of fractional bits
  /// in a 'unsigned short _Fract' type.
  unsigned getUnsignedShortFractScale() const {
    return PaddingOnUnsignedFixedPoint ? getShortFractScale()
                                       : getShortFractScale() + 1;
  }

  /// getUnsignedFractScale - Return the number of fractional bits
  /// in a 'unsigned _Fract' type.
  unsigned getUnsignedFractScale() const {
    return PaddingOnUnsignedFixedPoint ? getFractScale() : getFractScale() + 1;
  }

  /// getUnsignedLongFractScale - Return the number of fractional bits
  /// in a 'unsigned long _Fract' type.
  unsigned getUnsignedLongFractScale() const {
    return PaddingOnUnsignedFixedPoint ? getLongFractScale()
                                       : getLongFractScale() + 1;
  }

  /// Determine whether the __int128 type is supported on this target.
  virtual bool hasInt128Type() const {
    return (getPointerWidth(LangAS::Default) >= 64) ||
           getTargetOpts().ForceEnableInt128;
  } // FIXME

  /// Determine whether the _BitInt type is supported on this target. This
  /// limitation is put into place for ABI reasons.
  /// FIXME: _BitInt is a required type in C23, so there's not much utility in
  /// asking whether the target supported it or not; I think this should be
  /// removed once backends have been alerted to the type and have had the
  /// chance to do implementation work if needed.
  virtual bool hasBitIntType() const {
    return false;
  }

  // Different targets may support a different maximum width for the _BitInt
  // type, depending on what operations are supported.
  virtual size_t getMaxBitIntWidth() const {
    // Consider -fexperimental-max-bitint-width= first.
    if (MaxBitIntWidth)
      return std::min<size_t>(*MaxBitIntWidth, llvm::IntegerType::MAX_INT_BITS);

    // FIXME: this value should be llvm::IntegerType::MAX_INT_BITS, which is
    // maximum bit width that LLVM claims its IR can support. However, most
    // backends currently have a bug where they only support float to int
    // conversion (and vice versa) on types that are <= 128 bits and crash
    // otherwise. We're setting the max supported value to 128 to be
    // conservative.
    return 128;
  }

  /// Determine whether _Float16 is supported on this target.
  virtual bool hasLegalHalfType() const { return HasLegalHalfType; }

  /// Whether half args and returns are supported.
  virtual bool allowHalfArgsAndReturns() const { return HalfArgsAndReturns; }

  /// Determine whether the __float128 type is supported on this target.
  virtual bool hasFloat128Type() const { return HasFloat128; }

  /// Determine whether the _Float16 type is supported on this target.
  virtual bool hasFloat16Type() const { return HasFloat16; }

  /// Determine whether the _BFloat16 type is supported on this target.
  virtual bool hasBFloat16Type() const {
    return HasBFloat16 || HasFullBFloat16;
  }

  /// Determine whether the BFloat type is fully supported on this target, i.e
  /// arithemtic operations.
  virtual bool hasFullBFloat16Type() const { return HasFullBFloat16; }

  /// Determine whether the __ibm128 type is supported on this target.
  virtual bool hasIbm128Type() const { return HasIbm128; }

  /// Determine whether the long double type is supported on this target.
  virtual bool hasLongDoubleType() const { return HasLongDouble; }

  /// Determine whether return of a floating point value is supported
  /// on this target.
  virtual bool hasFPReturn() const { return HasFPReturn; }

  /// Determine whether constrained floating point is supported on this target.
  virtual bool hasStrictFP() const { return HasStrictFP; }

  /// Return the alignment that is the largest alignment ever used for any
  /// scalar/SIMD data type on the target machine you are compiling for
  /// (including types with an extended alignment requirement).
  unsigned getSuitableAlign() const { return SuitableAlign; }

  /// Return the default alignment for __attribute__((aligned)) on
  /// this target, to be used if no alignment value is specified.
  unsigned getDefaultAlignForAttributeAligned() const {
    return DefaultAlignForAttributeAligned;
  }

  /// getMinGlobalAlign - Return the minimum alignment of a global variable,
  /// unless its alignment is explicitly reduced via attributes. If \param
  /// HasNonWeakDef is true, this concerns a VarDecl which has a definition
  /// in current translation unit and that is not weak.
  virtual unsigned getMinGlobalAlign(uint64_t Size, bool HasNonWeakDef) const {
    return MinGlobalAlign;
  }

  /// Return the largest alignment for which a suitably-sized allocation with
  /// '::operator new(size_t)' is guaranteed to produce a correctly-aligned
  /// pointer.
  unsigned getNewAlign() const {
    return NewAlign ? NewAlign : std::max(LongDoubleAlign, LongLongAlign);
  }

  /// getWCharWidth/Align - Return the size of 'wchar_t' for this target, in
  /// bits.
  unsigned getWCharWidth() const { return getTypeWidth(WCharType); }
  unsigned getWCharAlign() const { return getTypeAlign(WCharType); }

  /// getChar16Width/Align - Return the size of 'char16_t' for this target, in
  /// bits.
  unsigned getChar16Width() const { return getTypeWidth(Char16Type); }
  unsigned getChar16Align() const { return getTypeAlign(Char16Type); }

  /// getChar32Width/Align - Return the size of 'char32_t' for this target, in
  /// bits.
  unsigned getChar32Width() const { return getTypeWidth(Char32Type); }
  unsigned getChar32Align() const { return getTypeAlign(Char32Type); }

  /// getHalfWidth/Align/Format - Return the size/align/format of 'half'.
  unsigned getHalfWidth() const { return HalfWidth; }
  unsigned getHalfAlign() const { return HalfAlign; }
  const llvm::fltSemantics &getHalfFormat() const { return *HalfFormat; }

  /// getFloatWidth/Align/Format - Return the size/align/format of 'float'.
  unsigned getFloatWidth() const { return FloatWidth; }
  unsigned getFloatAlign() const { return FloatAlign; }
  const llvm::fltSemantics &getFloatFormat() const { return *FloatFormat; }

  /// getBFloat16Width/Align/Format - Return the size/align/format of '__bf16'.
  unsigned getBFloat16Width() const { return BFloat16Width; }
  unsigned getBFloat16Align() const { return BFloat16Align; }
  const llvm::fltSemantics &getBFloat16Format() const { return *BFloat16Format; }

  /// getDoubleWidth/Align/Format - Return the size/align/format of 'double'.
  unsigned getDoubleWidth() const { return DoubleWidth; }
  unsigned getDoubleAlign() const { return DoubleAlign; }
  const llvm::fltSemantics &getDoubleFormat() const { return *DoubleFormat; }

  /// getLongDoubleWidth/Align/Format - Return the size/align/format of 'long
  /// double'.
  unsigned getLongDoubleWidth() const { return LongDoubleWidth; }
  unsigned getLongDoubleAlign() const { return LongDoubleAlign; }
  const llvm::fltSemantics &getLongDoubleFormat() const {
    return *LongDoubleFormat;
  }

  /// getFloat128Width/Align/Format - Return the size/align/format of
  /// '__float128'.
  unsigned getFloat128Width() const { return 128; }
  unsigned getFloat128Align() const { return Float128Align; }
  const llvm::fltSemantics &getFloat128Format() const {
    return *Float128Format;
  }

  /// getIbm128Width/Align/Format - Return the size/align/format of
  /// '__ibm128'.
  unsigned getIbm128Width() const { return 128; }
  unsigned getIbm128Align() const { return Ibm128Align; }
  const llvm::fltSemantics &getIbm128Format() const { return *Ibm128Format; }

  /// Return the mangled code of long double.
  virtual const char *getLongDoubleMangling() const { return "e"; }

  /// Return the mangled code of __float128.
  virtual const char *getFloat128Mangling() const { return "g"; }

  /// Return the mangled code of __ibm128.
  virtual const char *getIbm128Mangling() const {
    llvm_unreachable("ibm128 not implemented on this target");
  }

  /// Return the mangled code of bfloat.
  virtual const char *getBFloat16Mangling() const { return "DF16b"; }

  /// Return the value for the C99 FLT_EVAL_METHOD macro.
  virtual LangOptions::FPEvalMethodKind getFPEvalMethod() const {
    return LangOptions::FPEvalMethodKind::FEM_Source;
  }

  virtual bool supportSourceEvalMethod() const { return true; }

  // getLargeArrayMinWidth/Align - Return the minimum array size that is
  // 'large' and its alignment.
  unsigned getLargeArrayMinWidth() const { return LargeArrayMinWidth; }
  unsigned getLargeArrayAlign() const { return LargeArrayAlign; }

  /// Return the maximum width lock-free atomic operation which will
  /// ever be supported for the given target
  unsigned getMaxAtomicPromoteWidth() const { return MaxAtomicPromoteWidth; }
  /// Return the maximum width lock-free atomic operation which can be
  /// inlined given the supported features of the given target.
  unsigned getMaxAtomicInlineWidth() const { return MaxAtomicInlineWidth; }
  /// Set the maximum inline or promote width lock-free atomic operation
  /// for the given target.
  virtual void setMaxAtomicWidth() {}
  /// Returns true if the given target supports lock-free atomic
  /// operations at the specified width and alignment.
  virtual bool hasBuiltinAtomic(uint64_t AtomicSizeInBits,
                                uint64_t AlignmentInBits) const {
    return AtomicSizeInBits <= AlignmentInBits &&
           AtomicSizeInBits <= getMaxAtomicInlineWidth() &&
           (AtomicSizeInBits <= getCharWidth() ||
            llvm::isPowerOf2_64(AtomicSizeInBits / getCharWidth()));
  }

  /// Return the maximum vector alignment supported for the given target.
  unsigned getMaxVectorAlign() const { return MaxVectorAlign; }

  unsigned getMaxOpenCLWorkGroupSize() const { return MaxOpenCLWorkGroupSize; }

  /// Return the alignment (in bits) of the thrown exception object. This is
  /// only meaningful for targets that allocate C++ exceptions in a system
  /// runtime, such as those using the Itanium C++ ABI.
  virtual unsigned getExnObjectAlignment() const {
    // Itanium says that an _Unwind_Exception has to be "double-word"
    // aligned (and thus the end of it is also so-aligned), meaning 16
    // bytes.  Of course, that was written for the actual Itanium,
    // which is a 64-bit platform.  Classically, the ABI doesn't really
    // specify the alignment on other platforms, but in practice
    // libUnwind declares the struct with __attribute__((aligned)), so
    // we assume that alignment here.  (It's generally 16 bytes, but
    // some targets overwrite it.)
    return getDefaultAlignForAttributeAligned();
  }

  /// Return the size of intmax_t and uintmax_t for this target, in bits.
  unsigned getIntMaxTWidth() const {
    return getTypeWidth(IntMaxType);
  }

  // Return the size of unwind_word for this target.
  virtual unsigned getUnwindWordWidth() const {
    return getPointerWidth(LangAS::Default);
  }

  /// Return the "preferred" register width on this target.
  virtual unsigned getRegisterWidth() const {
    // Currently we assume the register width on the target matches the pointer
    // width, we can introduce a new variable for this if/when some target wants
    // it.
    return PointerWidth;
  }

  /// Return true iff unaligned accesses are a single instruction (rather than
  /// a synthesized sequence).
  bool hasUnalignedAccess() const { return HasUnalignedAccess; }

  /// Return true iff unaligned accesses are cheap. This affects placement and
  /// size of bitfield loads/stores. (Not the ABI-mandated placement of
  /// the bitfields themselves.)
  bool hasCheapUnalignedBitFieldAccess() const {
    // Simply forward to the unaligned access getter.
    return hasUnalignedAccess();
  }

  /// \brief Returns the default value of the __USER_LABEL_PREFIX__ macro,
  /// which is the prefix given to user symbols by default.
  ///
  /// On most platforms this is "", but it is "_" on some.
  const char *getUserLabelPrefix() const { return UserLabelPrefix; }

  /// Returns the name of the mcount instrumentation function.
  const char *getMCountName() const {
    return MCountName;
  }

  /// Check if the Objective-C built-in boolean type should be signed
  /// char.
  ///
  /// Otherwise, if this returns false, the normal built-in boolean type
  /// should also be used for Objective-C.
  bool useSignedCharForObjCBool() const {
    return UseSignedCharForObjCBool;
  }
  void noSignedCharForObjCBool() {
    UseSignedCharForObjCBool = false;
  }

  /// Check whether the alignment of bit-field types is respected
  /// when laying out structures.
  bool useBitFieldTypeAlignment() const {
    return UseBitFieldTypeAlignment;
  }

  /// Check whether zero length bitfields should force alignment of
  /// the next member.
  bool useZeroLengthBitfieldAlignment() const {
    return UseZeroLengthBitfieldAlignment;
  }

  /// Check whether zero length bitfield alignment is respected if they are
  /// leading members.
  bool useLeadingZeroLengthBitfield() const {
    return UseLeadingZeroLengthBitfield;
  }

  /// Get the fixed alignment value in bits for a member that follows
  /// a zero length bitfield.
  unsigned getZeroLengthBitfieldBoundary() const {
    return ZeroLengthBitfieldBoundary;
  }

  /// Get the maximum alignment in bits for a static variable with
  /// aligned attribute.
  unsigned getMaxAlignedAttribute() const { return MaxAlignedAttribute; }

  /// Check whether explicit bitfield alignment attributes should be
  //  honored, as in "__attribute__((aligned(2))) int b : 1;".
  bool useExplicitBitFieldAlignment() const {
    return UseExplicitBitFieldAlignment;
  }

  /// Check whether this target support '\#pragma options align=mac68k'.
  bool hasAlignMac68kSupport() const {
    return HasAlignMac68kSupport;
  }

  /// Return the user string for the specified integer type enum.
  ///
  /// For example, SignedShort -> "short".
  static const char *getTypeName(IntType T);

  /// Return the constant suffix for the specified integer type enum.
  ///
  /// For example, SignedLong -> "L".
  const char *getTypeConstantSuffix(IntType T) const;

  /// Return the printf format modifier for the specified
  /// integer type enum.
  ///
  /// For example, SignedLong -> "l".
  static const char *getTypeFormatModifier(IntType T);

  /// Check whether the given real type should use the "fpret" flavor of
  /// Objective-C message passing on this target.
  bool useObjCFPRetForRealType(FloatModeKind T) const {
    return (int)((FloatModeKind)RealTypeUsesObjCFPRetMask & T);
  }

  /// Check whether _Complex long double should use the "fp2ret" flavor
  /// of Objective-C message passing on this target.
  bool useObjCFP2RetForComplexLongDouble() const {
    return ComplexLongDoubleUsesFP2Ret;
  }

  /// Check whether llvm intrinsics such as llvm.convert.to.fp16 should be used
  /// to convert to and from __fp16.
  /// FIXME: This function should be removed once all targets stop using the
  /// conversion intrinsics.
  virtual bool useFP16ConversionIntrinsics() const {
    return true;
  }

  /// Specify if mangling based on address space map should be used or
  /// not for language specific address spaces
  bool useAddressSpaceMapMangling() const {
    return UseAddrSpaceMapMangling;
  }

  ///===---- Other target property query methods --------------------------===//

  /// Appends the target-specific \#define values for this
  /// target set to the specified buffer.
  virtual void getTargetDefines(const LangOptions &Opts,
                                MacroBuilder &Builder) const = 0;


  /// Return information about target-specific builtins for
  /// the current primary target, and info about which builtins are non-portable
  /// across the current set of primary and secondary targets.
  virtual ArrayRef<Builtin::Info> getTargetBuiltins() const = 0;

  /// Returns target-specific min and max values VScale_Range.
  virtual std::optional<std::pair<unsigned, unsigned>>
  getVScaleRange(const LangOptions &LangOpts) const {
    return std::nullopt;
  }
  /// The __builtin_clz* and __builtin_ctz* built-in
  /// functions are specified to have undefined results for zero inputs, but
  /// on targets that support these operations in a way that provides
  /// well-defined results for zero without loss of performance, it is a good
  /// idea to avoid optimizing based on that undef behavior.
  virtual bool isCLZForZeroUndef() const { return true; }

  /// Returns the kind of __builtin_va_list type that should be used
  /// with this target.
  virtual BuiltinVaListKind getBuiltinVaListKind() const = 0;

  /// Returns whether or not type \c __builtin_ms_va_list type is
  /// available on this target.
  bool hasBuiltinMSVaList() const { return HasBuiltinMSVaList; }

  /// Returns whether or not the AArch64 SVE built-in types are
  /// available on this target.
  bool hasAArch64SVETypes() const { return HasAArch64SVETypes; }

  /// Returns whether or not the RISC-V V built-in types are
  /// available on this target.
  bool hasRISCVVTypes() const { return HasRISCVVTypes; }

  /// Returns whether or not the AMDGPU unsafe floating point atomics are
  /// allowed.
  bool allowAMDGPUUnsafeFPAtomics() const { return AllowAMDGPUUnsafeFPAtomics; }

  /// For ARM targets returns a mask defining which coprocessors are configured
  /// as Custom Datapath.
  uint32_t getARMCDECoprocMask() const { return ARMCDECoprocMask; }

  /// Returns whether the passed in string is a valid clobber in an
  /// inline asm statement.
  ///
  /// This is used by Sema.
  bool isValidClobber(StringRef Name) const;

  /// Returns whether the passed in string is a valid register name
  /// according to GCC.
  ///
  /// This is used by Sema for inline asm statements.
  virtual bool isValidGCCRegisterName(StringRef Name) const;

  /// Returns the "normalized" GCC register name.
  ///
  /// ReturnCannonical true will return the register name without any additions
  /// such as "{}" or "%" in it's canonical form, for example:
  /// ReturnCanonical = true and Name = "rax", will return "ax".
  StringRef getNormalizedGCCRegisterName(StringRef Name,
                                         bool ReturnCanonical = false) const;

  virtual bool isSPRegName(StringRef) const { return false; }

  /// Extracts a register from the passed constraint (if it is a
  /// single-register constraint) and the asm label expression related to a
  /// variable in the input or output list of an inline asm statement.
  ///
  /// This function is used by Sema in order to diagnose conflicts between
  /// the clobber list and the input/output lists.
  virtual StringRef getConstraintRegister(StringRef Constraint,
                                          StringRef Expression) const {
    return "";
  }

  struct ConstraintInfo {
    enum {
      CI_None = 0x00,
      CI_AllowsMemory = 0x01,
      CI_AllowsRegister = 0x02,
      CI_ReadWrite = 0x04,         // "+r" output constraint (read and write).
      CI_HasMatchingInput = 0x08,  // This output operand has a matching input.
      CI_ImmediateConstant = 0x10, // This operand must be an immediate constant
      CI_EarlyClobber = 0x20,      // "&" output constraint (early clobber).
    };
    unsigned Flags;
    int TiedOperand;
    struct {
      int Min;
      int Max;
      bool isConstrained;
    } ImmRange;
    llvm::SmallSet<int, 4> ImmSet;

    std::string ConstraintStr;  // constraint: "=rm"
    std::string Name;           // Operand name: [foo] with no []'s.
  public:
    ConstraintInfo(StringRef ConstraintStr, StringRef Name)
        : Flags(0), TiedOperand(-1), ConstraintStr(ConstraintStr.str()),
          Name(Name.str()) {
      ImmRange.Min = ImmRange.Max = 0;
      ImmRange.isConstrained = false;
    }

    const std::string &getConstraintStr() const { return ConstraintStr; }
    const std::string &getName() const { return Name; }
    bool isReadWrite() const { return (Flags & CI_ReadWrite) != 0; }
    bool earlyClobber() { return (Flags & CI_EarlyClobber) != 0; }
    bool allowsRegister() const { return (Flags & CI_AllowsRegister) != 0; }
    bool allowsMemory() const { return (Flags & CI_AllowsMemory) != 0; }

    /// Return true if this output operand has a matching
    /// (tied) input operand.
    bool hasMatchingInput() const { return (Flags & CI_HasMatchingInput) != 0; }

    /// Return true if this input operand is a matching
    /// constraint that ties it to an output operand.
    ///
    /// If this returns true then getTiedOperand will indicate which output
    /// operand this is tied to.
    bool hasTiedOperand() const { return TiedOperand != -1; }
    unsigned getTiedOperand() const {
      assert(hasTiedOperand() && "Has no tied operand!");
      return (unsigned)TiedOperand;
    }

    bool requiresImmediateConstant() const {
      return (Flags & CI_ImmediateConstant) != 0;
    }
    bool isValidAsmImmediate(const llvm::APInt &Value) const {
      if (!ImmSet.empty())
        return Value.isSignedIntN(32) && ImmSet.contains(Value.getZExtValue());
      return !ImmRange.isConstrained ||
             (Value.sge(ImmRange.Min) && Value.sle(ImmRange.Max));
    }

    void setIsReadWrite() { Flags |= CI_ReadWrite; }
    void setEarlyClobber() { Flags |= CI_EarlyClobber; }
    void setAllowsMemory() { Flags |= CI_AllowsMemory; }
    void setAllowsRegister() { Flags |= CI_AllowsRegister; }
    void setHasMatchingInput() { Flags |= CI_HasMatchingInput; }
    void setRequiresImmediate(int Min, int Max) {
      Flags |= CI_ImmediateConstant;
      ImmRange.Min = Min;
      ImmRange.Max = Max;
      ImmRange.isConstrained = true;
    }
    void setRequiresImmediate(llvm::ArrayRef<int> Exacts) {
      Flags |= CI_ImmediateConstant;
      for (int Exact : Exacts)
        ImmSet.insert(Exact);
    }
    void setRequiresImmediate(int Exact) {
      Flags |= CI_ImmediateConstant;
      ImmSet.insert(Exact);
    }
    void setRequiresImmediate() {
      Flags |= CI_ImmediateConstant;
    }

    /// Indicate that this is an input operand that is tied to
    /// the specified output operand.
    ///
    /// Copy over the various constraint information from the output.
    void setTiedOperand(unsigned N, ConstraintInfo &Output) {
      Output.setHasMatchingInput();
      Flags = Output.Flags;
      TiedOperand = N;
      // Don't copy Name or constraint string.
    }
  };

  /// Validate register name used for global register variables.
  ///
  /// This function returns true if the register passed in RegName can be used
  /// for global register variables on this target. In addition, it returns
  /// true in HasSizeMismatch if the size of the register doesn't match the
  /// variable size passed in RegSize.
  virtual bool validateGlobalRegisterVariable(StringRef RegName,
                                              unsigned RegSize,
                                              bool &HasSizeMismatch) const {
    HasSizeMismatch = false;
    return true;
  }

  // validateOutputConstraint, validateInputConstraint - Checks that
  // a constraint is valid and provides information about it.
  // FIXME: These should return a real error instead of just true/false.
  bool validateOutputConstraint(ConstraintInfo &Info) const;
  bool validateInputConstraint(MutableArrayRef<ConstraintInfo> OutputConstraints,
                               ConstraintInfo &info) const;

  virtual bool validateOutputSize(const llvm::StringMap<bool> &FeatureMap,
                                  StringRef /*Constraint*/,
                                  unsigned /*Size*/) const {
    return true;
  }

  virtual bool validateInputSize(const llvm::StringMap<bool> &FeatureMap,
                                 StringRef /*Constraint*/,
                                 unsigned /*Size*/) const {
    return true;
  }
  virtual bool
  validateConstraintModifier(StringRef /*Constraint*/,
                             char /*Modifier*/,
                             unsigned /*Size*/,
                             std::string &/*SuggestedModifier*/) const {
    return true;
  }
  virtual bool
  validateAsmConstraint(const char *&Name,
                        TargetInfo::ConstraintInfo &info) const = 0;

  bool resolveSymbolicName(const char *&Name,
                           ArrayRef<ConstraintInfo> OutputConstraints,
                           unsigned &Index) const;

  // Constraint parm will be left pointing at the last character of
  // the constraint.  In practice, it won't be changed unless the
  // constraint is longer than one character.
  virtual std::string convertConstraint(const char *&Constraint) const {
    // 'p' defaults to 'r', but can be overridden by targets.
    if (*Constraint == 'p')
      return std::string("r");
    return std::string(1, *Constraint);
  }

  /// Replace some escaped characters with another string based on
  /// target-specific rules
  virtual std::optional<std::string> handleAsmEscapedChar(char C) const {
    return std::nullopt;
  }

  /// Returns a string of target-specific clobbers, in LLVM format.
  virtual std::string_view getClobbers() const = 0;

  /// Returns true if NaN encoding is IEEE 754-2008.
  /// Only MIPS allows a different encoding.
  virtual bool isNan2008() const {
    return true;
  }

  /// Returns the target triple of the primary target.
  const llvm::Triple &getTriple() const {
    return Triple;
  }

  /// Returns the target ID if supported.
  virtual std::optional<std::string> getTargetID() const {
    return std::nullopt;
  }

  const char *getDataLayoutString() const {
    assert(!DataLayoutString.empty() && "Uninitialized DataLayout!");
    return DataLayoutString.c_str();
  }

  struct GCCRegAlias {
    const char * const Aliases[5];
    const char * const Register;
  };

  struct AddlRegName {
    const char * const Names[5];
    const unsigned RegNum;
  };

  /// Does this target support "protected" visibility?
  ///
  /// Any target which dynamic libraries will naturally support
  /// something like "default" (meaning that the symbol is visible
  /// outside this shared object) and "hidden" (meaning that it isn't)
  /// visibilities, but "protected" is really an ELF-specific concept
  /// with weird semantics designed around the convenience of dynamic
  /// linker implementations.  Which is not to suggest that there's
  /// consistent target-independent semantics for "default" visibility
  /// either; the entire thing is pretty badly mangled.
  virtual bool hasProtectedVisibility() const { return true; }

  /// Does this target aim for semantic compatibility with
  /// Microsoft C++ code using dllimport/export attributes?
  virtual bool shouldDLLImportComdatSymbols() const {
    return getTriple().isWindowsMSVCEnvironment() ||
           getTriple().isWindowsItaniumEnvironment() || getTriple().isPS();
  }

  // Does this target have PS4 specific dllimport/export handling?
  virtual bool hasPS4DLLImportExport() const {
    return getTriple().isPS() ||
           // Windows Itanium support allows for testing the SCEI flavour of
           // dllimport/export handling on a Windows system.
           (getTriple().isWindowsItaniumEnvironment() &&
            getTriple().getVendor() == llvm::Triple::SCEI);
  }

  /// Set forced language options.
  ///
  /// Apply changes to the target information with respect to certain
  /// language options which change the target configuration and adjust
  /// the language based on the target options where applicable.
  virtual void adjust(DiagnosticsEngine &Diags, LangOptions &Opts);

  /// Initialize the map with the default set of target features for the
  /// CPU this should include all legal feature strings on the target.
  ///
  /// \return False on error (invalid features).
  virtual bool initFeatureMap(llvm::StringMap<bool> &Features,
                              DiagnosticsEngine &Diags, StringRef CPU,
                              const std::vector<std::string> &FeatureVec) const;

  /// Get the ABI currently in use.
  virtual StringRef getABI() const { return StringRef(); }

  /// Get the C++ ABI currently in use.
  TargetCXXABI getCXXABI() const {
    return TheCXXABI;
  }

  /// Target the specified CPU.
  ///
  /// \return  False on error (invalid CPU name).
  virtual bool setCPU(const std::string &Name) {
    return false;
  }

  /// Fill a SmallVectorImpl with the valid values to setCPU.
  virtual void fillValidCPUList(SmallVectorImpl<StringRef> &Values) const {}

  /// Fill a SmallVectorImpl with the valid values for tuning CPU.
  virtual void fillValidTuneCPUList(SmallVectorImpl<StringRef> &Values) const {
    fillValidCPUList(Values);
  }

  /// Determine whether this TargetInfo supports the given CPU name.
  virtual bool isValidCPUName(StringRef Name) const {
    return true;
  }

  /// Determine whether this TargetInfo supports the given CPU name for
  /// tuning.
  virtual bool isValidTuneCPUName(StringRef Name) const {
    return isValidCPUName(Name);
  }

  virtual ParsedTargetAttr parseTargetAttr(StringRef Str) const;

  /// Determine whether this TargetInfo supports tune in target attribute.
  virtual bool supportsTargetAttributeTune() const {
    return false;
  }

  /// Use the specified ABI.
  ///
  /// \return False on error (invalid ABI name).
  virtual bool setABI(const std::string &Name) {
    return false;
  }

  /// Use the specified unit for FP math.
  ///
  /// \return False on error (invalid unit name).
  virtual bool setFPMath(StringRef Name) {
    return false;
  }

  /// Check if target has a given feature enabled
  virtual bool hasFeatureEnabled(const llvm::StringMap<bool> &Features,
                                 StringRef Name) const {
    return Features.lookup(Name);
  }

  /// Enable or disable a specific target feature;
  /// the feature name must be valid.
  virtual void setFeatureEnabled(llvm::StringMap<bool> &Features,
                                 StringRef Name,
                                 bool Enabled) const {
    Features[Name] = Enabled;
  }

  /// Determine whether this TargetInfo supports the given feature.
  virtual bool isValidFeatureName(StringRef Feature) const {
    return true;
  }

  /// Returns true if feature has an impact on target code
  /// generation.
  virtual bool doesFeatureAffectCodeGen(StringRef Feature) const {
    return true;
  }

  class BranchProtectionInfo {
  public:
    LangOptions::SignReturnAddressScopeKind SignReturnAddr;
    LangOptions::SignReturnAddressKeyKind SignKey;
    bool BranchTargetEnforcement;
    bool BranchProtectionPAuthLR;
    bool GuardedControlStack;

    const char *getSignReturnAddrStr() const {
      switch (SignReturnAddr) {
      case LangOptions::SignReturnAddressScopeKind::None:
        return "none";
      case LangOptions::SignReturnAddressScopeKind::NonLeaf:
        return "non-leaf";
      case LangOptions::SignReturnAddressScopeKind::All:
        return "all";
      }
      llvm_unreachable("Unexpected SignReturnAddressScopeKind");
    }

    const char *getSignKeyStr() const {
      switch (SignKey) {
      case LangOptions::SignReturnAddressKeyKind::AKey:
        return "a_key";
      case LangOptions::SignReturnAddressKeyKind::BKey:
        return "b_key";
      }
      llvm_unreachable("Unexpected SignReturnAddressKeyKind");
    }

    BranchProtectionInfo()
        : SignReturnAddr(LangOptions::SignReturnAddressScopeKind::None),
          SignKey(LangOptions::SignReturnAddressKeyKind::AKey),
          BranchTargetEnforcement(false), BranchProtectionPAuthLR(false),
          GuardedControlStack(false) {}

    BranchProtectionInfo(const LangOptions &LangOpts) {
      SignReturnAddr =
          LangOpts.hasSignReturnAddress()
              ? (LangOpts.isSignReturnAddressScopeAll()
                     ? LangOptions::SignReturnAddressScopeKind::All
                     : LangOptions::SignReturnAddressScopeKind::NonLeaf)
              : LangOptions::SignReturnAddressScopeKind::None;
      SignKey = LangOpts.isSignReturnAddressWithAKey()
                    ? LangOptions::SignReturnAddressKeyKind::AKey
                    : LangOptions::SignReturnAddressKeyKind::BKey;
      BranchTargetEnforcement = LangOpts.BranchTargetEnforcement;
      BranchProtectionPAuthLR = LangOpts.BranchProtectionPAuthLR;
      GuardedControlStack = LangOpts.GuardedControlStack;
    }
  };

  /// Determine if the Architecture in this TargetInfo supports branch
  /// protection
  virtual bool isBranchProtectionSupportedArch(StringRef Arch) const {
    return false;
  }

  /// Determine if this TargetInfo supports the given branch protection
  /// specification
  virtual bool validateBranchProtection(StringRef Spec, StringRef Arch,
                                        BranchProtectionInfo &BPI,
                                        StringRef &Err) const {
    Err = "";
    return false;
  }

  /// Perform initialization based on the user configured
  /// set of features (e.g., +sse4).
  ///
  /// The list is guaranteed to have at most one entry per feature.
  ///
  /// The target may modify the features list, to change which options are
  /// passed onwards to the backend.
  /// FIXME: This part should be fixed so that we can change handleTargetFeatures
  /// to merely a TargetInfo initialization routine.
  ///
  /// \return  False on error.
  virtual bool handleTargetFeatures(std::vector<std::string> &Features,
                                    DiagnosticsEngine &Diags) {
    return true;
  }

  /// Determine whether the given target has the given feature.
  virtual bool hasFeature(StringRef Feature) const {
    return false;
  }

  /// Determine whether the given target feature is read only.
  bool isReadOnlyFeature(StringRef Feature) const {
    return ReadOnlyFeatures.count(Feature);
  }

  /// Identify whether this target supports multiversioning of functions,
  /// which requires support for cpu_supports and cpu_is functionality.
  bool supportsMultiVersioning() const {
    return getTriple().isX86() || getTriple().isAArch64() ||
           getTriple().isRISCV();
  }

  /// Identify whether this target supports IFuncs.
  bool supportsIFunc() const {
    if (getTriple().isOSBinFormatMachO())
      return true;
    return getTriple().isOSBinFormatELF() &&
           ((getTriple().isOSLinux() && !getTriple().isMusl()) ||
            getTriple().isOSFreeBSD());
  }

  // Identify whether this target supports __builtin_cpu_supports and
  // __builtin_cpu_is.
  virtual bool supportsCpuSupports() const { return false; }
  virtual bool supportsCpuIs() const { return false; }
  virtual bool supportsCpuInit() const { return false; }

  // Validate the contents of the __builtin_cpu_supports(const char*)
  // argument.
  virtual bool validateCpuSupports(StringRef Name) const { return false; }

  // Return the target-specific priority for features/cpus/vendors so
  // that they can be properly sorted for checking.
  virtual unsigned multiVersionSortPriority(StringRef Name) const {
    return 0;
  }

  // Return the target-specific cost for feature
  // that taken into account in priority sorting.
  virtual unsigned multiVersionFeatureCost() const { return 0; }

  // Validate the contents of the __builtin_cpu_is(const char*)
  // argument.
  virtual bool validateCpuIs(StringRef Name) const { return false; }

  // Validate a cpu_dispatch/cpu_specific CPU option, which is a different list
  // from cpu_is, since it checks via features rather than CPUs directly.
  virtual bool validateCPUSpecificCPUDispatch(StringRef Name) const {
    return false;
  }

  // Get the character to be added for mangling purposes for cpu_specific.
  virtual char CPUSpecificManglingCharacter(StringRef Name) const {
    llvm_unreachable(
        "cpu_specific Multiversioning not implemented on this target");
  }

  // Get the value for the 'tune-cpu' flag for a cpu_specific variant with the
  // programmer-specified 'Name'.
  virtual StringRef getCPUSpecificTuneName(StringRef Name) const {
    llvm_unreachable(
        "cpu_specific Multiversioning not implemented on this target");
  }

  // Get a list of the features that make up the CPU option for
  // cpu_specific/cpu_dispatch so that it can be passed to llvm as optimization
  // options.
  virtual void getCPUSpecificCPUDispatchFeatures(
      StringRef Name, llvm::SmallVectorImpl<StringRef> &Features) const {
    llvm_unreachable(
        "cpu_specific Multiversioning not implemented on this target");
  }

  // Get the cache line size of a given cpu. This method switches over
  // the given cpu and returns "std::nullopt" if the CPU is not found.
  virtual std::optional<unsigned> getCPUCacheLineSize() const {
    return std::nullopt;
  }

  // Returns maximal number of args passed in registers.
  unsigned getRegParmMax() const {
    assert(RegParmMax < 7 && "RegParmMax value is larger than AST can handle");
    return RegParmMax;
  }

  /// Whether the target supports thread-local storage.
  bool isTLSSupported() const {
    return TLSSupported;
  }

  /// Return the maximum alignment (in bits) of a TLS variable
  ///
  /// Gets the maximum alignment (in bits) of a TLS variable on this target.
  /// Returns zero if there is no such constraint.
  unsigned getMaxTLSAlign() const { return MaxTLSAlign; }

  /// Whether target supports variable-length arrays.
  bool isVLASupported() const { return VLASupported; }

  /// Whether the target supports SEH __try.
  bool isSEHTrySupported() const {
    return getTriple().isOSWindows() &&
           (getTriple().isX86() ||
            getTriple().getArch() == llvm::Triple::aarch64);
  }

  /// Return true if {|} are normal characters in the asm string.
  ///
  /// If this returns false (the default), then {abc|xyz} is syntax
  /// that says that when compiling for asm variant #0, "abc" should be
  /// generated, but when compiling for asm variant #1, "xyz" should be
  /// generated.
  bool hasNoAsmVariants() const {
    return NoAsmVariants;
  }

  /// Return the register number that __builtin_eh_return_regno would
  /// return with the specified argument.
  /// This corresponds with TargetLowering's getExceptionPointerRegister
  /// and getExceptionSelectorRegister in the backend.
  virtual int getEHDataRegisterNumber(unsigned RegNo) const {
    return -1;
  }

  /// Return the section to use for C++ static initialization functions.
  virtual const char *getStaticInitSectionSpecifier() const {
    return nullptr;
  }

  const LangASMap &getAddressSpaceMap() const { return *AddrSpaceMap; }
  unsigned getTargetAddressSpace(LangAS AS) const {
    if (isTargetAddressSpace(AS))
      return toTargetAddressSpace(AS);
    return getAddressSpaceMap()[(unsigned)AS];
  }

  /// Determine whether the given pointer-authentication key is valid.
  ///
  /// The value has been coerced to type 'int'.
  virtual bool validatePointerAuthKey(const llvm::APSInt &value) const;

  /// Map from the address space field in builtin description strings to the
  /// language address space.
  virtual LangAS getOpenCLBuiltinAddressSpace(unsigned AS) const {
    return getLangASFromTargetAS(AS);
  }

  /// Map from the address space field in builtin description strings to the
  /// language address space.
  virtual LangAS getCUDABuiltinAddressSpace(unsigned AS) const {
    return getLangASFromTargetAS(AS);
  }

  /// Return an AST address space which can be used opportunistically
  /// for constant global memory. It must be possible to convert pointers into
  /// this address space to LangAS::Default. If no such address space exists,
  /// this may return std::nullopt, and such optimizations will be disabled.
  virtual std::optional<LangAS> getConstantAddressSpace() const {
    return LangAS::Default;
  }

  // access target-specific GPU grid values that must be consistent between
  // host RTL (plugin), deviceRTL and clang.
  virtual const llvm::omp::GV &getGridValue() const {
    llvm_unreachable("getGridValue not implemented on this target");
  }

  /// Retrieve the name of the platform as it is used in the
  /// availability attribute.
  StringRef getPlatformName() const { return PlatformName; }

  /// Retrieve the minimum desired version of the platform, to
  /// which the program should be compiled.
  VersionTuple getPlatformMinVersion() const { return PlatformMinVersion; }

  bool isBigEndian() const { return BigEndian; }
  bool isLittleEndian() const { return !BigEndian; }

  /// Whether the option -fextend-arguments={32,64} is supported on the target.
  virtual bool supportsExtendIntArgs() const { return false; }

  /// Controls if __arithmetic_fence is supported in the targeted backend.
  virtual bool checkArithmeticFenceSupported() const { return false; }

  /// Gets the default calling convention for the given target and
  /// declaration context.
  virtual CallingConv getDefaultCallingConv() const {
    // Not all targets will specify an explicit calling convention that we can
    // express.  This will always do the right thing, even though it's not
    // an explicit calling convention.
    return CC_C;
  }

  enum CallingConvCheckResult {
    CCCR_OK,
    CCCR_Warning,
    CCCR_Ignore,
    CCCR_Error,
  };

  /// Determines whether a given calling convention is valid for the
  /// target. A calling convention can either be accepted, produce a warning
  /// and be substituted with the default calling convention, or (someday)
  /// produce an error (such as using thiscall on a non-instance function).
  virtual CallingConvCheckResult checkCallingConvention(CallingConv CC) const {
    switch (CC) {
      default:
        return CCCR_Warning;
      case CC_C:
        return CCCR_OK;
    }
  }

  enum CallingConvKind {
    CCK_Default,
    CCK_ClangABI4OrPS4,
    CCK_MicrosoftWin64
  };

  virtual CallingConvKind getCallingConvKind(bool ClangABICompat4) const;

  /// Controls whether explicitly defaulted (`= default`) special member
  /// functions disqualify something from being POD-for-the-purposes-of-layout.
  /// Historically, Clang didn't consider these acceptable for POD, but GCC
  /// does. So in newer Clang ABIs they are acceptable for POD to be compatible
  /// with GCC/Itanium ABI, and remains disqualifying for targets that need
  /// Clang backwards compatibility rather than GCC/Itanium ABI compatibility.
  virtual bool areDefaultedSMFStillPOD(const LangOptions&) const;

  /// Controls if __builtin_longjmp / __builtin_setjmp can be lowered to
  /// llvm.eh.sjlj.longjmp / llvm.eh.sjlj.setjmp.
  virtual bool hasSjLjLowering() const {
    return false;
  }

  /// Check if the target supports CFProtection branch.
  virtual bool
  checkCFProtectionBranchSupported(DiagnosticsEngine &Diags) const;

  /// Get the target default CFBranchLabelScheme scheme
  virtual CFBranchLabelSchemeKind getDefaultCFBranchLabelScheme() const;

  virtual bool
  checkCFBranchLabelSchemeSupported(const CFBranchLabelSchemeKind Scheme,
                                    DiagnosticsEngine &Diags) const;

  /// Check if the target supports CFProtection return.
  virtual bool
  checkCFProtectionReturnSupported(DiagnosticsEngine &Diags) const;

  /// Whether target allows to overalign ABI-specified preferred alignment
  virtual bool allowsLargerPreferedTypeAlignment() const { return true; }

  /// Whether target defaults to the `power` alignment rules of AIX.
  virtual bool defaultsToAIXPowerAlignment() const { return false; }

  /// Set supported OpenCL extensions and optional core features.
  virtual void setSupportedOpenCLOpts() {}

  virtual void supportAllOpenCLOpts(bool V = true) {
#define OPENCLEXTNAME(Ext)                                                     \
  setFeatureEnabled(getTargetOpts().OpenCLFeaturesMap, #Ext, V);
#include "clang/Basic/OpenCLExtensions.def"
  }

  /// Set supported OpenCL extensions as written on command line
  virtual void setCommandLineOpenCLOpts() {
    for (const auto &Ext : getTargetOpts().OpenCLExtensionsAsWritten) {
      bool IsPrefixed = (Ext[0] == '+' || Ext[0] == '-');
      std::string Name = IsPrefixed ? Ext.substr(1) : Ext;
      bool V = IsPrefixed ? Ext[0] == '+' : true;

      if (Name == "all") {
        supportAllOpenCLOpts(V);
        continue;
      }

      getTargetOpts().OpenCLFeaturesMap[Name] = V;
    }
  }

  /// Get supported OpenCL extensions and optional core features.
  llvm::StringMap<bool> &getSupportedOpenCLOpts() {
    return getTargetOpts().OpenCLFeaturesMap;
  }

  /// Get const supported OpenCL extensions and optional core features.
  const llvm::StringMap<bool> &getSupportedOpenCLOpts() const {
    return getTargetOpts().OpenCLFeaturesMap;
  }

  /// Get address space for OpenCL type.
  virtual LangAS getOpenCLTypeAddrSpace(OpenCLTypeKind TK) const;

  /// \returns Target specific vtbl ptr address space.
  virtual unsigned getVtblPtrAddressSpace() const {
    return 0;
  }

  /// \returns If a target requires an address within a target specific address
  /// space \p AddressSpace to be converted in order to be used, then return the
  /// corresponding target specific DWARF address space.
  ///
  /// \returns Otherwise return std::nullopt and no conversion will be emitted
  /// in the DWARF.
  virtual std::optional<unsigned> getDWARFAddressSpace(unsigned AddressSpace)
      const {
    return std::nullopt;
  }

  /// \returns The version of the SDK which was used during the compilation if
  /// one was specified, or an empty version otherwise.
  const llvm::VersionTuple &getSDKVersion() const {
    return getTargetOpts().SDKVersion;
  }

  /// Check the target is valid after it is fully initialized.
  virtual bool validateTarget(DiagnosticsEngine &Diags) const {
    return true;
  }

  /// Check that OpenCL target has valid options setting based on OpenCL
  /// version.
  virtual bool validateOpenCLTarget(const LangOptions &Opts,
                                    DiagnosticsEngine &Diags) const;

  virtual void setAuxTarget(const TargetInfo *Aux) {}

  /// Whether target allows debuginfo types for decl only variables/functions.
  virtual bool allowDebugInfoForExternalRef() const { return false; }

  /// Returns the darwin target variant triple, the variant of the deployment
  /// target for which the code is being compiled.
  const llvm::Triple *getDarwinTargetVariantTriple() const {
    return DarwinTargetVariantTriple ? &*DarwinTargetVariantTriple : nullptr;
  }

  /// Returns the version of the darwin target variant SDK which was used during
  /// the compilation if one was specified, or an empty version otherwise.
  const std::optional<VersionTuple> getDarwinTargetVariantSDKVersion() const {
    return !getTargetOpts().DarwinTargetVariantSDKVersion.empty()
               ? getTargetOpts().DarwinTargetVariantSDKVersion
               : std::optional<VersionTuple>();
  }

  /// Whether to support HIP image/texture API's.
  virtual bool hasHIPImageSupport() const { return true; }

  /// The first value in the pair is the minimum offset between two objects to
  /// avoid false sharing (destructive interference). The second value in the
  /// pair is maximum size of contiguous memory to promote true sharing
  /// (constructive interference). Neither of these values are considered part
  /// of the ABI and can be changed by targets at any time.
  virtual std::pair<unsigned, unsigned> hardwareInterferenceSizes() const {
    return std::make_pair(64, 64);
  }

protected:
  /// Copy type and layout related info.
  void copyAuxTarget(const TargetInfo *Aux);
  virtual uint64_t getPointerWidthV(LangAS AddrSpace) const {
    return PointerWidth;
  }
  virtual uint64_t getPointerAlignV(LangAS AddrSpace) const {
    return PointerAlign;
  }
  virtual enum IntType getPtrDiffTypeV(LangAS AddrSpace) const {
    return PtrDiffType;
  }
  virtual ArrayRef<const char *> getGCCRegNames() const = 0;
  virtual ArrayRef<GCCRegAlias> getGCCRegAliases() const = 0;
  virtual ArrayRef<AddlRegName> getGCCAddlRegNames() const { return {}; }

private:
  // Assert the values for the fractional and integral bits for each fixed point
  // type follow the restrictions given in clause 6.2.6.3 of N1169.
  void CheckFixedPointBits() const;
};

}  // end namespace clang

#endif<|MERGE_RESOLUTION|>--- conflicted
+++ resolved
@@ -495,18 +495,9 @@
   unsigned getCharWidth() const { return 8; } // FIXME
   unsigned getCharAlign() const { return 8; } // FIXME
 
-<<<<<<< HEAD
-  /// Return the size of 'signed short' and 'unsigned short' for this
-  /// target, in bits.
-  unsigned getShortWidth() const { return ShortWidth; }
-
-  /// Return the alignment of 'signed short' and 'unsigned short' for
-  /// this target.
-=======
   /// getShortWidth/Align - Return the size of 'signed short' and
   /// 'unsigned short' for this target, in bits.
   unsigned getShortWidth() const { return ShortWidth; }
->>>>>>> 929cbe7f
   unsigned getShortAlign() const { return ShortAlign; }
 
   /// getIntWidth/Align - Return the size of 'signed int' and 'unsigned int' for
