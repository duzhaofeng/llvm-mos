--- conflicted
+++ resolved
@@ -1795,7 +1795,6 @@
                                       nullptr});
 }
 
-<<<<<<< HEAD
 static std::string findProgramByName(StringRef name, StringRef ctx) {
   ErrorOr<std::string> errorOrPath = sys::findProgramByName(name);
   if (std::error_code ec = errorOrPath.getError())
@@ -2309,10 +2308,10 @@
     }
   }
   return changed;
-=======
+}
+
 InputFile *elf::createInternalFile(StringRef name) {
   return make<InputFile>(InputFile::InternalKind, MemoryBufferRef("", name));
->>>>>>> 29505940
 }
 
 ELFFileBase *elf::createObjFile(MemoryBufferRef mb, StringRef archiveName,
