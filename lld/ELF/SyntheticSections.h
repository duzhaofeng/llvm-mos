//===- SyntheticSection.h ---------------------------------------*- C++ -*-===//
//
// Part of the LLVM Project, under the Apache License v2.0 with LLVM Exceptions.
// See https://llvm.org/LICENSE.txt for license information.
// SPDX-License-Identifier: Apache-2.0 WITH LLVM-exception
//
//===----------------------------------------------------------------------===//
//
// Synthetic sections represent chunks of linker-created data. If you
// need to create a chunk of data that to be included in some section
// in the result, you probably want to create that as a synthetic section.
//
// Synthetic sections are designed as input sections as opposed to
// output sections because we want to allow them to be manipulated
// using linker scripts just like other input sections from regular
// files.
//
//===----------------------------------------------------------------------===//

#ifndef LLD_ELF_SYNTHETIC_SECTIONS_H
#define LLD_ELF_SYNTHETIC_SECTIONS_H

#include "Config.h"
#include "DWARF.h"
#include "InputSection.h"
#include "Symbols.h"
#include "llvm/ADT/DenseSet.h"
#include "llvm/ADT/FoldingSet.h"
#include "llvm/ADT/MapVector.h"
#include "llvm/ADT/STLFunctionalExtras.h"
#include "llvm/BinaryFormat/ELF.h"
#include "llvm/DebugInfo/DWARF/DWARFAcceleratorTable.h"
#include "llvm/MC/StringTableBuilder.h"
#include "llvm/Support/Allocator.h"
#include "llvm/Support/Compiler.h"
#include "llvm/Support/Endian.h"
#include "llvm/Support/Parallel.h"
#include "llvm/Support/Threading.h"

namespace lld::elf {
class Defined;
struct PhdrEntry;
class SymbolTableBaseSection;

struct CieRecord {
  EhSectionPiece *cie = nullptr;
  SmallVector<EhSectionPiece *, 0> fdes;
};

// Section for .eh_frame.
class EhFrameSection final : public SyntheticSection {
public:
  EhFrameSection();
  void writeTo(uint8_t *buf) override;
  void finalizeContents() override;
  bool isNeeded() const override { return !sections.empty(); }
  size_t getSize() const override { return size; }

  static bool classof(const SectionBase *d) {
    return SyntheticSection::classof(d) && d->name == ".eh_frame";
  }

  SmallVector<EhInputSection *, 0> sections;
  size_t numFdes = 0;

  struct FdeData {
    uint32_t pcRel;
    uint32_t fdeVARel;
  };

  SmallVector<FdeData, 0> getFdeData() const;
  ArrayRef<CieRecord *> getCieRecords() const { return cieRecords; }
  template <class ELFT>
  void iterateFDEWithLSDA(llvm::function_ref<void(InputSection &)> fn);

private:
  // This is used only when parsing EhInputSection. We keep it here to avoid
  // allocating one for each EhInputSection.
  llvm::DenseMap<size_t, CieRecord *> offsetToCie;

  uint64_t size = 0;

  template <class ELFT, class RelTy>
  void addRecords(EhInputSection *s, llvm::ArrayRef<RelTy> rels);
  template <class ELFT> void addSectionAux(EhInputSection *s);
  template <class ELFT, class RelTy>
  void iterateFDEWithLSDAAux(EhInputSection &sec, ArrayRef<RelTy> rels,
                             llvm::DenseSet<size_t> &ciesWithLSDA,
                             llvm::function_ref<void(InputSection &)> fn);

  template <class ELFT, class RelTy>
  CieRecord *addCie(EhSectionPiece &piece, ArrayRef<RelTy> rels);

  template <class ELFT, class RelTy>
  Defined *isFdeLive(EhSectionPiece &piece, ArrayRef<RelTy> rels);

  uint64_t getFdePc(uint8_t *buf, size_t off, uint8_t enc) const;

  SmallVector<CieRecord *, 0> cieRecords;

  // CIE records are uniquified by their contents and personality functions.
  llvm::DenseMap<std::pair<ArrayRef<uint8_t>, Symbol *>, CieRecord *> cieMap;
};

class GotSection final : public SyntheticSection {
public:
  GotSection();
  size_t getSize() const override { return size; }
  void finalizeContents() override;
  bool isNeeded() const override;
  void writeTo(uint8_t *buf) override;

  void addConstant(const Relocation &r);
  void addEntry(const Symbol &sym);
  bool addTlsDescEntry(const Symbol &sym);
  bool addDynTlsEntry(const Symbol &sym);
  bool addTlsIndex();
  uint32_t getTlsDescOffset(const Symbol &sym) const;
  uint64_t getTlsDescAddr(const Symbol &sym) const;
  uint64_t getGlobalDynAddr(const Symbol &b) const;
  uint64_t getGlobalDynOffset(const Symbol &b) const;

  uint64_t getTlsIndexVA() { return this->getVA() + tlsIndexOff; }
  uint32_t getTlsIndexOff() const { return tlsIndexOff; }

  // Flag to force GOT to be in output if we have relocations
  // that relies on its address.
  std::atomic<bool> hasGotOffRel = false;

protected:
  size_t numEntries = 0;
  uint32_t tlsIndexOff = -1;
  uint64_t size = 0;
};

// .note.GNU-stack section.
class GnuStackSection : public SyntheticSection {
public:
  GnuStackSection()
      : SyntheticSection(0, llvm::ELF::SHT_PROGBITS, 1, ".note.GNU-stack") {}
  void writeTo(uint8_t *buf) override {}
  size_t getSize() const override { return 0; }
};

class GnuPropertySection final : public SyntheticSection {
public:
  GnuPropertySection();
  void writeTo(uint8_t *buf) override;
  size_t getSize() const override;
};

// .note.gnu.build-id section.
class BuildIdSection : public SyntheticSection {
  // First 16 bytes are a header.
  static const unsigned headerSize = 16;

public:
  const size_t hashSize;
  BuildIdSection();
  void writeTo(uint8_t *buf) override;
  size_t getSize() const override { return headerSize + hashSize; }
  void writeBuildId(llvm::ArrayRef<uint8_t> buf);

private:
  uint8_t *hashBuf;
};

// BssSection is used to reserve space for copy relocations and common symbols.
// We create three instances of this class for .bss, .bss.rel.ro and "COMMON",
// that are used for writable symbols, read-only symbols and common symbols,
// respectively.
class BssSection final : public SyntheticSection {
public:
  BssSection(StringRef name, uint64_t size, uint32_t addralign);
  void writeTo(uint8_t *) override {}
  bool isNeeded() const override { return size != 0; }
  size_t getSize() const override { return size; }

  static bool classof(const SectionBase *s) { return s->bss; }
  uint64_t size;
};

class MipsGotSection final : public SyntheticSection {
public:
  MipsGotSection();
  void writeTo(uint8_t *buf) override;
  size_t getSize() const override { return size; }
  bool updateAllocSize() override;
  void finalizeContents() override;
  bool isNeeded() const override;

  // Join separate GOTs built for each input file to generate
  // primary and optional multiple secondary GOTs.
  void build();

  void addEntry(InputFile &file, Symbol &sym, int64_t addend, RelExpr expr);
  void addDynTlsEntry(InputFile &file, Symbol &sym);
  void addTlsIndex(InputFile &file);

  uint64_t getPageEntryOffset(const InputFile *f, const Symbol &s,
                              int64_t addend) const;
  uint64_t getSymEntryOffset(const InputFile *f, const Symbol &s,
                             int64_t addend) const;
  uint64_t getGlobalDynOffset(const InputFile *f, const Symbol &s) const;
  uint64_t getTlsIndexOffset(const InputFile *f) const;

  // Returns the symbol which corresponds to the first entry of the global part
  // of GOT on MIPS platform. It is required to fill up MIPS-specific dynamic
  // table properties.
  // Returns nullptr if the global part is empty.
  const Symbol *getFirstGlobalEntry() const;

  // Returns the number of entries in the local part of GOT including
  // the number of reserved entries.
  unsigned getLocalEntriesNum() const;

  // Return _gp value for primary GOT (nullptr) or particular input file.
  uint64_t getGp(const InputFile *f = nullptr) const;

private:
  // MIPS GOT consists of three parts: local, global and tls. Each part
  // contains different types of entries. Here is a layout of GOT:
  // - Header entries                |
  // - Page entries                  |   Local part
  // - Local entries (16-bit access) |
  // - Local entries (32-bit access) |
  // - Normal global entries         ||  Global part
  // - Reloc-only global entries     ||
  // - TLS entries                   ||| TLS part
  //
  // Header:
  //   Two entries hold predefined value 0x0 and 0x80000000.
  // Page entries:
  //   These entries created by R_MIPS_GOT_PAGE relocation and R_MIPS_GOT16
  //   relocation against local symbols. They are initialized by higher 16-bit
  //   of the corresponding symbol's value. So each 64kb of address space
  //   requires a single GOT entry.
  // Local entries (16-bit access):
  //   These entries created by GOT relocations against global non-preemptible
  //   symbols so dynamic linker is not necessary to resolve the symbol's
  //   values. "16-bit access" means that corresponding relocations address
  //   GOT using 16-bit index. Each unique Symbol-Addend pair has its own
  //   GOT entry.
  // Local entries (32-bit access):
  //   These entries are the same as above but created by relocations which
  //   address GOT using 32-bit index (R_MIPS_GOT_HI16/LO16 etc).
  // Normal global entries:
  //   These entries created by GOT relocations against preemptible global
  //   symbols. They need to be initialized by dynamic linker and they ordered
  //   exactly as the corresponding entries in the dynamic symbols table.
  // Reloc-only global entries:
  //   These entries created for symbols that are referenced by dynamic
  //   relocations R_MIPS_REL32. These entries are not accessed with gp-relative
  //   addressing, but MIPS ABI requires that these entries be present in GOT.
  // TLS entries:
  //   Entries created by TLS relocations.
  //
  // If the sum of local, global and tls entries is less than 64K only single
  // got is enough. Otherwise, multi-got is created. Series of primary and
  // multiple secondary GOTs have the following layout:
  // - Primary GOT
  //     Header
  //     Local entries
  //     Global entries
  //     Relocation only entries
  //     TLS entries
  //
  // - Secondary GOT
  //     Local entries
  //     Global entries
  //     TLS entries
  // ...
  //
  // All GOT entries required by relocations from a single input file entirely
  // belong to either primary or one of secondary GOTs. To reference GOT entries
  // each GOT has its own _gp value points to the "middle" of the GOT.
  // In the code this value loaded to the register which is used for GOT access.
  //
  // MIPS 32 function's prologue:
  //   lui     v0,0x0
  //   0: R_MIPS_HI16  _gp_disp
  //   addiu   v0,v0,0
  //   4: R_MIPS_LO16  _gp_disp
  //
  // MIPS 64:
  //   lui     at,0x0
  //   14: R_MIPS_GPREL16  main
  //
  // Dynamic linker does not know anything about secondary GOTs and cannot
  // use a regular MIPS mechanism for GOT entries initialization. So we have
  // to use an approach accepted by other architectures and create dynamic
  // relocations R_MIPS_REL32 to initialize global entries (and local in case
  // of PIC code) in secondary GOTs. But ironically MIPS dynamic linker
  // requires GOT entries and correspondingly ordered dynamic symbol table
  // entries to deal with dynamic relocations. To handle this problem
  // relocation-only section in the primary GOT contains entries for all
  // symbols referenced in global parts of secondary GOTs. Although the sum
  // of local and normal global entries of the primary got should be less
  // than 64K, the size of the primary got (including relocation-only entries
  // can be greater than 64K, because parts of the primary got that overflow
  // the 64K limit are used only by the dynamic linker at dynamic link-time
  // and not by 16-bit gp-relative addressing at run-time.
  //
  // For complete multi-GOT description see the following link
  // https://dmz-portal.mips.com/wiki/MIPS_Multi_GOT

  // Number of "Header" entries.
  static const unsigned headerEntriesNum = 2;

  uint64_t size = 0;

  // Symbol and addend.
  using GotEntry = std::pair<Symbol *, int64_t>;

  struct FileGot {
    InputFile *file = nullptr;
    size_t startIndex = 0;

    struct PageBlock {
      size_t firstIndex;
      size_t count;
      PageBlock() : firstIndex(0), count(0) {}
    };

    // Map output sections referenced by MIPS GOT relocations
    // to the description (index/count) "page" entries allocated
    // for this section.
    llvm::SmallMapVector<const OutputSection *, PageBlock, 16> pagesMap;
    // Maps from Symbol+Addend pair or just Symbol to the GOT entry index.
    llvm::MapVector<GotEntry, size_t> local16;
    llvm::MapVector<GotEntry, size_t> local32;
    llvm::MapVector<Symbol *, size_t> global;
    llvm::MapVector<Symbol *, size_t> relocs;
    llvm::MapVector<Symbol *, size_t> tls;
    // Set of symbols referenced by dynamic TLS relocations.
    llvm::MapVector<Symbol *, size_t> dynTlsSymbols;

    // Total number of all entries.
    size_t getEntriesNum() const;
    // Number of "page" entries.
    size_t getPageEntriesNum() const;
    // Number of entries require 16-bit index to access.
    size_t getIndexedEntriesNum() const;
  };

  // Container of GOT created for each input file.
  // After building a final series of GOTs this container
  // holds primary and secondary GOT's.
  std::vector<FileGot> gots;

  // Return (and create if necessary) `FileGot`.
  FileGot &getGot(InputFile &f);

  // Try to merge two GOTs. In case of success the `Dst` contains
  // result of merging and the function returns true. In case of
  // overflow the `Dst` is unchanged and the function returns false.
  bool tryMergeGots(FileGot & dst, FileGot & src, bool isPrimary);
};

class GotPltSection final : public SyntheticSection {
public:
  GotPltSection();
  void addEntry(Symbol &sym);
  size_t getSize() const override;
  void writeTo(uint8_t *buf) override;
  bool isNeeded() const override;

  // Flag to force GotPlt to be in output if we have relocations
  // that relies on its address.
  std::atomic<bool> hasGotPltOffRel = false;

private:
  SmallVector<const Symbol *, 0> entries;
};

// The IgotPltSection is a Got associated with the PltSection for GNU Ifunc
// Symbols that will be relocated by Target->IRelativeRel.
// On most Targets the IgotPltSection will immediately follow the GotPltSection
// on ARM the IgotPltSection will immediately follow the GotSection.
class IgotPltSection final : public SyntheticSection {
public:
  IgotPltSection();
  void addEntry(Symbol &sym);
  size_t getSize() const override;
  void writeTo(uint8_t *buf) override;
  bool isNeeded() const override { return !entries.empty(); }

private:
  SmallVector<const Symbol *, 0> entries;
};

class StringTableSection final : public SyntheticSection {
public:
  StringTableSection(StringRef name, bool dynamic);
  unsigned addString(StringRef s, bool hashIt = true);
  void writeTo(uint8_t *buf) override;
  size_t getSize() const override { return size; }
  bool isDynamic() const { return dynamic; }

private:
  const bool dynamic;

  uint64_t size = 0;

  llvm::DenseMap<llvm::CachedHashStringRef, unsigned> stringMap;
  SmallVector<StringRef, 0> strings;
};

class DynamicReloc {
public:
  enum Kind {
    /// The resulting dynamic relocation does not reference a symbol (#sym must
    /// be nullptr) and uses #addend as the result of computeAddend().
    AddendOnly,
    /// The resulting dynamic relocation will not reference a symbol: #sym is
    /// only used to compute the addend with InputSection::getRelocTargetVA().
    /// Useful for various relative and TLS relocations (e.g. R_X86_64_TPOFF64).
    AddendOnlyWithTargetVA,
    /// The resulting dynamic relocation references symbol #sym from the dynamic
    /// symbol table and uses #addend as the value of computeAddend().
    AgainstSymbol,
    /// The resulting dynamic relocation references symbol #sym from the dynamic
    /// symbol table and uses InputSection::getRelocTargetVA() + #addend for the
    /// final addend. It can be used for relocations that write the symbol VA as
    // the addend (e.g. R_MIPS_TLS_TPREL64) but still reference the symbol.
    AgainstSymbolWithTargetVA,
    /// This is used by the MIPS multi-GOT implementation. It relocates
    /// addresses of 64kb pages that lie inside the output section.
    MipsMultiGotPage,
  };
  /// This constructor records a relocation against a symbol.
  DynamicReloc(RelType type, const InputSectionBase *inputSec,
               uint64_t offsetInSec, Kind kind, Symbol &sym, int64_t addend,
               RelExpr expr)
      : sym(&sym), inputSec(inputSec), offsetInSec(offsetInSec), type(type),
        addend(addend), kind(kind), expr(expr) {}
  /// This constructor records a relative relocation with no symbol.
  DynamicReloc(RelType type, const InputSectionBase *inputSec,
               uint64_t offsetInSec, int64_t addend = 0)
      : sym(nullptr), inputSec(inputSec), offsetInSec(offsetInSec), type(type),
        addend(addend), kind(AddendOnly), expr(R_ADDEND) {}
  /// This constructor records dynamic relocation settings used by the MIPS
  /// multi-GOT implementation.
  DynamicReloc(RelType type, const InputSectionBase *inputSec,
               uint64_t offsetInSec, const OutputSection *outputSec,
               int64_t addend)
      : sym(nullptr), outputSec(outputSec), inputSec(inputSec),
        offsetInSec(offsetInSec), type(type), addend(addend),
        kind(MipsMultiGotPage), expr(R_ADDEND) {}

  uint64_t getOffset() const;
  uint32_t getSymIndex(SymbolTableBaseSection *symTab) const;
  bool needsDynSymIndex() const {
    return kind == AgainstSymbol || kind == AgainstSymbolWithTargetVA;
  }

  /// Computes the addend of the dynamic relocation. Note that this is not the
  /// same as the #addend member variable as it may also include the symbol
  /// address/the address of the corresponding GOT entry/etc.
  int64_t computeAddend() const;

  void computeRaw(SymbolTableBaseSection *symtab);

  Symbol *sym;
  const OutputSection *outputSec = nullptr;
  const InputSectionBase *inputSec;
  uint64_t offsetInSec;
  uint64_t r_offset;
  RelType type;
  uint32_t r_sym;
  // Initially input addend, then the output addend after
  // RelocationSection<ELFT>::writeTo.
  int64_t addend;

private:
  Kind kind;
  // The kind of expression used to calculate the added (required e.g. for
  // relative GOT relocations).
  RelExpr expr;
};

template <class ELFT> class DynamicSection final : public SyntheticSection {
  LLVM_ELF_IMPORT_TYPES_ELFT(ELFT)

public:
  DynamicSection();
  void finalizeContents() override;
  void writeTo(uint8_t *buf) override;
  size_t getSize() const override { return size; }

private:
  std::vector<std::pair<int32_t, uint64_t>> computeContents();
  uint64_t size = 0;
};

class RelocationBaseSection : public SyntheticSection {
public:
  RelocationBaseSection(StringRef name, uint32_t type, int32_t dynamicTag,
                        int32_t sizeDynamicTag, bool combreloc,
                        unsigned concurrency);
  /// Add a dynamic relocation without writing an addend to the output section.
  /// This overload can be used if the addends are written directly instead of
  /// using relocations on the input section (e.g. MipsGotSection::writeTo()).
  template <bool shard = false> void addReloc(const DynamicReloc &reloc) {
    relocs.push_back(reloc);
  }
  /// Add a dynamic relocation against \p sym with an optional addend.
  void addSymbolReloc(RelType dynType, InputSectionBase &isec,
                      uint64_t offsetInSec, Symbol &sym, int64_t addend = 0,
                      std::optional<RelType> addendRelType = {});
  /// Add a relative dynamic relocation that uses the target address of \p sym
  /// (i.e. InputSection::getRelocTargetVA()) + \p addend as the addend.
  /// This function should only be called for non-preemptible symbols or
  /// RelExpr values that refer to an address inside the output file (e.g. the
  /// address of the GOT entry for a potentially preemptible symbol).
  template <bool shard = false>
  void addRelativeReloc(RelType dynType, InputSectionBase &isec,
                        uint64_t offsetInSec, Symbol &sym, int64_t addend,
                        RelType addendRelType, RelExpr expr) {
    assert(expr != R_ADDEND && "expected non-addend relocation expression");
    addReloc<shard>(DynamicReloc::AddendOnlyWithTargetVA, dynType, isec,
                    offsetInSec, sym, addend, expr, addendRelType);
  }
  /// Add a dynamic relocation using the target address of \p sym as the addend
  /// if \p sym is non-preemptible. Otherwise add a relocation against \p sym.
  void addAddendOnlyRelocIfNonPreemptible(RelType dynType, GotSection &sec,
                                          uint64_t offsetInSec, Symbol &sym,
                                          RelType addendRelType);
  template <bool shard = false>
  void addReloc(DynamicReloc::Kind kind, RelType dynType, InputSectionBase &sec,
                uint64_t offsetInSec, Symbol &sym, int64_t addend, RelExpr expr,
                RelType addendRelType) {
    // Write the addends to the relocated address if required. We skip
    // it if the written value would be zero.
    if (config->writeAddends && (expr != R_ADDEND || addend != 0))
      sec.addReloc({expr, addendRelType, offsetInSec, addend, &sym});
    addReloc<shard>({dynType, &sec, offsetInSec, kind, sym, addend, expr});
  }
  bool isNeeded() const override {
    return !relocs.empty() ||
           llvm::any_of(relocsVec, [](auto &v) { return !v.empty(); });
  }
  size_t getSize() const override { return relocs.size() * this->entsize; }
  size_t getRelativeRelocCount() const { return numRelativeRelocs; }
  void mergeRels();
  void partitionRels();
  void finalizeContents() override;
  static bool classof(const SectionBase *d) {
    return SyntheticSection::classof(d) &&
           (d->type == llvm::ELF::SHT_RELA || d->type == llvm::ELF::SHT_REL ||
            d->type == llvm::ELF::SHT_RELR);
  }
  int32_t dynamicTag, sizeDynamicTag;
  SmallVector<DynamicReloc, 0> relocs;

protected:
  void computeRels();
  // Used when parallel relocation scanning adds relocations. The elements
  // will be moved into relocs by mergeRel().
  SmallVector<SmallVector<DynamicReloc, 0>, 0> relocsVec;
  size_t numRelativeRelocs = 0; // used by -z combreloc
  bool combreloc;
};

template <>
inline void RelocationBaseSection::addReloc<true>(const DynamicReloc &reloc) {
  relocsVec[llvm::parallel::getThreadIndex()].push_back(reloc);
}

template <class ELFT>
class RelocationSection final : public RelocationBaseSection {
  using Elf_Rel = typename ELFT::Rel;
  using Elf_Rela = typename ELFT::Rela;

public:
  RelocationSection(StringRef name, bool combreloc, unsigned concurrency);
  void writeTo(uint8_t *buf) override;
};

template <class ELFT>
class AndroidPackedRelocationSection final : public RelocationBaseSection {
  using Elf_Rel = typename ELFT::Rel;
  using Elf_Rela = typename ELFT::Rela;

public:
  AndroidPackedRelocationSection(StringRef name, unsigned concurrency);

  bool updateAllocSize() override;
  size_t getSize() const override { return relocData.size(); }
  void writeTo(uint8_t *buf) override {
    memcpy(buf, relocData.data(), relocData.size());
  }

private:
  SmallVector<char, 0> relocData;
};

struct RelativeReloc {
  uint64_t getOffset() const { return inputSec->getVA(offsetInSec); }

  const InputSectionBase *inputSec;
  uint64_t offsetInSec;
};

class RelrBaseSection : public SyntheticSection {
public:
  RelrBaseSection(unsigned concurrency);
  void mergeRels();
  bool isNeeded() const override {
    return !relocs.empty() ||
           llvm::any_of(relocsVec, [](auto &v) { return !v.empty(); });
  }
  SmallVector<RelativeReloc, 0> relocs;
  SmallVector<SmallVector<RelativeReloc, 0>, 0> relocsVec;
};

// RelrSection is used to encode offsets for relative relocations.
// Proposal for adding SHT_RELR sections to generic-abi is here:
//   https://groups.google.com/forum/#!topic/generic-abi/bX460iggiKg
// For more details, see the comment in RelrSection::updateAllocSize().
template <class ELFT> class RelrSection final : public RelrBaseSection {
  using Elf_Relr = typename ELFT::Relr;

public:
  RelrSection(unsigned concurrency);

  bool updateAllocSize() override;
  size_t getSize() const override { return relrRelocs.size() * this->entsize; }
  void writeTo(uint8_t *buf) override {
    memcpy(buf, relrRelocs.data(), getSize());
  }

private:
  SmallVector<Elf_Relr, 0> relrRelocs;
};

struct SymbolTableEntry {
  Symbol *sym;
  size_t strTabOffset;
};

class SymbolTableBaseSection : public SyntheticSection {
public:
  SymbolTableBaseSection(StringTableSection &strTabSec);
  void finalizeContents() override;
  size_t getSize() const override { return getNumSymbols() * entsize; }
  void addSymbol(Symbol *sym);
  unsigned getNumSymbols() const { return symbols.size() + 1; }
  size_t getSymbolIndex(const Symbol &sym);
  ArrayRef<SymbolTableEntry> getSymbols() const { return symbols; }

protected:
  void sortSymTabSymbols();

  // A vector of symbols and their string table offsets.
  SmallVector<SymbolTableEntry, 0> symbols;

  StringTableSection &strTabSec;

  llvm::once_flag onceFlag;
  llvm::DenseMap<Symbol *, size_t> symbolIndexMap;
  llvm::DenseMap<OutputSection *, size_t> sectionIndexMap;
};

template <class ELFT>
class SymbolTableSection final : public SymbolTableBaseSection {
  using Elf_Sym = typename ELFT::Sym;

public:
  SymbolTableSection(StringTableSection &strTabSec);
  void writeTo(uint8_t *buf) override;
};

class SymtabShndxSection final : public SyntheticSection {
public:
  SymtabShndxSection();

  void writeTo(uint8_t *buf) override;
  size_t getSize() const override;
  bool isNeeded() const override;
  void finalizeContents() override;
};

// Outputs GNU Hash section. For detailed explanation see:
// https://blogs.oracle.com/ali/entry/gnu_hash_elf_sections
class GnuHashTableSection final : public SyntheticSection {
public:
  GnuHashTableSection();
  void finalizeContents() override;
  void writeTo(uint8_t *buf) override;
  size_t getSize() const override { return size; }

  // Adds symbols to the hash table.
  // Sorts the input to satisfy GNU hash section requirements.
  void addSymbols(llvm::SmallVectorImpl<SymbolTableEntry> &symbols);

private:
  // See the comment in writeBloomFilter.
  enum { Shift2 = 26 };

  struct Entry {
    Symbol *sym;
    size_t strTabOffset;
    uint32_t hash;
    uint32_t bucketIdx;
  };

  SmallVector<Entry, 0> symbols;
  size_t maskWords;
  size_t nBuckets = 0;
  size_t size = 0;
};

class HashTableSection final : public SyntheticSection {
public:
  HashTableSection();
  void finalizeContents() override;
  void writeTo(uint8_t *buf) override;
  size_t getSize() const override { return size; }

private:
  size_t size = 0;
};

// Used for PLT entries. It usually has a PLT header for lazy binding. Each PLT
// entry is associated with a JUMP_SLOT relocation, which may be resolved lazily
// at runtime.
//
// On PowerPC, this section contains lazy symbol resolvers. A branch instruction
// jumps to a PLT call stub, which will then jump to the target (BIND_NOW) or a
// lazy symbol resolver.
//
// On x86 when IBT is enabled, this section (.plt.sec) contains PLT call stubs.
// A call instruction jumps to a .plt.sec entry, which will then jump to the
// target (BIND_NOW) or a .plt entry.
class PltSection : public SyntheticSection {
public:
  PltSection();
  void writeTo(uint8_t *buf) override;
  size_t getSize() const override;
  bool isNeeded() const override;
  void addSymbols();
  void addEntry(Symbol &sym);
  size_t getNumEntries() const { return entries.size(); }

  size_t headerSize;

  SmallVector<const Symbol *, 0> entries;
};

// Used for non-preemptible ifuncs. It does not have a header. Each entry is
// associated with an IRELATIVE relocation, which will be resolved eagerly at
// runtime. PltSection can only contain entries associated with JUMP_SLOT
// relocations, so IPLT entries are in a separate section.
class IpltSection final : public SyntheticSection {
  SmallVector<const Symbol *, 0> entries;

public:
  IpltSection();
  void writeTo(uint8_t *buf) override;
  size_t getSize() const override;
  bool isNeeded() const override { return !entries.empty(); }
  void addSymbols();
  void addEntry(Symbol &sym);
};

class PPC32GlinkSection : public PltSection {
public:
  PPC32GlinkSection();
  void writeTo(uint8_t *buf) override;
  size_t getSize() const override;

  SmallVector<const Symbol *, 0> canonical_plts;
  static constexpr size_t footerSize = 64;
};

// This is x86-only.
class IBTPltSection : public SyntheticSection {
public:
  IBTPltSection();
  void writeTo(uint8_t *Buf) override;
  bool isNeeded() const override;
  size_t getSize() const override;
};

// Used to align the end of the PT_GNU_RELRO segment and the associated PT_LOAD
// segment to a common-page-size boundary. This padding section ensures that all
// pages in the PT_LOAD segment is covered by at least one section.
class RelroPaddingSection final : public SyntheticSection {
public:
  RelroPaddingSection();
  size_t getSize() const override { return 0; }
  void writeTo(uint8_t *buf) override {}
};

// Used by the merged DWARF32 .debug_names (a per-module index). If we
// move to DWARF64, most of this data will need to be re-sized.
class DebugNamesBaseSection : public SyntheticSection {
public:
  struct Abbrev : llvm::FoldingSetNode {
    uint32_t code;
    uint32_t tag;
    SmallVector<llvm::DWARFDebugNames::AttributeEncoding, 2> attributes;

    void Profile(llvm::FoldingSetNodeID &id) const;
  };

  struct AttrValue {
    uint32_t attrValue;
    uint8_t attrSize;
  };

  struct IndexEntry {
    uint32_t abbrevCode;
    uint32_t poolOffset;
    union {
      uint64_t parentOffset = 0;
      IndexEntry *parentEntry;
    };
    SmallVector<AttrValue, 3> attrValues;
  };

  struct NameEntry {
    const char *name;
    uint32_t hashValue;
    uint32_t stringOffset;
    uint32_t entryOffset;
    // Used to relocate `stringOffset` in the merged section.
    uint32_t chunkIdx;
    SmallVector<IndexEntry *, 0> indexEntries;

    llvm::iterator_range<
        llvm::pointee_iterator<typename SmallVector<IndexEntry *, 0>::iterator>>
    entries() {
      return llvm::make_pointee_range(indexEntries);
    }
  };

  // The contents of one input .debug_names section. An InputChunk
  // typically contains one NameData, but might contain more, especially
  // in LTO builds.
  struct NameData {
    llvm::DWARFDebugNames::Header hdr;
    llvm::DenseMap<uint32_t, uint32_t> abbrevCodeMap;
    SmallVector<NameEntry, 0> nameEntries;
  };

  // InputChunk and OutputChunk hold per-file contributions to the merged index.
  // InputChunk instances will be discarded after `init` completes.
  struct InputChunk {
    uint32_t baseCuIdx;
    LLDDWARFSection section;
    SmallVector<NameData, 0> nameData;
    std::optional<llvm::DWARFDebugNames> llvmDebugNames;
  };

  struct OutputChunk {
    // Pointer to the .debug_info section that contains compile units, used to
    // compute the relocated CU offsets.
    InputSection *infoSec;
    // This initially holds section offsets. After relocation, the section
    // offsets are changed to CU offsets relative the the output section.
    SmallVector<uint32_t, 0> compUnits;
  };

  DebugNamesBaseSection();
  size_t getSize() const override { return size; }
  bool isNeeded() const override { return numChunks > 0; }

protected:
  void init(llvm::function_ref<void(InputFile *, InputChunk &, OutputChunk &)>);
  static void
  parseDebugNames(InputChunk &inputChunk, OutputChunk &chunk,
                  llvm::DWARFDataExtractor &namesExtractor,
                  llvm::DataExtractor &strExtractor,
                  llvm::function_ref<SmallVector<uint32_t, 0>(
                      uint32_t numCUs, const llvm::DWARFDebugNames::Header &hdr,
                      const llvm::DWARFDebugNames::DWARFDebugNamesOffsets &)>
                      readOffsets);
  void computeHdrAndAbbrevTable(MutableArrayRef<InputChunk> inputChunks);
  std::pair<uint32_t, uint32_t>
  computeEntryPool(MutableArrayRef<InputChunk> inputChunks);

  // Input .debug_names sections for relocating string offsets in the name table
  // in `finalizeContents`.
  SmallVector<InputSection *, 0> inputSections;

  llvm::DWARFDebugNames::Header hdr;
  size_t numChunks;
  std::unique_ptr<OutputChunk[]> chunks;
  llvm::SpecificBumpPtrAllocator<Abbrev> abbrevAlloc;
  SmallVector<Abbrev *, 0> abbrevTable;
  SmallVector<char, 0> abbrevTableBuf;

  ArrayRef<OutputChunk> getChunks() const {
    return ArrayRef(chunks.get(), numChunks);
  }

  // Sharded name entries that will be used to compute bucket_count and the
  // count name table.
  static constexpr size_t numShards = 32;
  SmallVector<NameEntry, 0> nameVecs[numShards];
};

// Complement DebugNamesBaseSection for ELFT-aware code: reading offsets,
// relocating string offsets, and writeTo.
template <class ELFT>
class DebugNamesSection final : public DebugNamesBaseSection {
public:
  DebugNamesSection();
  void finalizeContents() override;
  void writeTo(uint8_t *buf) override;

  template <class RelTy>
  void getNameRelocs(InputSection *sec, ArrayRef<RelTy> rels,
                     llvm::DenseMap<uint32_t, uint32_t> &relocs);

private:
  static void readOffsets(InputChunk &inputChunk, OutputChunk &chunk,
                          llvm::DWARFDataExtractor &namesExtractor,
                          llvm::DataExtractor &strExtractor);
};

class GdbIndexSection final : public SyntheticSection {
public:
  struct AddressEntry {
    InputSection *section;
    uint64_t lowAddress;
    uint64_t highAddress;
    uint32_t cuIndex;
  };

  struct CuEntry {
    uint64_t cuOffset;
    uint64_t cuLength;
  };

  struct NameAttrEntry {
    llvm::CachedHashStringRef name;
    uint32_t cuIndexAndAttrs;
  };

  struct GdbChunk {
    InputSection *sec;
    SmallVector<AddressEntry, 0> addressAreas;
    SmallVector<CuEntry, 0> compilationUnits;
  };

  struct GdbSymbol {
    llvm::CachedHashStringRef name;
    SmallVector<uint32_t, 0> cuVector;
    uint32_t nameOff;
    uint32_t cuVectorOff;
  };

  GdbIndexSection();
  template <typename ELFT> static std::unique_ptr<GdbIndexSection> create();
  void writeTo(uint8_t *buf) override;
  size_t getSize() const override { return size; }
  bool isNeeded() const override;

private:
  struct GdbIndexHeader {
    llvm::support::ulittle32_t version;
    llvm::support::ulittle32_t cuListOff;
    llvm::support::ulittle32_t cuTypesOff;
    llvm::support::ulittle32_t addressAreaOff;
    llvm::support::ulittle32_t symtabOff;
    llvm::support::ulittle32_t constantPoolOff;
  };

  size_t computeSymtabSize() const;

  // Each chunk contains information gathered from debug sections of a
  // single object file.
  SmallVector<GdbChunk, 0> chunks;

  // A symbol table for this .gdb_index section.
  SmallVector<GdbSymbol, 0> symbols;

  size_t size;
};

// --eh-frame-hdr option tells linker to construct a header for all the
// .eh_frame sections. This header is placed to a section named .eh_frame_hdr
// and also to a PT_GNU_EH_FRAME segment.
// At runtime the unwinder then can find all the PT_GNU_EH_FRAME segments by
// calling dl_iterate_phdr.
// This section contains a lookup table for quick binary search of FDEs.
// Detailed info about internals can be found in Ian Lance Taylor's blog:
// http://www.airs.com/blog/archives/460 (".eh_frame")
// http://www.airs.com/blog/archives/462 (".eh_frame_hdr")
class EhFrameHeader final : public SyntheticSection {
public:
  EhFrameHeader();
  void write();
  void writeTo(uint8_t *buf) override;
  size_t getSize() const override;
  bool isNeeded() const override;
};

// For more information about .gnu.version and .gnu.version_r see:
// https://www.akkadia.org/drepper/symbol-versioning

// The .gnu.version_d section which has a section type of SHT_GNU_verdef shall
// contain symbol version definitions. The number of entries in this section
// shall be contained in the DT_VERDEFNUM entry of the .dynamic section.
// The section shall contain an array of Elf_Verdef structures, optionally
// followed by an array of Elf_Verdaux structures.
class VersionDefinitionSection final : public SyntheticSection {
public:
  VersionDefinitionSection();
  void finalizeContents() override;
  size_t getSize() const override;
  void writeTo(uint8_t *buf) override;

private:
  enum { EntrySize = 28 };
  void writeOne(uint8_t *buf, uint32_t index, StringRef name, size_t nameOff);
  StringRef getFileDefName();

  unsigned fileDefNameOff;
  SmallVector<unsigned, 0> verDefNameOffs;
};

// The .gnu.version section specifies the required version of each symbol in the
// dynamic symbol table. It contains one Elf_Versym for each dynamic symbol
// table entry. An Elf_Versym is just a 16-bit integer that refers to a version
// identifier defined in the either .gnu.version_r or .gnu.version_d section.
// The values 0 and 1 are reserved. All other values are used for versions in
// the own object or in any of the dependencies.
class VersionTableSection final : public SyntheticSection {
public:
  VersionTableSection();
  void finalizeContents() override;
  size_t getSize() const override;
  void writeTo(uint8_t *buf) override;
  bool isNeeded() const override;
};

// The .gnu.version_r section defines the version identifiers used by
// .gnu.version. It contains a linked list of Elf_Verneed data structures. Each
// Elf_Verneed specifies the version requirements for a single DSO, and contains
// a reference to a linked list of Elf_Vernaux data structures which define the
// mapping from version identifiers to version names.
template <class ELFT>
class VersionNeedSection final : public SyntheticSection {
  using Elf_Verneed = typename ELFT::Verneed;
  using Elf_Vernaux = typename ELFT::Vernaux;

  struct Vernaux {
    uint64_t hash;
    uint32_t verneedIndex;
    uint64_t nameStrTab;
  };

  struct Verneed {
    uint64_t nameStrTab;
    std::vector<Vernaux> vernauxs;
  };

  SmallVector<Verneed, 0> verneeds;

public:
  VersionNeedSection();
  void finalizeContents() override;
  void writeTo(uint8_t *buf) override;
  size_t getSize() const override;
  bool isNeeded() const override;
};

// MergeSyntheticSection is a class that allows us to put mergeable sections
// with different attributes in a single output sections. To do that
// we put them into MergeSyntheticSection synthetic input sections which are
// attached to regular output sections.
class MergeSyntheticSection : public SyntheticSection {
public:
  void addSection(MergeInputSection *ms);
  SmallVector<MergeInputSection *, 0> sections;

protected:
  MergeSyntheticSection(StringRef name, uint32_t type, uint64_t flags,
                        uint32_t addralign)
      : SyntheticSection(flags, type, addralign, name) {}
};

class MergeTailSection final : public MergeSyntheticSection {
public:
  MergeTailSection(StringRef name, uint32_t type, uint64_t flags,
                   uint32_t addralign);

  size_t getSize() const override;
  void writeTo(uint8_t *buf) override;
  void finalizeContents() override;

private:
  llvm::StringTableBuilder builder;
};

class MergeNoTailSection final : public MergeSyntheticSection {
public:
  MergeNoTailSection(StringRef name, uint32_t type, uint64_t flags,
                     uint32_t addralign)
      : MergeSyntheticSection(name, type, flags, addralign) {}

  size_t getSize() const override { return size; }
  void writeTo(uint8_t *buf) override;
  void finalizeContents() override;

private:
  // We use the most significant bits of a hash as a shard ID.
  // The reason why we don't want to use the least significant bits is
  // because DenseMap also uses lower bits to determine a bucket ID.
  // If we use lower bits, it significantly increases the probability of
  // hash collisions.
  size_t getShardId(uint32_t hash) {
    assert((hash >> 31) == 0);
    return hash >> (31 - llvm::countr_zero(numShards));
  }

  // Section size
  size_t size;

  // String table contents
  constexpr static size_t numShards = 32;
  SmallVector<llvm::StringTableBuilder, 0> shards;
  size_t shardOffsets[numShards];
};

// .MIPS.abiflags section.
template <class ELFT>
class MipsAbiFlagsSection final : public SyntheticSection {
  using Elf_Mips_ABIFlags = llvm::object::Elf_Mips_ABIFlags<ELFT>;

public:
  static std::unique_ptr<MipsAbiFlagsSection> create();

  MipsAbiFlagsSection(Elf_Mips_ABIFlags flags);
  size_t getSize() const override { return sizeof(Elf_Mips_ABIFlags); }
  void writeTo(uint8_t *buf) override;

private:
  Elf_Mips_ABIFlags flags;
};

// .MIPS.options section.
template <class ELFT> class MipsOptionsSection final : public SyntheticSection {
  using Elf_Mips_Options = llvm::object::Elf_Mips_Options<ELFT>;
  using Elf_Mips_RegInfo = llvm::object::Elf_Mips_RegInfo<ELFT>;

public:
  static std::unique_ptr<MipsOptionsSection<ELFT>> create();

  MipsOptionsSection(Elf_Mips_RegInfo reginfo);
  void writeTo(uint8_t *buf) override;

  size_t getSize() const override {
    return sizeof(Elf_Mips_Options) + sizeof(Elf_Mips_RegInfo);
  }

private:
  Elf_Mips_RegInfo reginfo;
};

// MIPS .reginfo section.
template <class ELFT> class MipsReginfoSection final : public SyntheticSection {
  using Elf_Mips_RegInfo = llvm::object::Elf_Mips_RegInfo<ELFT>;

public:
  static std::unique_ptr<MipsReginfoSection> create();

  MipsReginfoSection(Elf_Mips_RegInfo reginfo);
  size_t getSize() const override { return sizeof(Elf_Mips_RegInfo); }
  void writeTo(uint8_t *buf) override;

private:
  Elf_Mips_RegInfo reginfo;
};

// This is a MIPS specific section to hold a space within the data segment
// of executable file which is pointed to by the DT_MIPS_RLD_MAP entry.
// See "Dynamic section" in Chapter 5 in the following document:
// ftp://www.linux-mips.org/pub/linux/mips/doc/ABI/mipsabi.pdf
class MipsRldMapSection final : public SyntheticSection {
public:
  MipsRldMapSection();
  size_t getSize() const override { return config->wordsize; }
  void writeTo(uint8_t *buf) override {}
};

// Representation of the combined .ARM.Exidx input sections. We process these
// as a SyntheticSection like .eh_frame as we need to merge duplicate entries
// and add terminating sentinel entries.
//
// The .ARM.exidx input sections after SHF_LINK_ORDER processing is done form
// a table that the unwinder can derive (Addresses are encoded as offsets from
// table):
// | Address of function | Unwind instructions for function |
// where the unwind instructions are either a small number of unwind or the
// special EXIDX_CANTUNWIND entry representing no unwinding information.
// When an exception is thrown from an address A, the unwinder searches the
// table for the closest table entry with Address of function <= A. This means
// that for two consecutive table entries:
// | A1 | U1 |
// | A2 | U2 |
// The range of addresses described by U1 is [A1, A2)
//
// There are two cases where we need a linker generated table entry to fixup
// the address ranges in the table
// Case 1:
// - A sentinel entry added with an address higher than all
// executable sections. This was needed to work around libunwind bug pr31091.
// - After address assignment we need to find the highest addressed executable
// section and use the limit of that section so that the unwinder never
// matches it.
// Case 2:
// - InputSections without a .ARM.exidx section (usually from Assembly)
// need a table entry so that they terminate the range of the previously
// function. This is pr40277.
//
// Instead of storing pointers to the .ARM.exidx InputSections from
// InputObjects, we store pointers to the executable sections that need
// .ARM.exidx sections. We can then use the dependentSections of these to
// either find the .ARM.exidx section or know that we need to generate one.
class ARMExidxSyntheticSection : public SyntheticSection {
public:
  ARMExidxSyntheticSection();

  // Add an input section to the ARMExidxSyntheticSection. Returns whether the
  // section needs to be removed from the main input section list.
  bool addSection(InputSection *isec);

  size_t getSize() const override { return size; }
  void writeTo(uint8_t *buf) override;
  bool isNeeded() const override;
  // Sort and remove duplicate entries.
  void finalizeContents() override;
  InputSection *getLinkOrderDep() const;

  static bool classof(const SectionBase *sec) {
    return sec->kind() == InputSectionBase::Synthetic &&
           sec->type == llvm::ELF::SHT_ARM_EXIDX;
  }

  // Links to the ARMExidxSections so we can transfer the relocations once the
  // layout is known.
  SmallVector<InputSection *, 0> exidxSections;

private:
  size_t size = 0;

  // Instead of storing pointers to the .ARM.exidx InputSections from
  // InputObjects, we store pointers to the executable sections that need
  // .ARM.exidx sections. We can then use the dependentSections of these to
  // either find the .ARM.exidx section or know that we need to generate one.
  SmallVector<InputSection *, 0> executableSections;

  // The executable InputSection with the highest address to use for the
  // sentinel. We store separately from ExecutableSections as merging of
  // duplicate entries may mean this InputSection is removed from
  // ExecutableSections.
  InputSection *sentinel = nullptr;
};

// A container for one or more linker generated thunks. Instances of these
// thunks including ARM interworking and Mips LA25 PI to non-PI thunks.
class ThunkSection final : public SyntheticSection {
public:
  // ThunkSection in OS, with desired outSecOff of Off
  ThunkSection(OutputSection *os, uint64_t off);

  // Add a newly created Thunk to this container:
  // Thunk is given offset from start of this InputSection
  // Thunk defines a symbol in this InputSection that can be used as target
  // of a relocation
  void addThunk(Thunk *t);
  size_t getSize() const override;
  void writeTo(uint8_t *buf) override;
  InputSection *getTargetInputSection() const;
  bool assignOffsets();

  // When true, round up reported size of section to 4 KiB. See comment
  // in addThunkSection() for more details.
  bool roundUpSizeForErrata = false;

private:
  SmallVector<Thunk *, 0> thunks;
  size_t size = 0;
};

// Cortex-M Security Extensions. Prefix for functions that should be exported
// for the non-secure world.
const char ACLESESYM_PREFIX[] = "__acle_se_";
const int ACLESESYM_SIZE = 8;

class ArmCmseSGVeneer;

class ArmCmseSGSection final : public SyntheticSection {
public:
  ArmCmseSGSection();
  bool isNeeded() const override { return !entries.empty(); }
  size_t getSize() const override;
  void writeTo(uint8_t *buf) override;
  void addSGVeneer(Symbol *sym, Symbol *ext_sym);
  void addMappingSymbol();
  void finalizeContents() override;
  void exportEntries(SymbolTableBaseSection *symTab);
  uint64_t impLibMaxAddr = 0;

private:
  SmallVector<std::pair<Symbol *, Symbol *>, 0> entries;
  SmallVector<ArmCmseSGVeneer *, 0> sgVeneers;
  uint64_t newEntries = 0;
};

// Used to compute outSecOff of .got2 in each object file. This is needed to
// synthesize PLT entries for PPC32 Secure PLT ABI.
class PPC32Got2Section final : public SyntheticSection {
public:
  PPC32Got2Section();
  size_t getSize() const override { return 0; }
  bool isNeeded() const override;
  void finalizeContents() override;
  void writeTo(uint8_t *buf) override {}
};

// This section is used to store the addresses of functions that are called
// in range-extending thunks on PowerPC64. When producing position dependent
// code the addresses are link-time constants and the table is written out to
// the binary. When producing position-dependent code the table is allocated and
// filled in by the dynamic linker.
class PPC64LongBranchTargetSection final : public SyntheticSection {
public:
  PPC64LongBranchTargetSection();
  uint64_t getEntryVA(const Symbol *sym, int64_t addend);
  std::optional<uint32_t> addEntry(const Symbol *sym, int64_t addend);
  size_t getSize() const override;
  void writeTo(uint8_t *buf) override;
  bool isNeeded() const override;
  void finalizeContents() override { finalized = true; }

private:
  SmallVector<std::pair<const Symbol *, int64_t>, 0> entries;
  llvm::DenseMap<std::pair<const Symbol *, int64_t>, uint32_t> entry_index;
  bool finalized = false;
};

template <typename ELFT>
class PartitionElfHeaderSection final : public SyntheticSection {
public:
  PartitionElfHeaderSection();
  size_t getSize() const override;
  void writeTo(uint8_t *buf) override;
};

template <typename ELFT>
class PartitionProgramHeadersSection final : public SyntheticSection {
public:
  PartitionProgramHeadersSection();
  size_t getSize() const override;
  void writeTo(uint8_t *buf) override;
};

class PartitionIndexSection final : public SyntheticSection {
public:
  PartitionIndexSection();
  size_t getSize() const override;
  void finalizeContents() override;
  void writeTo(uint8_t *buf) override;
};

// See the following link for the Android-specific loader code that operates on
// this section:
// https://cs.android.com/android/platform/superproject/+/master:bionic/libc/bionic/libc_init_static.cpp;drc=9425b16978f9c5aa8f2c50c873db470819480d1d;l=192
class MemtagAndroidNote final : public SyntheticSection {
public:
  MemtagAndroidNote()
      : SyntheticSection(llvm::ELF::SHF_ALLOC, llvm::ELF::SHT_NOTE,
                         /*alignment=*/4, ".note.android.memtag") {}
  void writeTo(uint8_t *buf) override;
  size_t getSize() const override;
};

class PackageMetadataNote final : public SyntheticSection {
public:
  PackageMetadataNote()
      : SyntheticSection(llvm::ELF::SHF_ALLOC, llvm::ELF::SHT_NOTE,
                         /*alignment=*/4, ".note.package") {}
  void writeTo(uint8_t *buf) override;
  size_t getSize() const override;
};

class MemtagGlobalDescriptors final : public SyntheticSection {
public:
  MemtagGlobalDescriptors()
      : SyntheticSection(llvm::ELF::SHF_ALLOC,
                         llvm::ELF::SHT_AARCH64_MEMTAG_GLOBALS_DYNAMIC,
                         /*alignment=*/4, ".memtag.globals.dynamic") {}
  void writeTo(uint8_t *buf) override;
  // The size of the section is non-computable until all addresses are
  // synthetized, because the section's contents contain a sorted
  // varint-compressed list of pointers to global variables. We only know the
  // final size after `finalizeAddressDependentContent()`.
  size_t getSize() const override;
  bool updateAllocSize() override;

  void addSymbol(const Symbol &sym) {
    symbols.push_back(&sym);
  }

  bool isNeeded() const override {
    return !symbols.empty();
  }

private:
  SmallVector<const Symbol *, 0> symbols;
};

<<<<<<< HEAD
struct XO65Segment;
class XO65Section final : public SyntheticSection {
  StringRef segmentName;
  StringRef contents;
  size_t size;

public:
  XO65Section(const XO65Segment &segment);

  StringRef getSegmentName() const { return segmentName; }
  size_t getSize() const override { return size; }
  void setContents(StringRef contents) {
    assert(contents.size() == size);
    this->contents = contents;
  }
  void writeTo(uint8_t *buf) override;
};

=======
template <class ELFT> void createSyntheticSections();
>>>>>>> 99df06ac
InputSection *createInterpSection();
MergeInputSection *createCommentSection();
template <class ELFT> void splitSections();
void combineEhSections();

bool hasMemtag();
bool canHaveMemtagGlobals();

template <typename ELFT> void writeEhdr(uint8_t *buf, Partition &part);
template <typename ELFT> void writePhdrs(uint8_t *buf, Partition &part);

Defined *addSyntheticLocal(StringRef name, uint8_t type, uint64_t value,
                           uint64_t size, InputSectionBase &section);

void addVerneed(Symbol *ss);

// Linker generated per-partition sections.
struct Partition {
  StringRef name;
  uint64_t nameStrTab;

  std::unique_ptr<SyntheticSection> elfHeader;
  std::unique_ptr<SyntheticSection> programHeaders;
  SmallVector<PhdrEntry *, 0> phdrs;

  std::unique_ptr<ARMExidxSyntheticSection> armExidx;
  std::unique_ptr<BuildIdSection> buildId;
  std::unique_ptr<SyntheticSection> dynamic;
  std::unique_ptr<StringTableSection> dynStrTab;
  std::unique_ptr<SymbolTableBaseSection> dynSymTab;
  std::unique_ptr<EhFrameHeader> ehFrameHdr;
  std::unique_ptr<EhFrameSection> ehFrame;
  std::unique_ptr<GnuHashTableSection> gnuHashTab;
  std::unique_ptr<HashTableSection> hashTab;
  std::unique_ptr<MemtagAndroidNote> memtagAndroidNote;
  std::unique_ptr<MemtagGlobalDescriptors> memtagGlobalDescriptors;
  std::unique_ptr<PackageMetadataNote> packageMetadataNote;
  std::unique_ptr<RelocationBaseSection> relaDyn;
  std::unique_ptr<RelrBaseSection> relrDyn;
  std::unique_ptr<VersionDefinitionSection> verDef;
  std::unique_ptr<SyntheticSection> verNeed;
  std::unique_ptr<VersionTableSection> verSym;

  unsigned getNumber() const { return this - &partitions[0] + 1; }
};

LLVM_LIBRARY_VISIBILITY extern Partition *mainPart;

inline Partition &SectionBase::getPartition() const {
  assert(isLive());
  return partitions[partition - 1];
}

// Linker generated sections which can be used as inputs and are not specific to
// a partition.
struct InStruct {
  std::unique_ptr<InputSection> attributes;
  std::unique_ptr<SyntheticSection> riscvAttributes;
  std::unique_ptr<BssSection> bss;
  std::unique_ptr<BssSection> bssRelRo;
  std::unique_ptr<GotSection> got;
  std::unique_ptr<GotPltSection> gotPlt;
  std::unique_ptr<IgotPltSection> igotPlt;
  std::unique_ptr<RelroPaddingSection> relroPadding;
  std::unique_ptr<SyntheticSection> armCmseSGSection;
  std::unique_ptr<PPC64LongBranchTargetSection> ppc64LongBranchTarget;
  std::unique_ptr<SyntheticSection> mipsAbiFlags;
  std::unique_ptr<MipsGotSection> mipsGot;
  std::unique_ptr<SyntheticSection> mipsOptions;
  std::unique_ptr<SyntheticSection> mipsReginfo;
  std::unique_ptr<MipsRldMapSection> mipsRldMap;
  std::unique_ptr<SyntheticSection> partEnd;
  std::unique_ptr<SyntheticSection> partIndex;
  std::unique_ptr<PltSection> plt;
  std::unique_ptr<IpltSection> iplt;
  std::unique_ptr<PPC32Got2Section> ppc32Got2;
  std::unique_ptr<IBTPltSection> ibtPlt;
  std::unique_ptr<RelocationBaseSection> relaPlt;
  // Non-SHF_ALLOC sections
  std::unique_ptr<SyntheticSection> debugNames;
  std::unique_ptr<GdbIndexSection> gdbIndex;
  std::unique_ptr<StringTableSection> shStrTab;
  std::unique_ptr<StringTableSection> strTab;
  std::unique_ptr<SymbolTableBaseSection> symTab;
  std::unique_ptr<SymtabShndxSection> symTabShndx;

  void reset();
};

LLVM_LIBRARY_VISIBILITY extern InStruct in;

} // namespace lld::elf

#endif<|MERGE_RESOLUTION|>--- conflicted
+++ resolved
@@ -1416,7 +1416,6 @@
   SmallVector<const Symbol *, 0> symbols;
 };
 
-<<<<<<< HEAD
 struct XO65Segment;
 class XO65Section final : public SyntheticSection {
   StringRef segmentName;
@@ -1435,9 +1434,7 @@
   void writeTo(uint8_t *buf) override;
 };
 
-=======
 template <class ELFT> void createSyntheticSections();
->>>>>>> 99df06ac
 InputSection *createInterpSection();
 MergeInputSection *createCommentSection();
 template <class ELFT> void splitSections();
